/*
 * Copyright Amazon.com, Inc. or its affiliates. All Rights Reserved.
 * SPDX-License-Identifier: Apache-2.0
 */

extra["displayName"] = "Smithy :: Rust :: Codegen :: Test"
extra["moduleName"] = "software.amazon.smithy.kotlin.codegen.test"

tasks["jar"].enabled = false

plugins {
    id("software.amazon.smithy")
}

val smithyVersion: String by project
val defaultRustDocFlags: String by project
val properties = PropertyRetriever(rootProject, project)
fun getSmithyRuntimeMode(): String = properties.get("smithy.runtime.mode") ?: "orchestrator"

val pluginName = "rust-client-codegen"
val workingDirUnderBuildDir = "smithyprojections/codegen-client-test/"

buildscript {
    val smithyVersion: String by project
    dependencies {
        classpath("software.amazon.smithy:smithy-cli:$smithyVersion")
    }
}

dependencies {
    implementation(project(":codegen-client"))
    implementation("software.amazon.smithy:smithy-aws-protocol-tests:$smithyVersion")
    implementation("software.amazon.smithy:smithy-protocol-test-traits:$smithyVersion")
    implementation("software.amazon.smithy:smithy-aws-traits:$smithyVersion")
}

<<<<<<< HEAD
val allCodegenTests = "../codegen-core/common-test-models".let { commonModels ->
    listOf(
        CodegenTest("com.amazonaws.simple#SimpleService", "simple", imports = listOf("$commonModels/simple.smithy")),
        CodegenTest("com.amazonaws.dynamodb#DynamoDB_20120810", "dynamo"),
        CodegenTest("com.amazonaws.ebs#Ebs", "ebs", imports = listOf("$commonModels/ebs.json")),
        CodegenTest("aws.protocoltests.json10#JsonRpc10", "json_rpc10"),
        CodegenTest("aws.protocoltests.json#JsonProtocol", "json_rpc11"),
        CodegenTest("aws.protocoltests.restjson#RestJson", "rest_json"),
        CodegenTest("aws.protocoltests.restjson#RestJsonExtras", "rest_json_extras", imports = listOf("$commonModels/rest-json-extras.smithy")),
        CodegenTest("aws.protocoltests.misc#MiscService", "misc", imports = listOf("$commonModels/misc.smithy")),
        CodegenTest(
            "aws.protocoltests.restxml#RestXml", "rest_xml",
            extraConfig = """, "codegen": { "addMessageToErrors": false } """,
        ),

        CodegenTest(
            "aws.protocoltests.query#AwsQuery", "aws_query",
            extraConfig = """, "codegen": { "addMessageToErrors": false } """,
        ),
        CodegenTest(
            "aws.protocoltests.ec2#AwsEc2", "ec2_query",
            extraConfig = """, "codegen": { "addMessageToErrors": false } """,
        ),
        CodegenTest(
            "aws.protocoltests.restxml.xmlns#RestXmlWithNamespace",
            "rest_xml_namespace",
            extraConfig = """, "codegen": { "addMessageToErrors": false } """,
        ),
        CodegenTest(
            "aws.protocoltests.restxml#RestXmlExtras",
            "rest_xml_extras",
            extraConfig = """, "codegen": { "addMessageToErrors": false } """,
        ),
        CodegenTest(
            "aws.protocoltests.restxmlunwrapped#RestXmlExtrasUnwrappedErrors",
            "rest_xml_extras_unwrapped",
            extraConfig = """, "codegen": { "addMessageToErrors": false } """,
        ),
        CodegenTest(
            "crate#Config",
            "naming_test_ops",
            """
            , "codegen": { "renameErrors": false }
            """.trimIndent(),
            imports = listOf("$commonModels/naming-obstacle-course-ops.smithy"),
        ),
        CodegenTest(
            "casing#ACRONYMInside_Service",
            "naming_test_casing",
            imports = listOf("$commonModels/naming-obstacle-course-casing.smithy"),
        ),
        CodegenTest(
            "naming_obs_structs#NamingObstacleCourseStructs",
            "naming_test_structs",
            """
            , "codegen": { "renameErrors": false }
            """.trimIndent(),
            imports = listOf("$commonModels/naming-obstacle-course-structs.smithy"),
        ),
        CodegenTest("aws.protocoltests.json#TestService", "endpoint-rules"),
        CodegenTest("com.aws.example.rust#PokemonService", "pokemon-service-client", imports = listOf("$commonModels/pokemon.smithy", "$commonModels/pokemon-common.smithy")),
        CodegenTest("com.aws.example.rust#PokemonService", "pokemon-service-awsjson-client", imports = listOf("$commonModels/pokemon-awsjson.smithy", "$commonModels/pokemon-common.smithy")),
        CodegenTest("com.amazonaws.simple#RpcV2Service", "rpcv2-pokemon-client", imports = listOf("$commonModels/rpcv2.smithy")),
=======
data class ClientTest(
    val serviceShapeName: String,
    val moduleName: String,
    val dependsOn: List<String> = emptyList(),
    val addMessageToErrors: Boolean = true,
    val renameErrors: Boolean = true,
) {
    fun toCodegenTest(): CodegenTest = CodegenTest(
        serviceShapeName,
        moduleName,
        extraCodegenConfig = extraCodegenConfig(),
        imports = imports(),
>>>>>>> 54c3ede8
    )

    private fun extraCodegenConfig(): String = StringBuilder().apply {
        append("\"addMessageToErrors\": $addMessageToErrors,\n")
        append("\"renameErrors\": $renameErrors\n,")
        append("\"enableNewSmithyRuntime\": \"${getSmithyRuntimeMode()}\"")
    }.toString()

    private fun imports(): List<String> = dependsOn.map { "../codegen-core/common-test-models/$it" }
}

val allCodegenTests = listOf(
    ClientTest("com.amazonaws.simple#SimpleService", "simple", dependsOn = listOf("simple.smithy")),
    ClientTest("com.amazonaws.dynamodb#DynamoDB_20120810", "dynamo"),
    ClientTest("com.amazonaws.ebs#Ebs", "ebs", dependsOn = listOf("ebs.json")),
    ClientTest("aws.protocoltests.json10#JsonRpc10", "json_rpc10"),
    ClientTest("aws.protocoltests.json#JsonProtocol", "json_rpc11"),
    ClientTest("aws.protocoltests.restjson#RestJson", "rest_json"),
    ClientTest(
        "aws.protocoltests.restjson#RestJsonExtras",
        "rest_json_extras",
        dependsOn = listOf("rest-json-extras.smithy"),
    ),
    ClientTest("aws.protocoltests.misc#MiscService", "misc", dependsOn = listOf("misc.smithy")),
    ClientTest("aws.protocoltests.restxml#RestXml", "rest_xml", addMessageToErrors = false),
    ClientTest("aws.protocoltests.query#AwsQuery", "aws_query", addMessageToErrors = false),
    ClientTest("aws.protocoltests.ec2#AwsEc2", "ec2_query", addMessageToErrors = false),
    ClientTest("aws.protocoltests.restxml.xmlns#RestXmlWithNamespace", "rest_xml_namespace", addMessageToErrors = false),
    ClientTest("aws.protocoltests.restxml#RestXmlExtras", "rest_xml_extras", addMessageToErrors = false),
    ClientTest(
        "aws.protocoltests.restxmlunwrapped#RestXmlExtrasUnwrappedErrors",
        "rest_xml_extras_unwrapped",
        addMessageToErrors = false,
    ),
    ClientTest(
        "crate#Config",
        "naming_test_ops",
        dependsOn = listOf("naming-obstacle-course-ops.smithy"),
        renameErrors = false,
    ),
    ClientTest(
        "casing#ACRONYMInside_Service",
        "naming_test_casing",
        dependsOn = listOf("naming-obstacle-course-casing.smithy"),
    ),
    ClientTest(
        "naming_obs_structs#NamingObstacleCourseStructs",
        "naming_test_structs",
        dependsOn = listOf("naming-obstacle-course-structs.smithy"),
        renameErrors = false,
    ),
    ClientTest("aws.protocoltests.json#TestService", "endpoint-rules"),
    ClientTest(
        "com.aws.example#PokemonService",
        "pokemon-service-client",
        dependsOn = listOf("pokemon.smithy", "pokemon-common.smithy"),
    ),
    ClientTest(
        "com.aws.example#PokemonService",
        "pokemon-service-awsjson-client",
        dependsOn = listOf("pokemon-awsjson.smithy", "pokemon-common.smithy"),
    ),
).map(ClientTest::toCodegenTest)

project.registerGenerateSmithyBuildTask(rootProject, pluginName, allCodegenTests)
project.registerGenerateCargoWorkspaceTask(rootProject, pluginName, allCodegenTests, workingDirUnderBuildDir)
project.registerGenerateCargoConfigTomlTask(buildDir.resolve(workingDirUnderBuildDir))

tasks["generateSmithyBuild"].inputs.property("smithy.runtime.mode", getSmithyRuntimeMode())

tasks["smithyBuildJar"].dependsOn("generateSmithyBuild")
tasks["assemble"].finalizedBy("generateCargoWorkspace")

project.registerModifyMtimeTask()
project.registerCargoCommandsTasks(buildDir.resolve(workingDirUnderBuildDir), defaultRustDocFlags)

tasks["test"].finalizedBy(cargoCommands(properties).map { it.toString })

tasks["clean"].doFirst { delete("smithy-build.json") }<|MERGE_RESOLUTION|>--- conflicted
+++ resolved
@@ -34,71 +34,6 @@
     implementation("software.amazon.smithy:smithy-aws-traits:$smithyVersion")
 }
 
-<<<<<<< HEAD
-val allCodegenTests = "../codegen-core/common-test-models".let { commonModels ->
-    listOf(
-        CodegenTest("com.amazonaws.simple#SimpleService", "simple", imports = listOf("$commonModels/simple.smithy")),
-        CodegenTest("com.amazonaws.dynamodb#DynamoDB_20120810", "dynamo"),
-        CodegenTest("com.amazonaws.ebs#Ebs", "ebs", imports = listOf("$commonModels/ebs.json")),
-        CodegenTest("aws.protocoltests.json10#JsonRpc10", "json_rpc10"),
-        CodegenTest("aws.protocoltests.json#JsonProtocol", "json_rpc11"),
-        CodegenTest("aws.protocoltests.restjson#RestJson", "rest_json"),
-        CodegenTest("aws.protocoltests.restjson#RestJsonExtras", "rest_json_extras", imports = listOf("$commonModels/rest-json-extras.smithy")),
-        CodegenTest("aws.protocoltests.misc#MiscService", "misc", imports = listOf("$commonModels/misc.smithy")),
-        CodegenTest(
-            "aws.protocoltests.restxml#RestXml", "rest_xml",
-            extraConfig = """, "codegen": { "addMessageToErrors": false } """,
-        ),
-
-        CodegenTest(
-            "aws.protocoltests.query#AwsQuery", "aws_query",
-            extraConfig = """, "codegen": { "addMessageToErrors": false } """,
-        ),
-        CodegenTest(
-            "aws.protocoltests.ec2#AwsEc2", "ec2_query",
-            extraConfig = """, "codegen": { "addMessageToErrors": false } """,
-        ),
-        CodegenTest(
-            "aws.protocoltests.restxml.xmlns#RestXmlWithNamespace",
-            "rest_xml_namespace",
-            extraConfig = """, "codegen": { "addMessageToErrors": false } """,
-        ),
-        CodegenTest(
-            "aws.protocoltests.restxml#RestXmlExtras",
-            "rest_xml_extras",
-            extraConfig = """, "codegen": { "addMessageToErrors": false } """,
-        ),
-        CodegenTest(
-            "aws.protocoltests.restxmlunwrapped#RestXmlExtrasUnwrappedErrors",
-            "rest_xml_extras_unwrapped",
-            extraConfig = """, "codegen": { "addMessageToErrors": false } """,
-        ),
-        CodegenTest(
-            "crate#Config",
-            "naming_test_ops",
-            """
-            , "codegen": { "renameErrors": false }
-            """.trimIndent(),
-            imports = listOf("$commonModels/naming-obstacle-course-ops.smithy"),
-        ),
-        CodegenTest(
-            "casing#ACRONYMInside_Service",
-            "naming_test_casing",
-            imports = listOf("$commonModels/naming-obstacle-course-casing.smithy"),
-        ),
-        CodegenTest(
-            "naming_obs_structs#NamingObstacleCourseStructs",
-            "naming_test_structs",
-            """
-            , "codegen": { "renameErrors": false }
-            """.trimIndent(),
-            imports = listOf("$commonModels/naming-obstacle-course-structs.smithy"),
-        ),
-        CodegenTest("aws.protocoltests.json#TestService", "endpoint-rules"),
-        CodegenTest("com.aws.example.rust#PokemonService", "pokemon-service-client", imports = listOf("$commonModels/pokemon.smithy", "$commonModels/pokemon-common.smithy")),
-        CodegenTest("com.aws.example.rust#PokemonService", "pokemon-service-awsjson-client", imports = listOf("$commonModels/pokemon-awsjson.smithy", "$commonModels/pokemon-common.smithy")),
-        CodegenTest("com.amazonaws.simple#RpcV2Service", "rpcv2-pokemon-client", imports = listOf("$commonModels/rpcv2.smithy")),
-=======
 data class ClientTest(
     val serviceShapeName: String,
     val moduleName: String,
@@ -111,7 +46,6 @@
         moduleName,
         extraCodegenConfig = extraCodegenConfig(),
         imports = imports(),
->>>>>>> 54c3ede8
     )
 
     private fun extraCodegenConfig(): String = StringBuilder().apply {
@@ -174,6 +108,11 @@
         "pokemon-service-awsjson-client",
         dependsOn = listOf("pokemon-awsjson.smithy", "pokemon-common.smithy"),
     ),
+    ClientTest(
+        "com.amazonaws.simple#RpcV2Service",
+        "rpcv2-pokemon-client",
+        dependsOn = listOf("rpcv2.smithy")
+    ),
 ).map(ClientTest::toCodegenTest)
 
 project.registerGenerateSmithyBuildTask(rootProject, pluginName, allCodegenTests)
