# Example changelog entries
# [[aws-sdk-rust]]
# message = "Fix typos in module documentation for generated crates"
# references = ["smithy-rs#920"]
# meta = { "breaking" = false, "tada" = false, "bug" = false }
# author = "rcoh"
#
# [[smithy-rs]]
# message = "Fix typos in module documentation for generated crates"
# references = ["smithy-rs#920"]
# meta = { "breaking" = false, "tada" = false, "bug" = false }
# author = "rcoh"

[[aws-sdk-rust]]
<<<<<<< HEAD
message = """
Moved the following re-exports into a `types` module for all services:
- `aws_sdk_<service>::AggregatedBytes` -> `aws_sdk_<service>::types::AggregatedBytes`
- `aws_sdk_<service>::Blob` -> `aws_sdk_<service>::types::Blob`
- `aws_sdk_<service>::ByteStream` -> `aws_sdk_<service>::types::ByteStream`
- `aws_sdk_<service>::DateTime` -> `aws_sdk_<service>::types::DateTime`
- `aws_sdk_<service>::SdkError` -> `aws_sdk_<service>::types::SdkError`
"""
references = ["smithy-rs#1085"]
meta = { "breaking" = true, "tada" = false, "bug" = false }
author = "jdisanti"

[[aws-sdk-rust]]
message = """
`AggregatedBytes` and `ByteStream` are now only re-exported if the service has streaming operations,
and `Blob`/`DateTime` are only re-exported if the service uses them.
"""
references = ["smithy-rs#1085"]
meta = { "breaking" = true, "tada" = false, "bug" = false }
author = "jdisanti"

[[aws-sdk-rust]]
message = "The `Client` and `Config` re-exports now have their documentation inlined in the service docs"
references = ["smithy-rs#1085"]
meta = { "breaking" = false, "tada" = false, "bug" = false }
author = "jdisanti"

[[smithy-rs]]
message = """
Moved the following re-exports into a `types` module for all services:
- `<service>::AggregatedBytes` -> `<service>::types::AggregatedBytes`
- `<service>::Blob` -> `<service>::types::Blob`
- `<service>::ByteStream` -> `<service>::types::ByteStream`
- `<service>::DateTime` -> `<service>::types::DateTime`
- `<service>::SdkError` -> `<service>::types::SdkError`
"""
references = ["smithy-rs#1085"]
meta = { "breaking" = true, "tada" = false, "bug" = false }
author = "jdisanti"

[[smithy-rs]]
message = """
`AggregatedBytes` and `ByteStream` are now only re-exported if the service has streaming operations,
and `Blob`/`DateTime` are only re-exported if the service uses them.
"""
references = ["smithy-rs#1085"]
meta = { "breaking" = true, "tada" = false, "bug" = false }
author = "jdisanti"

[[smithy-rs]]
message = "The `Client` and `Config` re-exports now have their documentation inlined in the service docs"
references = ["smithy-rs#1085"]
meta = { "breaking" = false, "tada" = false, "bug" = false }
=======
message = "MSRV increased from `1.54` to `1.56.1` per our 2-behind MSRV policy."
references = ["smithy-rs#1130"]
meta = { "breaking" = true, "tada" = false, "bug" = false }
author = "jdisanti"

[[smithy-rs]]
message = "MSRV increased from `1.54` to `1.56.1` per our 2-behind MSRV policy."
references = ["smithy-rs#1130"]
meta = { "breaking" = true, "tada" = false, "bug" = false }
>>>>>>> dac48166
author = "jdisanti"<|MERGE_RESOLUTION|>--- conflicted
+++ resolved
@@ -12,7 +12,6 @@
 # author = "rcoh"
 
 [[aws-sdk-rust]]
-<<<<<<< HEAD
 message = """
 Moved the following re-exports into a `types` module for all services:
 - `aws_sdk_<service>::AggregatedBytes` -> `aws_sdk_<service>::types::AggregatedBytes`
@@ -66,7 +65,9 @@
 message = "The `Client` and `Config` re-exports now have their documentation inlined in the service docs"
 references = ["smithy-rs#1085"]
 meta = { "breaking" = false, "tada" = false, "bug" = false }
-=======
+author = "jdisanti"
+
+[[aws-sdk-rust]]
 message = "MSRV increased from `1.54` to `1.56.1` per our 2-behind MSRV policy."
 references = ["smithy-rs#1130"]
 meta = { "breaking" = true, "tada" = false, "bug" = false }
@@ -76,5 +77,4 @@
 message = "MSRV increased from `1.54` to `1.56.1` per our 2-behind MSRV policy."
 references = ["smithy-rs#1130"]
 meta = { "breaking" = true, "tada" = false, "bug" = false }
->>>>>>> dac48166
 author = "jdisanti"