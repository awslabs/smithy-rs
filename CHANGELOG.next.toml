# Example changelog entries
# [[aws-sdk-rust]]
# message = "Fix typos in module documentation for generated crates"
# references = ["smithy-rs#920"]
# meta = { "breaking" = false, "tada" = false, "bug" = false }
# author = "rcoh"
#
# [[smithy-rs]]
# message = "Fix typos in module documentation for generated crates"
# references = ["smithy-rs#920"]
# meta = { "breaking" = false, "tada" = false, "bug" = false, "target" = "client | server | all"}
# author = "rcoh"

[[smithy-rs]]
message = "Upgrade Rust MSRV to 1.62.1"
references = ["smithy-rs#0"]
meta = { "breaking" = true, "tada" = true, "bug" = false, "target" = "all" }
author = "jjantdev"

[[smithy-rs]]
message = "Support Sigv4 signature generation on PowerPC 32 and 64 bit. This architecture cannot compile `ring`, so the implementation has been updated to rely on `hamc` + `sha2` to achive the same result with broader platform compatibility and higher performance. We also updated the CI which is now running as many tests as possible against i686 and PowerPC 32 and 64 bit."
references = ["smithy-rs#1847"]
meta = { "breaking" = false, "tada" = false, "bug" = true }
author = "crisidev"

[[aws-sdk-rust]]
message = "Add test to exercise excluded headers in aws-sigv4."
references = ["smithy-rs#1890"]
meta = { "breaking" = false, "tada" = false, "bug" = false }
author = "ysaito1001"

[[aws-sdk-rust]]
message = "Support Sigv4 signature generation on PowerPC 32 and 64 bit. This architecture cannot compile `ring`, so the implementation has been updated to rely on `hamc` + `sha2` to achive the same result with broader platform compatibility and higher performance. We also updated the CI which is now running as many tests as possible against i686 and PowerPC 32 and 64 bit."
references = ["smithy-rs#1847"]
meta = { "breaking" = true, "tada" = false, "bug" = true }
author = "crisidev"

[[aws-sdk-rust]]
message = "Add test ensuring that a response will error if the response body returns an EOF before the entire body has been read."
references = ["smithy-rs#1801"]
meta = { "breaking" = false, "tada" = false, "bug" = false }
author = "Velfi"

[[smithy-rs]]
message = "Replace bool with enum for a function parameter of `label::fmt_string`."
references = ["smithy-rs#1875"]
meta = { "breaking" = true, "tada" = false, "bug" = false, "target" = "client" }
author = "ysaito1001"

[[smithy-rs]]
message = "`aws_smithy_http_server::routing::Router` is exported from the crate root again. This reverts unintentional breakage that was introduced in `aws-smithy-http-server` v0.51.0 only."
references = ["smithy-rs#1910"]
meta = { "breaking" = false, "tada" = false, "bug" = true, "target" = "server" }
author = "david-perez"

[[smithy-rs]]
message = "Fix bug that can cause panics in paginators"
references = ["smithy-rs#1903", "smithy-rs#1902"]
meta = { "breaking" = false, "tada" = false, "bug" = true, "target" = "client"}
author = "rcoh"

[[smithy-rs]]
message = """
Operation metadata is now added to the property bag before sending requests allowing middlewares to behave
differently depending on the operation being sent.
"""
references = ["smithy-rs#1919"]
meta = { "breaking" = false, "tada" = false, "bug" = false, "target" = "client"}
author = "Velfi"

[[smithy-rs]]
message = "Upgrade Smithy to v1.26"
references = ["smithy-rs#1929"]
meta = { "breaking" = false, "tada" = true, "bug" = false, "target" = "all"}
author = "Velfi"

[[smithy-rs]]
message = "Fix cargo audit issue on chrono."
references = ["smithy-rs#1907"]
meta = { "breaking" = false, "tada" = false, "bug" = false, "target" = "all" }
author = "ysaito1001"

[[aws-sdk-rust]]
message = "Fix cargo audit issue on criterion."
references = ["smithy-rs#1923"]
meta = { "breaking" = false, "tada" = false, "bug" = false }
author = "ysaito1001"

[[aws-sdk-rust]]
message = """
<details>
<summary>The HTTP connector used when making requests is now configurable through `SdkConfig`.</summary>

```rust
use std::time::Duration;
use aws_smithy_client::{Client, hyper_ext};
use aws_smithy_client::erase::DynConnector;
use aws_smithy_client::http_connector::ConnectorSettings;
use aws_types::SdkConfig;

let https_connector = hyper_rustls::HttpsConnectorBuilder::new()
    .with_webpki_roots()
    .https_only()
    .enable_http1()
    .enable_http2()
    .build();

let smithy_connector = hyper_ext::Adapter::builder()
    // Optionally set things like timeouts as well
    .connector_settings(
        ConnectorSettings::builder()
            .connect_timeout(Duration::from_secs(5))
            .build()
    )
    .build(https_connector);

let sdk_config = aws_config::from_env()
    .http_connector(smithy_connector)
    .load()
    .await;

let client = Client::new(&sdk_config);

// When sent, this operation will go through the custom smithy connector instead of
// the default HTTP connector.
let op = client
    .get_object()
    .bucket("some-test-bucket")
    .key("test.txt")
    .send()
    .await
    .unwrap();
```

</details>
"""
references = ["smithy-rs#1225", "smithy-rs#1918"]
meta = { "breaking" = false, "tada" = true, "bug" = false }
author = "Velfi"

[[aws-sdk-rust]]
message = """
`<service>::Client::from_conf_conn` has been removed since it's now possible to configure the connection from the
shared and service configs. To update your code, pass connections to the `http_connector` method during config creation.

<details>
<summary>Example</summary>

before:

```rust
    let conf = aws_sdk_sts::Config::builder()
        // The builder has no defaults but setting other fields is omitted for brevity...
        .build();
    let (server, request) = capture_request(None);
    let client = aws_sdk_sts::Client::from_conf_conn(conf, server);
```

after:

```rust
    let (server, request) = capture_request(None);
    let conf = aws_sdk_sts::Config::builder()
        // The builder has no defaults but setting other fields is omitted for brevity...
        .http_connector(server)
        .build();
    let client = aws_sdk_sts::Client::from_conf(conf);
```

</details>
"""
references = ["smithy-rs#1225", "smithy-rs#1918"]
meta = { "breaking" = true, "tada" = false, "bug" = false }
author = "Velfi"

[[aws-sdk-rust]]
message = "Add `to_vec` method to `aws_smithy_http::byte_stream::AggregatedBytes`."
references = ["smithy-rs#1918"]
meta = { "breaking" = false, "tada" = false, "bug" = false }
author = "Velfi"

[[aws-sdk-rust]]
message = "Ability to add an inline policy or a list of policy ARNs to the `AssumeRoleProvider` builder."
references = ["aws-sdk-rust#641", "smithy-rs#1892"]
meta = { "breaking" = false, "tada" = true, "bug" = false }
author = "albe-rosado"

[[aws-sdk-rust]]
message = "Removed re-export of `aws_smithy_client::retry::Config` from the `middleware` module."
references = ["smithy-rs#1935"]
meta = { "breaking" = true, "tada" = false, "bug" = false }
<<<<<<< HEAD
author = "jdisanti"
=======
author = "jdisanti"

[[smithy-rs]]
message = "Upgrade to Smithy 1.26.2"
references = ["smithy-rs#1972"]
meta = { "breaking" = false, "tada" = false, "bug" = false }
author = "rcoh"
>>>>>>> 436a0e15
<|MERGE_RESOLUTION|>--- conflicted
+++ resolved
@@ -189,14 +189,10 @@
 message = "Removed re-export of `aws_smithy_client::retry::Config` from the `middleware` module."
 references = ["smithy-rs#1935"]
 meta = { "breaking" = true, "tada" = false, "bug" = false }
-<<<<<<< HEAD
-author = "jdisanti"
-=======
 author = "jdisanti"
 
 [[smithy-rs]]
 message = "Upgrade to Smithy 1.26.2"
 references = ["smithy-rs#1972"]
 meta = { "breaking" = false, "tada" = false, "bug" = false }
-author = "rcoh"
->>>>>>> 436a0e15
+author = "rcoh"