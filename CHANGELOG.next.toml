# Example changelog entries
# [[aws-sdk-rust]]
# message = "Fix typos in module documentation for generated crates"
# references = ["smithy-rs#920"]
# meta = { "breaking" = false, "tada" = false, "bug" = false }
# author = "rcoh"
#
# [[smithy-rs]]
# message = "Fix typos in module documentation for generated crates"
# references = ["smithy-rs#920"]
# meta = { "breaking" = false, "tada" = false, "bug" = false, "target" = "client | server | all"}
# author = "rcoh"

[[smithy-rs]]
message = "Upgrade Rust MSRV to 1.62.1"
references = ["smithy-rs#0"]
meta = { "breaking" = true, "tada" = true, "bug" = false, "target" = "all" }
author = "jjantdev"

[[smithy-rs]]
message = "Support Sigv4 signature generation on PowerPC 32 and 64 bit. This architecture cannot compile `ring`, so the implementation has been updated to rely on `hamc` + `sha2` to achive the same result with broader platform compatibility and higher performance. We also updated the CI which is now running as many tests as possible against i686 and PowerPC 32 and 64 bit."
references = ["smithy-rs#1847"]
meta = { "breaking" = false, "tada" = false, "bug" = true }
author = "crisidev"

[[aws-sdk-rust]]
message = "Add test to exercise excluded headers in aws-sigv4."
references = ["smithy-rs#1890"]
meta = { "breaking" = false, "tada" = false, "bug" = false }
author = "ysaito1001"

[[aws-sdk-rust]]
message = "Support Sigv4 signature generation on PowerPC 32 and 64 bit. This architecture cannot compile `ring`, so the implementation has been updated to rely on `hamc` + `sha2` to achive the same result with broader platform compatibility and higher performance. We also updated the CI which is now running as many tests as possible against i686 and PowerPC 32 and 64 bit."
references = ["smithy-rs#1847"]
meta = { "breaking" = true, "tada" = false, "bug" = true }
author = "crisidev"

[[aws-sdk-rust]]
message = "Add test ensuring that a response will error if the response body returns an EOF before the entire body has been read."
references = ["smithy-rs#1801"]
meta = { "breaking" = false, "tada" = false, "bug" = false }
author = "Velfi"

[[smithy-rs]]
message = "Replace bool with enum for a function parameter of `label::fmt_string`."
references = ["smithy-rs#1875"]
meta = { "breaking" = true, "tada" = false, "bug" = false, "target" = "client" }
author = "ysaito1001"

[[smithy-rs]]
message = "`aws_smithy_http_server::routing::Router` is exported from the crate root again. This reverts unintentional breakage that was introduced in `aws-smithy-http-server` v0.51.0 only."
references = ["smithy-rs#1910"]
meta = { "breaking" = false, "tada" = false, "bug" = true, "target" = "server" }
author = "david-perez"

[[smithy-rs]]
message = "Fix bug that can cause panics in paginators"
references = ["smithy-rs#1903", "smithy-rs#1902"]
meta = { "breaking" = false, "tada" = false, "bug" = true, "target" = "client" }
author = "rcoh"

[[smithy-rs]]
message = """
Operation metadata is now added to the property bag before sending requests allowing middlewares to behave
differently depending on the operation being sent.
"""
references = ["smithy-rs#1919"]
meta = { "breaking" = false, "tada" = false, "bug" = false, "target" = "client" }
author = "Velfi"

[[smithy-rs]]
message = "Upgrade Smithy to v1.26"
references = ["smithy-rs#1929"]
meta = { "breaking" = false, "tada" = true, "bug" = false, "target" = "all" }
author = "Velfi"

[[smithy-rs]]
message = "aws_smithy_types_convert::date_time::DateTimeExt::to_chrono_utc returns a Result<>"
references = ["smithy-rs#1980"]
meta = { "breaking" = true, "tada" = false, "bug" = false, "target" = "all" }
author = "82marbag"

[[smithy-rs]]
message = "Fix cargo audit issue on chrono."
references = ["smithy-rs#1907"]
meta = { "breaking" = false, "tada" = false, "bug" = false, "target" = "all" }
author = "ysaito1001"

[[aws-sdk-rust]]
message = "Fix cargo audit issue on criterion."
references = ["smithy-rs#1923"]
meta = { "breaking" = false, "tada" = false, "bug" = false }
author = "ysaito1001"

[[aws-sdk-rust]]
message = """
<details>
<summary>The HTTP connector used when making requests is now configurable through `SdkConfig`.</summary>

```rust
use std::time::Duration;
use aws_smithy_client::{Client, hyper_ext};
use aws_smithy_client::erase::DynConnector;
use aws_smithy_client::http_connector::ConnectorSettings;
use aws_types::SdkConfig;

let https_connector = hyper_rustls::HttpsConnectorBuilder::new()
    .with_webpki_roots()
    .https_only()
    .enable_http1()
    .enable_http2()
    .build();

let smithy_connector = hyper_ext::Adapter::builder()
    // Optionally set things like timeouts as well
    .connector_settings(
        ConnectorSettings::builder()
            .connect_timeout(Duration::from_secs(5))
            .build()
    )
    .build(https_connector);

let sdk_config = aws_config::from_env()
    .http_connector(smithy_connector)
    .load()
    .await;

let client = Client::new(&sdk_config);

// When sent, this operation will go through the custom smithy connector instead of
// the default HTTP connector.
let op = client
    .get_object()
    .bucket("some-test-bucket")
    .key("test.txt")
    .send()
    .await
    .unwrap();
```

</details>
"""
references = ["smithy-rs#1225", "smithy-rs#1918"]
meta = { "breaking" = false, "tada" = true, "bug" = false }
author = "Velfi"

[[aws-sdk-rust]]
message = """
`<service>::Client::from_conf_conn` has been removed since it's now possible to configure the connection from the
shared and service configs. To update your code, pass connections to the `http_connector` method during config creation.

<details>
<summary>Example</summary>

before:

```rust
    let conf = aws_sdk_sts::Config::builder()
        // The builder has no defaults but setting other fields is omitted for brevity...
        .build();
    let (server, request) = capture_request(None);
    let client = aws_sdk_sts::Client::from_conf_conn(conf, server);
```

after:

```rust
    let (server, request) = capture_request(None);
    let conf = aws_sdk_sts::Config::builder()
        // The builder has no defaults but setting other fields is omitted for brevity...
        .http_connector(server)
        .build();
    let client = aws_sdk_sts::Client::from_conf(conf);
```

</details>
"""
references = ["smithy-rs#1225", "smithy-rs#1918"]
meta = { "breaking" = true, "tada" = false, "bug" = false }
author = "Velfi"

[[aws-sdk-rust]]
message = "Add `to_vec` method to `aws_smithy_http::byte_stream::AggregatedBytes`."
references = ["smithy-rs#1918"]
meta = { "breaking" = false, "tada" = false, "bug" = false }
author = "Velfi"

[[aws-sdk-rust]]
message = "Ability to add an inline policy or a list of policy ARNs to the `AssumeRoleProvider` builder."
references = ["aws-sdk-rust#641", "smithy-rs#1892"]
meta = { "breaking" = false, "tada" = true, "bug" = false }
author = "albe-rosado"

[[aws-sdk-rust]]
message = "Removed re-export of `aws_smithy_client::retry::Config` from the `middleware` module."
references = ["smithy-rs#1935"]
meta = { "breaking" = true, "tada" = false, "bug" = false }
author = "jdisanti"

[[aws-sdk-rust]]
message = """
It was possible in some cases to send some S3 requests without a required upload ID, causing a risk of unintended data
deletion and modification. Now, when an operation has query parameters that are marked as required, the omission of
those query parameters will cause a BuildError, preventing the invalid operation from being sent.
"""
references = ["smithy-rs#1957"]
meta = { "breaking" = false, "tada" = false, "bug" = true }
author = "Velfi"

[[smithy-rs]]
message = """
It was previously possible to send requests without setting query parameters modeled as required. Doing this may cause a
service to interpret a request incorrectly instead of just sending back a 400 error. Now, when an operation has query
parameters that are marked as required, the omission of those query parameters will cause a BuildError, preventing the
invalid operation from being sent.
"""
references = ["smithy-rs#1957"]
meta = { "breaking" = false, "tada" = false, "bug" = true, "target" = "client" }
author = "Velfi"

[[smithy-rs]]
message = "Upgrade to Smithy 1.26.2"
references = ["smithy-rs#1972"]
meta = { "breaking" = false, "tada" = false, "bug" = false }
author = "rcoh"

[[smithy-rs]]
message = "Several breaking changes have been made to errors. See [the upgrade guide](https://github.com/awslabs/smithy-rs/issues/1950) for more information."
references = ["smithy-rs#1926", "smithy-rs#1819"]
meta = { "breaking" = true, "tada" = false, "bug" = false, "target" = "client" }
author = "jdisanti"

[[aws-sdk-rust]]
message = "Several breaking changes have been made to errors. See [the upgrade guide](https://github.com/awslabs/aws-sdk-rust/issues/657) for more information."
references = ["smithy-rs#1926", "smithy-rs#1819"]
meta = { "breaking" = true, "tada" = false, "bug" = false }
author = "jdisanti"

[[smithy-rs]]
message = """
[Constraint traits](https://awslabs.github.io/smithy/2.0/spec/constraint-traits.html) in server SDKs are beginning to be supported. The following are now supported:

* The `length` trait on `string` shapes.
* The `length` trait on `map` shapes.
* The `length` trait on `list` shapes.
* The `range` trait on `byte` shapes.
* The `range` trait on `short` shapes.
* The `range` trait on `integer` shapes.
* The `range` trait on `long` shapes.
* The `pattern` trait on `string` shapes.

Upon receiving a request that violates the modeled constraints, the server SDK will reject it with a message indicating why.

Unsupported (constraint trait, target shape) combinations will now fail at code generation time, whereas previously they were just ignored. This is a breaking change to raise awareness in service owners of their server SDKs behaving differently than what was modeled. To continue generating a server SDK with unsupported constraint traits, set `codegenConfig.ignoreUnsupportedConstraints` to `true` in your `smithy-build.json`.
"""
references = ["smithy-rs#1199", "smithy-rs#1342", "smithy-rs#1401", "smithy-rs#1998", "smithy-rs#2005", "smithy-rs#2028", "smithy-rs#2034", "smithy-rs#2036"]
meta = { "breaking" = true, "tada" = true, "bug" = false, "target" = "server" }
author = "david-perez"

[[smithy-rs]]
message = """
Server SDKs now generate "constrained types" for constrained shapes. Constrained types are [newtypes](https://rust-unofficial.github.io/patterns/patterns/behavioural/newtype.html) that encapsulate the modeled constraints. They constitute a [widespread pattern to guarantee domain invariants](https://www.lpalmieri.com/posts/2020-12-11-zero-to-production-6-domain-modelling/) and promote correctness in your business logic. So, for example, the model:

```smithy
@length(min: 1, max: 69)
string NiceString
```

will now render a `struct NiceString(String)`. Instantiating a `NiceString` is a fallible operation:

```rust
let data: String = ... ;
let nice_string = NiceString::try_from(data).expect("data is not nice");
```

A failed attempt to instantiate a constrained type will yield a `ConstraintViolation` error type you may want to handle. This type's API is subject to change.

Constrained types _guarantee_, by virtue of the type system, that your service's operation outputs adhere to the modeled constraints. To learn more about the motivation for constrained types and how they work, see [the RFC](https://github.com/awslabs/smithy-rs/pull/1199).

If you'd like to opt-out of generating constrained types, you can set `codegenConfig.publicConstrainedTypes` to `false`. Note that if you do, the generated server SDK will still honor your operation input's modeled constraints upon receiving a request, but will not help you in writing business logic code that adheres to the constraints, and _will not prevent you from returning responses containing operation outputs that violate said constraints_.
"""
references = ["smithy-rs#1342", "smithy-rs#1119"]
meta = { "breaking" = true, "tada" = true, "bug" = false, "target" = "server" }
author = "david-perez"

[[smithy-rs]]
message = """
Structure builders in server SDKs have undergone significant changes.

The API surface has been reduced. It is now simpler and closely follows what you would get when using the [`derive_builder`](https://docs.rs/derive_builder/latest/derive_builder/) crate:

1. Builders no longer have `set_*` methods taking in `Option<T>`. You must use the unprefixed method, named exactly after the structure's field name, and taking in a value _whose type matches exactly that of the structure's field_.
2. Builders no longer have convenience methods to pass in an element for a field whose type is a vector or a map. You must pass in the entire contents of the collection up front.
3. Builders no longer implement [`PartialEq`](https://doc.rust-lang.org/std/cmp/trait.PartialEq.html).

Bug fixes:

4. Builders now always fail to build if a value for a `required` member is not provided. Previously, builders were falling back to a default value (e.g. `""` for `String`s) for some shapes. This was a bug.

Additions:

5. A structure `Structure` with builder `Builder` now implements `TryFrom<Builder> for Structure` or `From<Builder> for Structure`, depending on whether the structure [is constrained](https://awslabs.github.io/smithy/2.0/spec/constraint-traits.html) or not, respectively.

To illustrate how to migrate to the new API, consider the example model below.

```smithy
structure Pokemon {
    @required
    name: String,
    @required
    description: String,
    @required
    evolvesTo: PokemonList
}

list PokemonList {
    member: Pokemon
}
```

In the Rust code below, note the references calling out the changes described in the numbered list above.

Before:

```rust
let eevee_builder = Pokemon::builder()
    // (1) `set_description` takes in `Some<String>`.
    .set_description(Some("Su código genético es muy inestable. Puede evolucionar en diversas razas de Pokémon.".to_owned()))
    // (2) Convenience method to add one element to the `evolvesTo` list.
    .evolves_to(vaporeon)
    .evolves_to(jolteon)
    .evolves_to(flareon);

// (3) Builder types can be compared.
assert_ne!(eevee_builder, Pokemon::builder());

// (4) Builds fine even though we didn't provide a value for `name`, which is `required`!
let _eevee = eevee_builder.build();
```

After:

```rust
let eevee_builder = Pokemon::builder()
    // (1) `set_description` no longer exists. Use `description`, which directly takes in `String`.
    .description("Su código genético es muy inestable. Puede evolucionar en diversas razas de Pokémon.".to_owned())
    // (2) Convenience methods removed; provide the entire collection up front.
    .evolves_to(vec![vaporeon, jolteon, flareon]);

// (3) Binary operation `==` cannot be applied to `pokemon::Builder`.
// assert_ne!(eevee_builder, Pokemon::builder());

// (4) `required` member `name` was not set.
// (5) Builder type can be fallibly converted to the structure using `TryFrom` or `TryInto`.
let _error = Pokemon::try_from(eevee_builder).expect_err("name was not provided");
```
"""
references = ["smithy-rs#1714", "smithy-rs#1342"]
meta = { "breaking" = true, "tada" = true, "bug" = true, "target" = "server" }
author = "david-perez"

[[smithy-rs]]
message = """
Server SDKs now correctly reject operation inputs that don't set values for `required` structure members. Previously, in some scenarios, server SDKs would accept the request and set a default value for the member (e.g. `""` for a `String`), even when the member shape did not have [Smithy IDL v2's `default` trait](https://awslabs.github.io/smithy/2.0/spec/type-refinement-traits.html#smithy-api-default-trait) attached. The `default` trait is [still unsupported](https://github.com/awslabs/smithy-rs/issues/1860).
"""
references = ["smithy-rs#1714", "smithy-rs#1342", "smithy-rs#1860"]
meta = { "breaking" = true, "tada" = false, "bug" = true, "target" = "server" }
author = "david-perez"

[[smithy-rs]]
message = """
Generate enums that guide the users to write match expressions in a forward-compatible way.
Before this change, users could write a match expression against an enum in a non-forward-compatible way:
```rust
match some_enum {
    SomeEnum::Variant1 => { /* ... */ },
    SomeEnum::Variant2 => { /* ... */ },
    Unknown(value) if value == "NewVariant" => { /* ... */ },
    _ => { /* ... */ },
}
```
This code can handle a case for "NewVariant" with a version of SDK where the enum does not yet include `SomeEnum::NewVariant`, but breaks with another version of SDK where the enum defines `SomeEnum::NewVariant` because the execution will hit a different match arm, i.e. the last one.
After this change, users are guided to write the above match expression as follows:
```rust
match some_enum {
    SomeEnum::Variant1 => { /* ... */ },
    SomeEnum::Variant2 => { /* ... */ },
    other @ _ if other.as_str() == "NewVariant" => { /* ... */ },
    _ => { /* ... */ },
}
```
This is forward-compatible because the execution will hit the second last match arm regardless of whether the enum defines `SomeEnum::NewVariant` or not.
"""
references = ["smithy-rs#1945"]
meta = { "breaking" = true, "tada" = false, "bug" = false, "target" = "client" }
author = "ysaito1001"

[[aws-sdk-rust]]
message = """
Generate enums that guide the users to write match expressions in a forward-compatible way.
Before this change, users could write a match expression against an enum in a non-forward-compatible way:
```rust
match some_enum {
    SomeEnum::Variant1 => { /* ... */ },
    SomeEnum::Variant2 => { /* ... */ },
    Unknown(value) if value == "NewVariant" => { /* ... */ },
    _ => { /* ... */ },
}
```
This code can handle a case for "NewVariant" with a version of SDK where the enum does not yet include `SomeEnum::NewVariant`, but breaks with another version of SDK where the enum defines `SomeEnum::NewVariant` because the execution will hit a different match arm, i.e. the last one.
After this change, users are guided to write the above match expression as follows:
```rust
match some_enum {
    SomeEnum::Variant1 => { /* ... */ },
    SomeEnum::Variant2 => { /* ... */ },
    other @ _ if other.as_str() == "NewVariant" => { /* ... */ },
    _ => { /* ... */ },
}
```
This is forward-compatible because the execution will hit the second last match arm regardless of whether the enum defines `SomeEnum::NewVariant` or not.
"""
references = ["smithy-rs#1945"]
meta = { "breaking" = true, "tada" = false, "bug" = false }
author = "ysaito1001"

[[aws-sdk-rust]]
message = "Functions on `aws_smithy_http::endpoint::Endpoint` now return a `Result` instead of panicking."
references = ["smithy-rs#1984", "smithy-rs#1496"]
meta = { "breaking" = true, "tada" = false, "bug" = false }
author = "jdisanti"

[[smithy-rs]]
message = "Functions on `aws_smithy_http::endpoint::Endpoint` now return a `Result` instead of panicking."
references = ["smithy-rs#1984", "smithy-rs#1496"]
meta = { "breaking" = true, "tada" = false, "bug" = false, "target" = "client" }
author = "jdisanti"

[[aws-sdk-rust]]
message = "`Endpoint::mutable` now takes `impl AsRef<str>` instead of `Uri`. For the old functionality, use `Endpoint::mutable_uri`."
references = ["smithy-rs#1984", "smithy-rs#1496"]
meta = { "breaking" = true, "tada" = false, "bug" = false }
author = "jdisanti"

[[smithy-rs]]
message = "`Endpoint::mutable` now takes `impl AsRef<str>` instead of `Uri`. For the old functionality, use `Endpoint::mutable_uri`."
references = ["smithy-rs#1984", "smithy-rs#1496"]
meta = { "breaking" = true, "tada" = false, "bug" = false, "target" = "client" }
author = "jdisanti"

[[aws-sdk-rust]]
message = "`Endpoint::immutable` now takes `impl AsRef<str>` instead of `Uri`. For the old functionality, use `Endpoint::immutable_uri`."
references = ["smithy-rs#1984", "smithy-rs#1496"]
meta = { "breaking" = true, "tada" = false, "bug" = false }
author = "jdisanti"

[[smithy-rs]]
message = "`Endpoint::immutable` now takes `impl AsRef<str>` instead of `Uri`. For the old functionality, use `Endpoint::immutable_uri`."
references = ["smithy-rs#1984", "smithy-rs#1496"]
meta = { "breaking" = true, "tada" = false, "bug" = false, "target" = "client" }
author = "jdisanti"

[[smithy-rs]]
message = """
[RestJson1](https://awslabs.github.io/smithy/2.0/aws/protocols/aws-restjson1-protocol.html#operation-error-serialization) server SDKs now serialize the [full shape ID](https://smithy.io/2.0/spec/model.html#shape-id) (including namespace) in operation error responses.

Example server error response before:

```
HTTP/1.1 400 Bad Request
content-type: application/json
x-amzn-errortype: InvalidRequestException
...
```

Example server error response now:

```
HTTP/1.1 400 Bad Request
content-type: application/json
x-amzn-errortype: com.example.service#InvalidRequestException
...
```
"""
references = ["smithy-rs#1982"]
meta = { "breaking" = true, "tada" = false, "bug" = false, "target" = "server" }
author = "david-perez"

[[smithy-rs]]
message = "Make generated enum `values()` functions callable in const contexts."
references = ["smithy-rs#2011"]
meta = { "breaking" = false, "tada" = false, "bug" = false, "target" = "all" }
author = "lsr0"

[[smithy-rs]]
message = """
All types that are exclusively relevant within the context of an AWS Lambda function are now gated behind the
`aws-lambda` feature flag.

This will reduce the number of dependencies (and improve build times) for users that are running their Smithy services
in non-serverless environments (e.g. via `hyper`).
"""
references = ["smithy-rs#2035"]
meta = { "breaking" = true, "tada" = false, "bug" = false, "target" = "server" }
author = "LukeMathWalker"

[[smithy-rs]]
message = """
### Plugins/New Service Builder API

The `Router` struct has been replaced by a new `Service` located at the root of the generated crate. Its name coincides with the same name as the Smithy service you are generating.

```rust
use pokemon_service_server_sdk::PokemonService;
```

The new service builder infrastructure comes with a `Plugin` system which supports middleware on `smithy-rs`. See the [mididleware documentation](https://github.com/awslabs/smithy-rs/blob/main/design/src/server/middleware.md) and the [API documentation](https://docs.rs/aws-smithy-http-server/latest/aws_smithy_http_server/plugin/index.html) for more details.

Usage of the new service builder API:

```rust
// Apply a sequence of plugins using `PluginPipeline`.
let plugins = PluginPipeline::new()
    // Apply the `PrintPlugin`.
    // This is a dummy plugin found in `rust-runtime/aws-smithy-http-server/examples/pokemon-service/src/plugin.rs`
    .print()
    // Apply the `InstrumentPlugin` plugin, which applies `tracing` instrumentation.
    .instrument();

// Construct the service builder using the `plugins` defined above.
let app = PokemonService::builder_with_plugins(plugins)
    // Assign all the handlers.
    .get_pokemon_species(get_pokemon_species)
    .get_storage(get_storage)
    .get_server_statistics(get_server_statistics)
    .capture_pokemon(capture_pokemon)
    .do_nothing(do_nothing)
    .check_health(check_health)
    // Construct the `PokemonService`.
    .build()
    // If handlers are missing a descriptive error will be provided.
    .expect("failed to build an instance of `PokemonService`");
```

See the `rust-runtime/aws-smithy-http-server/examples/pokemon-service/src/bin` folder for various working examples.

### Public `FromParts` trait

Previously, we only supported one [`Extension`](https://docs.rs/aws-smithy-http-server/latest/aws_smithy_http_server/request/struct.Extension.html) as an additional argument provided to the handler. This number has been increased to 8 and the argument type has been broadened to any struct which implements the [`FromParts`](https://docs.rs/aws-smithy-http-server/latest/aws_smithy_http_server/request/trait.FromParts.html) trait. The trait is publicly exported and therefore provides customers with the ability to extend the domain of the handlers.

As noted, a ubiqutious example of a struct that implements `FromParts` is the `Extension` struct, which extracts state from the `Extensions` typemap of a [`http::Request`](https://docs.rs/http/latest/http/request/struct.Request.html). A new example is the `ConnectInfo` struct which allows handlers to access the connection data. See the `rust-runtime/aws-smithy-http-server/examples/pokemon-service/src/bin/pokemon-service-connect-info.rs` example.

```rust
fn get_pokemon_species(
    input: GetPokemonSpeciesInput,
    state: Extension<State>,
    address: ConnectInfo<SocketAddr>
) -> Result<GetPokemonSpeciesOutput, GetPokemonSpeciesError> {
    todo!()
}
```

In addition to the [`ConnectInfo`](https://docs.rs/aws-smithy-http-server/latest/aws_smithy_http_server/request/connect_info/struct.ConnectInfo.html) extractor, we also have added [lambda extractors](https://docs.rs/aws-smithy-http-server/latest/aws_smithy_http_server/request/lambda/index.html) which are feature gated with `aws-lambda`.

[`FromParts` documentation](https://github.com/awslabs/smithy-rs/blob/main/design/src/server/from_parts.md) has been added.

### New Documentation

New sections to have been added to the [server side of the book](https://github.com/awslabs/smithy-rs/blob/main/design/src/server/overview.md).

These include:

- [Middleware](https://github.com/awslabs/smithy-rs/blob/main/design/src/server/middleware.md)
- [Accessing Un-modelled Data](https://github.com/awslabs/smithy-rs/blob/main/design/src/server/from_parts.md)
- [Anatomy of a Service](https://github.com/awslabs/smithy-rs/blob/main/design/src/server/anatomy.md)

This release also introduces extensive documentation at the root of the generated crate. For best results compile documentation with `cargo +nightly doc --open`.

### Deprecations

The existing service builder infrastructure, `OperationRegistryBuilder`/`OperationRegistry`/`Router`, is now deprecated. Customers should migrate to the newer scheme described above. The deprecated types will be removed in a future release.
"""
references = [
    "smithy-rs#1620",
    "smithy-rs#1666",
    "smithy-rs#1731",
    "smithy-rs#1736",
    "smithy-rs#1753",
    "smithy-rs#1738",
    "smithy-rs#1782",
    "smithy-rs#1829",
    "smithy-rs#1837",
    "smithy-rs#1891",
    "smithy-rs#1840",
    "smithy-rs#1844",
    "smithy-rs#1858",
    "smithy-rs#1930",
    "smithy-rs#1999",
    "smithy-rs#2003",
    "smithy-rs#2008",
    "smithy-rs#2010",
    "smithy-rs#2019",
    "smithy-rs#2020",
    "smithy-rs#2021",
    "smithy-rs#2038",
    "smithy-rs#2039",
    "smithy-rs#2041",
]
meta = { "breaking" = true, "tada" = true, "bug" = false, "target" = "server" }
author = "hlbarber"

[[aws-sdk-rust]]
message = "Normalize URI paths per RFC3986 when constructing canonical requests, except for S3."
references = ["smithy-rs#2018"]
meta = { "breaking" = false, "tada" = false, "bug" = true }
author = "ysaito1001"

[[aws-sdk-rust]]
message = "Implementation of the Debug trait for container shapes now redacts what is printed per the sensitive trait."
references = ["smithy-rs#1983", "smithy-rs#2029"]
meta = { "breaking" = true, "tada" = false, "bug" = false }
author = "ysaito1001"

[[smithy-rs]]
message = "Implementation of the Debug trait for container shapes now redacts what is printed per the sensitive trait."
references = ["smithy-rs#1983", "smithy-rs#2029"]
meta = { "breaking" = true, "tada" = false, "bug" = false, "target" = "all" }
author = "ysaito1001"

[[aws-sdk-rust]]
<<<<<<< HEAD
message = "Log an `info` on credentials cache miss and adjust level of some credential `tracing` spans/events."
references = ["smithy-rs#2062"]
meta = { "breaking" = false, "tada" = false, "bug" = false }
=======
message = "`SdkBody` callbacks have been removed. If you were using these, please [file an issue](https://github.com/awslabs/aws-sdk-rust/issues/new) so that we can better understand your use-case and provide the support you need."
references = ["smithy-rs#2065"]
meta = { "breaking" = true, "tada" = false, "bug" = false }
author = "jdisanti"

[[smithy-rs]]
message = "`SdkBody` callbacks have been removed. If you were using these, please [file an issue](https://github.com/awslabs/smithy-rs/issues/new) so that we can better understand your use-case and provide the support you need."
references = ["smithy-rs#2065"]
meta = { "breaking" = true, "tada" = false, "bug" = false, "target" = "client" }
author = "jdisanti"

[[aws-sdk-rust]]
message = "`AwsEndpointStage`, a middleware which set endpoints and auth has been split into `AwsAuthStage` and `SmithyEndpointStage`. Related types have also been renamed."
references = ["smithy-rs#2063"]
meta = { "breaking" = true, "tada" = false, "bug" = false }
author = "rcoh"

[[smithy-rs]]
message = "Added SmithyEndpointStage which can be used to set an endpoint for smithy-native clients"
references = ["smithy-rs#2063"]
meta = { "breaking" = true, "tada" = false, "bug" = false, "target" = "client" }
author = "rcoh"

[[aws-sdk-rust]]
message = "The SDK clients now default max idle connections to 70 (previously unlimited) to reduce the likelihood of hitting max file handles in AWS Lambda."
references = ["smithy-rs#2064", "aws-sdk-rust#632"]
meta = { "breaking" = false, "tada" = false, "bug" = false }
author = "jdisanti"

[[smithy-rs]]
message = "Clients now default max idle connections to 70 (previously unlimited) to reduce the likelihood of hitting max file handles in AWS Lambda."
references = ["smithy-rs#2064", "aws-sdk-rust#632"]
meta = { "breaking" = false, "tada" = false, "bug" = false, "target" = "client"}
author = "jdisanti"

[[aws-sdk-rust]]
message = """
The Unit type for a Union member is no longer rendered. The serializers and parsers generated now function accordingly in the absence of the inner data associated with the Unit type.
"""
references = ["smithy-rs#1989"]
meta = { "breaking" = true, "tada" = false, "bug" = false }
author = "ysaito1001"

[[smithy-rs]]
message = """
The Unit type for a Union member is no longer rendered. The serializers and parsers generated now function accordingly in the absence of the inner data associated with the Unit type.
"""
references = ["smithy-rs#1989"]
meta = { "breaking" = true, "tada" = false, "bug" = false, "target" = "all" }
author = "ysaito1001"

[[aws-sdk-rust]]
message = "Fixed and improved the request `tracing` span hierarchy to improve log messages, profiling, and debuggability."
references = ["smithy-rs#2044", "smithy-rs#371"]
meta = { "breaking" = false, "tada" = true, "bug" = false }
author = "jdisanti"

[[smithy-rs]]
message = "Fixed and improved the request `tracing` span hierarchy to improve log messages, profiling, and debuggability."
references = ["smithy-rs#2044", "smithy-rs#371"]
meta = { "breaking" = false, "tada" = true, "bug" = false, "target" = "client"}
author = "jdisanti"

[[aws-sdk-rust]]
message = "Add more `tracing` events to signing and event streams"
references = ["smithy-rs#2057", "smithy-rs#371"]
meta = { "breaking" = false, "tada" = false, "bug" = false }
author = "jdisanti"

[[smithy-rs]]
message = "Add more `tracing` events to signing and event streams"
references = ["smithy-rs#2057", "smithy-rs#371"]
meta = { "breaking" = false, "tada" = false, "bug" = false, "target" = "client"}
>>>>>>> bf6cf750
author = "jdisanti"<|MERGE_RESOLUTION|>--- conflicted
+++ resolved
@@ -627,11 +627,6 @@
 author = "ysaito1001"
 
 [[aws-sdk-rust]]
-<<<<<<< HEAD
-message = "Log an `info` on credentials cache miss and adjust level of some credential `tracing` spans/events."
-references = ["smithy-rs#2062"]
-meta = { "breaking" = false, "tada" = false, "bug" = false }
-=======
 message = "`SdkBody` callbacks have been removed. If you were using these, please [file an issue](https://github.com/awslabs/aws-sdk-rust/issues/new) so that we can better understand your use-case and provide the support you need."
 references = ["smithy-rs#2065"]
 meta = { "breaking" = true, "tada" = false, "bug" = false }
@@ -705,5 +700,10 @@
 message = "Add more `tracing` events to signing and event streams"
 references = ["smithy-rs#2057", "smithy-rs#371"]
 meta = { "breaking" = false, "tada" = false, "bug" = false, "target" = "client"}
->>>>>>> bf6cf750
+author = "jdisanti"
+
+[[aws-sdk-rust]]
+message = "Log an `info` on credentials cache miss and adjust level of some credential `tracing` spans/events."
+references = ["smithy-rs#2062"]
+meta = { "breaking" = false, "tada" = false, "bug" = false }
 author = "jdisanti"