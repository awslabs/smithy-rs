# Example changelog entries
# [[aws-sdk-rust]]
# message = "Fix typos in module documentation for generated crates"
# references = ["smithy-rs#920"]
# meta = { "breaking" = false, "tada" = false, "bug" = false }
# author = "rcoh"
#
# [[smithy-rs]]
# message = "Fix typos in module documentation for generated crates"
# references = ["smithy-rs#920"]
# meta = { "breaking" = false, "tada" = false, "bug" = false, "target" = "client | server | all"}
# author = "rcoh"

[[aws-sdk-rust]]
message = """Request IDs can now be easily retrieved on successful responses. For example, with S3:
```rust
// Import the trait to get the `request_id` method on outputs
use aws_sdk_s3::types::RequestId;
let output = client.list_buckets().send().await?;
println!("Request ID: {:?}", output.request_id());
```
"""
references = ["smithy-rs#76", "smithy-rs#2129"]
meta = { "breaking" = true, "tada" = false, "bug" = false }
author = "jdisanti"

[[aws-sdk-rust]]
message = """Retrieving a request ID from errors now requires importing the `RequestId` trait. For example, with S3:
```rust
use aws_sdk_s3::types::RequestId;
println!("Request ID: {:?}", error.request_id());
```
"""
references = ["smithy-rs#76", "smithy-rs#2129"]
meta = { "breaking" = true, "tada" = false, "bug" = false }
author = "jdisanti"

[[smithy-rs]]
message = "Generic clients no longer expose a `request_id()` function on errors. To get request ID functionality, use the SDK code generator."
references = ["smithy-rs#76", "smithy-rs#2129"]
meta = { "breaking" = true, "tada" = false, "bug" = false, "target" = "client"}
author = "jdisanti"

[[aws-sdk-rust]]
message = "The `message()` and `code()` methods on errors have been moved into `ProvideErrorMetadata` trait. This trait will need to be imported to continue calling these."
references = ["smithy-rs#76", "smithy-rs#2129"]
meta = { "breaking" = true, "tada" = false, "bug" = false }
author = "jdisanti"

[[smithy-rs]]
message = "The `message()` and `code()` methods on errors have been moved into `ProvideErrorMetadata` trait. This trait will need to be imported to continue calling these."
references = ["smithy-rs#76", "smithy-rs#2129"]
meta = { "breaking" = true, "tada" = false, "bug" = false, "target" = "client"}
author = "jdisanti"

[[aws-sdk-rust]]
message = """
The `*Error` and `*ErrorKind` types have been combined to make error matching simpler.
<details>
<summary>Example with S3</summary>
**Before:**
```rust
let result = client
    .get_object()
    .bucket(BUCKET_NAME)
    .key("some-key")
    .send()
    .await;
match result {
    Ok(_output) => { /* Do something with the output */ }
    Err(err) => match err.into_service_error() {
        GetObjectError { kind, .. } => match kind {
            GetObjectErrorKind::InvalidObjectState(value) => println!("invalid object state: {:?}", value),
            GetObjectErrorKind::NoSuchKey(_) => println!("object didn't exist"),
        }
        err @ GetObjectError { .. } if err.code() == Some("SomeUnmodeledError") => {}
        err @ _ => return Err(err.into()),
    },
}
```
**After:**
```rust
// Needed to access the `.code()` function on the error type:
use aws_sdk_s3::types::ProvideErrorMetadata;
let result = client
    .get_object()
    .bucket(BUCKET_NAME)
    .key("some-key")
    .send()
    .await;
match result {
    Ok(_output) => { /* Do something with the output */ }
    Err(err) => match err.into_service_error() {
        GetObjectError::InvalidObjectState(value) => {
            println!("invalid object state: {:?}", value);
        }
        GetObjectError::NoSuchKey(_) => {
            println!("object didn't exist");
        }
        err if err.code() == Some("SomeUnmodeledError") => {}
        err @ _ => return Err(err.into()),
    },
}
```
</details>
"""
references = ["smithy-rs#76", "smithy-rs#2129", "smithy-rs#2075"]
meta = { "breaking" = true, "tada" = false, "bug" = false }
author = "jdisanti"

[[smithy-rs]]
message = """
The `*Error` and `*ErrorKind` types have been combined to make error matching simpler.
<details>
<summary>Example with S3</summary>
**Before:**
```rust
let result = client
    .get_object()
    .bucket(BUCKET_NAME)
    .key("some-key")
    .send()
    .await;
match result {
    Ok(_output) => { /* Do something with the output */ }
    Err(err) => match err.into_service_error() {
        GetObjectError { kind, .. } => match kind {
            GetObjectErrorKind::InvalidObjectState(value) => println!("invalid object state: {:?}", value),
            GetObjectErrorKind::NoSuchKey(_) => println!("object didn't exist"),
        }
        err @ GetObjectError { .. } if err.code() == Some("SomeUnmodeledError") => {}
        err @ _ => return Err(err.into()),
    },
}
```
**After:**
```rust
// Needed to access the `.code()` function on the error type:
use aws_sdk_s3::types::ProvideErrorMetadata;
let result = client
    .get_object()
    .bucket(BUCKET_NAME)
    .key("some-key")
    .send()
    .await;
match result {
    Ok(_output) => { /* Do something with the output */ }
    Err(err) => match err.into_service_error() {
        GetObjectError::InvalidObjectState(value) => {
            println!("invalid object state: {:?}", value);
        }
        GetObjectError::NoSuchKey(_) => {
            println!("object didn't exist");
        }
        err if err.code() == Some("SomeUnmodeledError") => {}
        err @ _ => return Err(err.into()),
    },
}
```
</details>
"""
references = ["smithy-rs#76", "smithy-rs#2129", "smithy-rs#2075"]
meta = { "breaking" = true, "tada" = false, "bug" = false, "target" = "client"}
author = "jdisanti"

[[smithy-rs]]
message = "`aws_smithy_types::Error` has been renamed to `aws_smithy_types::error::ErrorMetadata`."
references = ["smithy-rs#76", "smithy-rs#2129"]
meta = { "breaking" = true, "tada" = false, "bug" = false, "target" = "client"}
author = "jdisanti"

[[aws-sdk-rust]]
message = "`aws_smithy_types::Error` has been renamed to `aws_smithy_types::error::ErrorMetadata`."
references = ["smithy-rs#76", "smithy-rs#2129"]
meta = { "breaking" = true, "tada" = false, "bug" = false }
author = "jdisanti"

[[aws-sdk-rust]]
message = "Fluent builder methods on the client are now marked as deprecated when the related operation is deprecated."
references = ["aws-sdk-rust#740"]
meta = { "breaking" = false, "tada" = true, "bug" = true }
author = "Velfi"

[[smithy-rs]]
message = "Fluent builder methods on the client are now marked as deprecated when the related operation is deprecated."
references = ["aws-sdk-rust#740"]
meta = { "breaking" = false, "tada" = true, "bug" = true, "target" = "client"}
author = "Velfi"

[[smithy-rs]]
message = """
Add support for the `awsQueryCompatible` trait. This allows services to continue supporting a custom error code (via the `awsQueryError` trait) when the services migrate their protocol from `awsQuery` to `awsJson1_0` annotated with `awsQueryCompatible`.
<details>
<summary>Click to expand for more details...</summary>

After the migration, services will include an additional header `x-amzn-query-error` in their responses whose value is in the form of `<error code>;<error type>`. An example response looks something like
```
HTTP/1.1 400
x-amzn-query-error: AWS.SimpleQueueService.NonExistentQueue;Sender
Date: Wed, 08 Sep 2021 23:46:52 GMT
Content-Type: application/x-amz-json-1.0
Content-Length: 163

{
    "__type": "com.amazonaws.sqs#QueueDoesNotExist",
    "message": "some user-visible message"
}
```
`<error code>` is `AWS.SimpleQueueService.NonExistentQueue` and `<error type>` is `Sender`.

If an operation results in an error that causes a service to send back the response above, you can access `<error code>` and `<error type>` as follows:
```rust
match client.some_operation().send().await {
    Ok(_) => { /* success */ }
    Err(sdk_err) => {
        let err = sdk_err.into_service_error();
        assert_eq!(
            error.meta().code(),
            Some("AWS.SimpleQueueService.NonExistentQueue"),
        );
        assert_eq!(error.meta().extra("type"), Some("Sender"));
    }
}
</details>
```
"""
references = ["smithy-rs#2398"]
meta = { "breaking" = false, "tada" = true, "bug" = false }
author = "ysaito1001"

[[aws-sdk-rust]]
message = "`SdkError` variants can now be constructed for easier unit testing."
references = ["smithy-rs#2428", "smithy-rs#2208"]
meta = { "breaking" = false, "tada" = true, "bug" = false }
author = "jdisanti"

[[smithy-rs]]
message = "`SdkError` variants can now be constructed for easier unit testing."
references = ["smithy-rs#2428", "smithy-rs#2208"]
meta = { "breaking" = false, "tada" = true, "bug" = false, "target" = "client" }
author = "jdisanti"

[[smithy-rs]]
message = "Remove unnecessary type parameter `B` from `Upgrade` service."
references = ["smithy-rs#2436"]
meta = { "breaking" = true, "tada" = false, "bug" = false, "target" = "server" }
author = "hlbarber"

[[smithy-rs]]
message = "Fix `FilterByOperationName` plugin. This previous caused services with this applied to fail to compile due to mismatched bounds."
references = ["smithy-rs#2441"]
meta = { "breaking" = false, "tada" = false, "bug" = true, "target" = "server" }
author = "hlbarber"

[[aws-sdk-rust]]
message = "Add more client re-exports. Specifically, it re-exports `aws_smithy_http::body::SdkBody`, `aws_smithy_http::byte_stream::error::Error`, and `aws_smithy_http::operation::{Request, Response}`."
references = ["smithy-rs#2437", "aws-sdk-rust#600"]
meta = { "breaking" = false, "tada" = false, "bug" = false }
author = "ysaito1001"

[[smithy-rs]]
message = "Add more client re-exports. Specifically, it re-exports `aws_smithy_http::body::SdkBody`, `aws_smithy_http::byte_stream::error::Error`, and `aws_smithy_http::operation::{Request, Response}`."
references = ["smithy-rs#2437", "aws-sdk-rust#600"]
meta = { "breaking" = false, "tada" = false, "bug" = false, "target" = "client" }
author = "ysaito1001"

[[aws-sdk-rust]]
message = "Enable presigning for S3's `HeadObject` operation."
references = ["aws-sdk-rust#753", "smithy-rs#2451"]
meta = { "breaking" = false, "tada" = true, "bug" = false }
author = "Velfi"

[[smithy-rs]]
message = "Smithy members named `send` were previously renamed to `send_value` at codegen time. These will now be called `send` in the generated code."
references = ["smithy-rs#2382"]
meta = { "breaking" = true, "tada" = false, "bug" = true, "target" = "server" }
author = "jdisanti"

[[aws-sdk-rust]]
message = "The modules in the SDK crates have been reorganized. See the [SDK Crate Reorganization Upgrade Guidance](https://github.com/awslabs/aws-sdk-rust/discussions/752) to see how to fix your code after this change."
references = ["smithy-rs#2433"]
meta = { "breaking" = true, "tada" = false, "bug" = false }
author = "jdisanti"

[[smithy-rs]]
message = "The modules in generated client crates have been reorganized. See the [Client Crate Reorganization Upgrade Guidance](https://github.com/awslabs/smithy-rs/discussions/2449) to see how to fix your code after this change."
references = ["smithy-rs#2448"]
meta = { "breaking" = true, "tada" = false, "bug" = false, "target" = "client" }
author = "jdisanti"

[[smithy-rs]]
message = "Fix bug in timestamp format resolution. Prior to this fix, the timestamp format may have been incorrect if set on the target instead of on the member."
references = ["smithy-rs#2226"]
meta = { "breaking" = false, "tada" = false, "bug" = true, "target" = "all" }
author = "rcoh"

[[smithy-rs]]
message = "Add support for offsets when parsing datetimes. RFC3339 date times now support offsets like `-0200`"
references = ["smithy-rs#2226"]
meta = { "breaking" = false, "tada" = false, "bug" = false, "target" = "all" }
author = "rcoh"


[[aws-sdk-rust]]
message = """Reconnect on transient errors.

If a transient error (timeout, 500, 503, 503) is encountered, the connection will be evicted from the pool and will not
be reused. This is enabled by default for all AWS services. It can be disabled by setting `RetryConfig::with_reconnect_mode`

Although there is no API breakage from this change, it alters the client behavior in a way that may cause breakage for customers.
"""
references = ["aws-sdk-rust#160", "smithy-rs#2445"]
meta = { "breaking" = true, "tada" = false, "bug" = false }
author = "rcoh"

[[smithy-rs]]
message = """Reconnect on transient errors.

Note: **this behavior is disabled by default for generic clients**. It can be enabled with
`aws_smithy_client::Builder::reconnect_on_transient_errors`

If a transient error (timeout, 500, 503, 503) is encountered, the connection will be evicted from the pool and will not
be reused.
"""
references = ["aws-sdk-rust#160", "smithy-rs#2445"]
meta = { "breaking" = false, "tada" = false, "bug" = false, "target" = "client" }
author = "rcoh"

[[aws-sdk-rust]]
message = "Update MSRV to 1.66.1"
references = ["smithy-rs#2467"]
meta = { "breaking" = true, "tada" = true, "bug" = false }
author = "Velfi"

[[smithy-rs]]
message = "Update MSRV to 1.66.1"
references = ["smithy-rs#2467"]
meta = { "breaking" = true, "tada" = true, "bug" = false, "target" = "all" }
author = "Velfi"

[[aws-sdk-rust]]
message = """Default connector provided by `aws-config` now respects `ConnectorSettings`.

Previously, it used the timeout settings provided by aws-config. A test from @Oliboy50 has been incorporated to verify this behavior.

**Behavior Change**: Prior to this change, the Hyper client would be shared between all service clients. After this change, each service client will use its own Hyper Client.
To revert to the previous behavior, set `HttpConnector::Prebuilt` on `SdkConfig::http_connector`.
"""
references = ["smithy-rs#2471", "smithy-rs#2333", "smithy-rs#2151"]
meta = { "breaking" = false, "tada" = false, "bug" = true }
author = "rcoh"

<<<<<<< HEAD
[[aws-sdk-rust]] # remove interfaces
message = """Remove deprecated `ResolveAwsEndpoint` interfaces.
[For details see the longform changelog entry](https://github.com/awslabs/aws-sdk-rust/discussions/755).
"""
author = "rcoh"
references = ["smithy-rs#2390", "smithy-rs#1784"]
meta = { "breaking" = true, "tada" = false, "bug" = false }
=======
[[smithy-rs]] # tokio-upgrade
message = "Increase Tokio version to 1.23.1 for all crates. This is to address [RUSTSEC-2023-0001](https://rustsec.org/advisories/RUSTSEC-2023-0001)"
references = ["smithy-rs#2474"]
meta = { "breaking" = false, "tada" = false, "bug" = false, target = "all" }
author = "rcoh"

[[aws-sdk-rust]] # tokio-upgrade
message = "Increase Tokio version to 1.23.1 for all crates. This is to address [RUSTSEC-2023-0001](https://rustsec.org/advisories/RUSTSEC-2023-0001)"
references = ["smithy-rs#2474"]
meta = { "breaking" = false, "tada" = false, "bug" = false }
author = "rcoh"
>>>>>>> 05f920f6
<|MERGE_RESOLUTION|>--- conflicted
+++ resolved
@@ -350,7 +350,6 @@
 meta = { "breaking" = false, "tada" = false, "bug" = true }
 author = "rcoh"
 
-<<<<<<< HEAD
 [[aws-sdk-rust]] # remove interfaces
 message = """Remove deprecated `ResolveAwsEndpoint` interfaces.
 [For details see the longform changelog entry](https://github.com/awslabs/aws-sdk-rust/discussions/755).
@@ -358,7 +357,7 @@
 author = "rcoh"
 references = ["smithy-rs#2390", "smithy-rs#1784"]
 meta = { "breaking" = true, "tada" = false, "bug" = false }
-=======
+
 [[smithy-rs]] # tokio-upgrade
 message = "Increase Tokio version to 1.23.1 for all crates. This is to address [RUSTSEC-2023-0001](https://rustsec.org/advisories/RUSTSEC-2023-0001)"
 references = ["smithy-rs#2474"]
@@ -369,5 +368,4 @@
 message = "Increase Tokio version to 1.23.1 for all crates. This is to address [RUSTSEC-2023-0001](https://rustsec.org/advisories/RUSTSEC-2023-0001)"
 references = ["smithy-rs#2474"]
 meta = { "breaking" = false, "tada" = false, "bug" = false }
-author = "rcoh"
->>>>>>> 05f920f6
+author = "rcoh"