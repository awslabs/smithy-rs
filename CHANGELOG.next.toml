--- conflicted
+++ resolved
@@ -18,7 +18,6 @@
 author = "Velfi"
 
 [[aws-sdk-rust]]
-<<<<<<< HEAD
 message = """
 `aws_types::config::Config` has been renamed to `aws_types::sdk_config::SdkConfig`. This is to better differentiate it
 from service-specific configs like `aws_s3_sdk::Config`. If you were creating shared configs with
@@ -87,9 +86,9 @@
 references = ["aws-sdk-rust#406"]
 meta = { "breaking" = true, "tada" = false, "bug" = false }
 author = "Velfi"
-=======
+
+[[aws-sdk-rust]]
 message = "Enable presigning for S3 operations UploadPart and DeleteObject"
 references = ["aws-sdk-rust#475", "aws-sdk-rust#473"]
 meta = { "breaking" = false, "tada" = true, "bug" = false }
-author = "rcoh"
->>>>>>> 3a54b913
+author = "rcoh"