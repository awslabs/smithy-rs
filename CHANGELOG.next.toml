--- conflicted
+++ resolved
@@ -493,7 +493,18 @@
 
 [[smithy-rs]]
 message = """
-<<<<<<< HEAD
+All types that are exclusively relevant within the context of an AWS Lambda function are now gated behind the
+`aws-lambda` feature flag.
+
+This will reduce the number of dependencies (and improve build times) for users that are running their Smithy services
+in non-serverless environments (e.g. via `hyper`).
+"""
+references = ["smithy-rs#2035"]
+meta = { "breaking" = true, "tada" = false, "bug" = false, "target" = "server" }
+author = "LukeMathWalker"
+
+[[smithy-rs]]
+message = """
 # Plugins/New Service Builder API
 
 The `Router` struct has been replaced by a new `Service` located at the root of the generated crate, its name coincides
@@ -595,15 +606,4 @@
     "smithy-rs#1999"
 ]
 meta = { "breaking" = true, "tada" = true, "bug" = false, "target" = "server" }
-author = "hlbarber"
-=======
-All types that are exclusively relevant within the context of an AWS Lambda function are now gated behind the
-`aws-lambda` feature flag.
-
-This will reduce the number of dependencies (and improve build times) for users that are running their Smithy services
-in non-serverless environments (e.g. via `hyper`).
-"""
-references = ["smithy-rs#2035"]
-meta = { "breaking" = true, "tada" = false, "bug" = false, "target" = "server" }
-author = "LukeMathWalker"
->>>>>>> 6ca5ed21
+author = "hlbarber"