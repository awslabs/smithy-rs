# Example changelog entries
# [[aws-sdk-rust]]
# message = "Fix typos in module documentation for generated crates"
# references = ["smithy-rs#920"]
# meta = { "breaking" = false, "tada" = false, "bug" = false }
# author = "rcoh"
#
# [[smithy-rs]]
# message = "Fix typos in module documentation for generated crates"
# references = ["smithy-rs#920"]
# meta = { "breaking" = false, "tada" = false, "bug" = false, "target" = "client | server | all"}
# author = "rcoh"

[[smithy-rs]]
message = "It's now possible to nest runtime components with the `RuntimePlugin` trait. A `current_components` argument was added to the `runtime_components` method so that components configured from previous runtime plugins can be referenced in the current runtime plugin. Ordering of runtime plugins was also introduced via a new `RuntimePlugin::order` method."
references = ["smithy-rs#2909"]
meta = { "breaking" = true, "tada" = false, "bug" = false, "target" = "client" }
author = "jdisanti"

[[aws-sdk-rust]]
message = """Several breaking changes were made to the aws-sigv4 API to remove the direct HTTP dependency:
- The `take_parameters` and `take_headers` APIs were removed from `SigningInstructions`. Use `into_parts()` instead
- The arguments of `SignableRequest::new` were changed to accept string types instead of types from the HTTP crate
- `SigningInstructions::apply_to_request` was gated beyond an `http0-compat` feature flag for backwards compatibility. This API MAY be removed in a future release.
- Several public accessors were removed from `SigningInstructions`.
"""
references = ["smithy-rs#2921"]
meta = { "breaking" = true, "tada" = false, "bug" = false }
author = "rcoh"

[[aws-sdk-rust]]
message = "In sigV4-related code, rename 'signing service' to 'signing name'. This aligns with the terminology used by the endpoint resolver."
references = ["smithy-rs#2911"]
meta = { "breaking" = true, "tada" = false, "bug" = false }
author = "Velfi"

[[aws-sdk-rust]]
message = "Struct members modeled as required are no longer wrapped in `Option`s [when possible](https://smithy.io/2.0/spec/aggregate-types.html#structure-member-optionality). For upgrade guidance and more info, see [here](https://github.com/awslabs/smithy-rs/discussions/2929)."
references = ["smithy-rs#2916", "aws-sdk-rust#536"]
meta = { "breaking" = true, "tada" = true, "bug" = false }
author = "Velfi"

[[smithy-rs]]
message = """
Support for Smithy IDLv2 nullability is now enabled by default. You can maintain the old behavior by setting `nullabilityCheckMode: "CLIENT_ZERO_VALUE_V1" in your codegen config.
For upgrade guidance and more info, see [here](https://github.com/awslabs/smithy-rs/discussions/2929).
"""
references = ["smithy-rs#2916", "smithy-rs#1767"]
meta = { "breaking" = false, "tada" = true, "bug" = false, "target" = "client"}
author = "Velfi"

[[aws-sdk-rust]]
message = """
All versions of SigningParams have been updated to contain an [`Identity`](https://docs.rs/aws-smithy-runtime-api/latest/aws_smithy_runtime_api/client/identity/struct.Identity.html)
as opposed to AWS credentials in `&str` form. [Read more](https://github.com/awslabs/aws-sdk-rust/discussions/868).
"""
references = ["smithy-rs#2913"]
meta = { "breaking" = true, "tada" = false, "bug" = false }
author = "Velfi"

[[aws-sdk-rust]]
message = "Update MSRV to Rust 1.70.0"
references = ["smithy-rs#2948"]
meta = { "breaking" = true, "tada" = false, "bug" = false }
author = "Velfi"

[[smithy-rs]]
message = "Update MSRV to Rust 1.70.0"
references = ["smithy-rs#2948"]
meta = { "breaking" = true, "tada" = false, "bug" = false, "target" = "all" }
author = "Velfi"

[[aws-sdk-rust]]
message = "Correctly identify HTTP 200 responses from S3 with `<Error>` as the root Element as errors. **Note**: This a behavior change and will change the error type returned by the SDK in some cases."
references = ["smithy-rs#2958", "aws-sdk-rust#873"]
meta = { "breaking" = false, "tada" = false, "bug" = true }
author = "rcoh"

[[aws-sdk-rust]]
message = "Allow `no_credentials` to be used with all S3 operations."
references = ["smithy-rs#2955", "aws-sdk-rust#878"]
meta = { "breaking" = false, "tada" = false, "bug" = true }
author = "jdisanti"

[[aws-sdk-rust]]
message = "`CustomizableOperation`, created as a result of calling the `.customize` method on a fluent builder, ceased to be `Send` and `Sync` in the previous releases. It is now `Send` and `Sync` again."
references = ["smithy-rs#2944", "smithy-rs#2951"]
meta = { "breaking" = false, "tada" = false, "bug" = true }
author = "ysaito1001"

[[smithy-rs]]
message = "`CustomizableOperation`, created as a result of calling the `.customize` method on a fluent builder, ceased to be `Send` and `Sync` in the previous releases. It is now `Send` and `Sync` again."
references = ["smithy-rs#2944", "smithy-rs#2951"]
meta = { "breaking" = false, "tada" = false, "bug" = true, "target" = "client" }
author = "ysaito1001"

[[smithy-rs]]
message = "Generate a region setter when a model uses SigV4."
references = ["smithy-rs#2960"]
meta = { "breaking" = false, "tada" = false, "bug" = true, "target" = "client" }
author = "jdisanti"

[[smithy-rs]]
message = "Fix code generation for union members with the `@httpPayload` trait."
references = ["smithy-rs#2969", "smithy-rs#1896"]
meta = { "breaking" = false, "tada" = false, "bug" = true, "target" = "all" }
author = "jdisanti"

[[aws-sdk-rust]]
message = "Make `bucket` required for request construction for S3. When `bucket` is not set, a **different** operation than intended can be triggered."
references = ["smithy-rs#1668", "aws-sdk-rust#873", "smithy-rs#2964"]
meta = { "breaking" = false, "tada" = false, "bug" = true }
author = "rcoh"

[[smithy-rs]]
message = "Required members with @contextParam are now treated as client-side required."
references = ["smithy-rs#2964"]
meta = { "breaking" = false, "tada" = false, "bug" = false, target = "client" }
author = "rcoh"

[[smithy-rs]]
message = "`aws_smithy_client::hyper_ext::Adapter` was moved/renamed to `aws_smithy_runtime::client::connectors::hyper_connector::HyperConnector`."
references = ["smithy-rs#2970"]
meta = { "breaking" = true, "tada" = false, "bug" = false, "target" = "client" }
author = "jdisanti"

[[smithy-rs]]
message = "Test connectors moved into `aws_smithy_runtime::client::connectors::test_util` behind the `test-util` feature."
references = ["smithy-rs#2970"]
meta = { "breaking" = true, "tada" = false, "bug" = false, "target" = "client" }
author = "jdisanti"

[[smithy-rs]]
message = "DVR's RecordingConnection and ReplayingConnection were renamed to RecordingConnector and ReplayingConnector respectively."
references = ["smithy-rs#2970"]
meta = { "breaking" = true, "tada" = false, "bug" = false, "target" = "client" }
author = "jdisanti"

[[smithy-rs]]
message = "TestConnection was renamed to EventConnector."
references = ["smithy-rs#2970"]
meta = { "breaking" = true, "tada" = false, "bug" = false, "target" = "client" }
author = "jdisanti"

[[aws-sdk-rust]]
message = "Remove `once_cell` from public API."
references = ["smithy-rs#2973"]
meta = { "breaking" = true, "tada" = false, "bug" = false }
author = "ysaito1001"

[[smithy-rs]]
message = "Remove `once_cell` from public API."
references = ["smithy-rs#2973"]
meta = { "breaking" = true, "tada" = false, "bug" = false, "target" = "all" }
author = "ysaito1001"

[[aws-sdk-rust]]
message = "Fix regression with redacting sensitive HTTP response bodies."
references = ["smithy-rs#2926", "smithy-rs#2972"]
meta = { "breaking" = false, "tada" = false, "bug" = true }
author = "ysaito1001"

[[smithy-rs]]
message = "Fix regression with redacting sensitive HTTP response bodies."
references = ["smithy-rs#2926", "smithy-rs#2972"]
meta = { "breaking" = false, "tada" = false, "bug" = true, "target" = "client" }
author = "ysaito1001"

[[smithy-rs]]
message = "Omit fractional seconds from `http-date` format."
references = ["smithy-rs#2831", "aws-sdk-rust#818"]
meta = { "breaking" = false, "tada" = false, "bug" = true, "target" = "all" }
author = "rschmitt"

[[smithy-rs]]
message = "Source defaults from the default trait instead of implicitly based on type. This has minimal changes in the generated code."
references = ["smithy-rs#2985"]
meta = { "breaking" = false, "tada" = false, "bug" = true, "target" = "client" }
author = "rcoh"

[[smithy-rs]]
message = """
Structure members with the type `Option<Vec<T>>` now produce an accessor with the type `&[T]` instead of `Option<&[T]>`. This is enabled by default for clients and can be disabled by updating your smithy-build.json with the following setting:
```json
{
  "codegen": {
    "flattenCollectionAccessors": false,
    ...
  }
}
```
"""
references = ["smithy-rs#2995"]
author = "rcoh"
meta = { "breaking" = true, "tada" = false, "bug" = false, "target" = "all" }

[[aws-sdk-rust]]
message = "Structure members with the type `Option<Vec<T>>` now produce an accessor with the type `&[T]` instead of `Option<&[T]>`. To determine if the field was actually set use `.<field_name>.is_some()`."
references = ["smithy-rs#2995"]
author = "rcoh"
meta = { "breaking" = true, "tada" = false, "bug" = false }

[[smithy-rs]]
message = "Produce better docs when items are marked @required"
references = ["smithy-rs#2996"]
meta = { "breaking" = false, "tada" = false, "bug" = false, "target" = "client" }
author = "rcoh"

[[aws-sdk-rust]]
message = "The `futures_core::stream::Stream` trait has been removed from public API. It should not affect usual SDK use cases. If your code uses paginators, you do not need to use the `Stream` trait or its exntension traits, but only the `next`, `try_next`, `collect`, and `try_collect` methods are supported on `PaginationStream`. Other stream operations that were previously available through the trait or its extension traits can be added later in a backward compatible manner. Finally, `fn_stream` has been moved to be a child module of `pagination_stream`."
references = ["smithy-rs#2978"]
meta = { "breaking" = true, "tada" = false, "bug" = false }
author = "ysaito1001"

[[smithy-rs]]
message = "The `futures_core::stream::Stream` trait has been removed from public API. `FnStream` only supports `next`, `try_next`, `collect`, and `try_collect` methods. [`TryFlatMap::flat_map`](https://docs.rs/aws-smithy-async/latest/aws_smithy_async/future/pagination_stream/struct.TryFlatMap.html#method.flat_map) returns [`PaginationStream`](https://docs.rs/aws-smithy-async/latest/aws_smithy_async/future/pagination_stream/struct.PaginationStream.html), which should be preferred to `FnStream` at an interface level. Other stream operations that were previously available through the trait or its extension traits can be added later in a backward compatible manner. Finally, `fn_stream` has been moved to be a child module of `pagination_stream`."
references = ["smithy-rs#2978"]
meta = { "breaking" = true, "tada" = false, "bug" = false, "target" = "client" }
author = "ysaito1001"

[[smithy-rs]]
message = "Python middleware can set URI. This can be used to route a request to a different handler."
references = ["smithy-rs#3005"]
meta = { "breaking" = false, "tada" = true, "bug" = false, "target" = "server" }
author = "drganjoo"

[[aws-sdk-rust]]
<<<<<<< HEAD
message = "Manifest files for SDK crates now specify [tilde version requirements](https://doc.rust-lang.org/cargo/reference/specifying-dependencies.html#tilde-requirements) for runtime crates (i.e. those under `aws/rust-runtime` and `rust-runtime`), allowing customers to only update patch versions without bumping a minor version."
references = ["smithy-rs#3009"]
meta = { "breaking" = false, "tada" = false, "bug" = false }
=======
message = "Add support for Sigv4A request signing. Sigv4a signing will be used automatically when appropriate for a given operation. Currently, it's used for S3 and EventBridge."
references = ["smithy-rs#1797"]
meta = { "breaking" = true, "tada" = true, "bug" = false }
author = "Velfi"

[[aws-sdk-rust]]
message = "The `futures_core::stream::Stream` trait has been removed from [`ByteStream`](https://docs.rs/aws-smithy-http/latest/aws_smithy_http/byte_stream/struct.ByteStream.html). The methods mentioned in the [doc](https://docs.rs/aws-smithy-http/latest/aws_smithy_http/byte_stream/struct.ByteStream.html#getting-data-out-of-a-bytestream) will continue to be supported. Other stream operations that were previously available through the trait or its extension traits can be added later in a backward compatible manner."
references = ["smithy-rs#2983"]
meta = { "breaking" = true, "tada" = false, "bug" = false }
author = "ysaito1001"

[[smithy-rs]]
message = "The `futures_core::stream::Stream` trait has been removed from [`ByteStream`](https://docs.rs/aws-smithy-http/latest/aws_smithy_http/byte_stream/struct.ByteStream.html). The methods mentioned in the [doc](https://docs.rs/aws-smithy-http/latest/aws_smithy_http/byte_stream/struct.ByteStream.html#getting-data-out-of-a-bytestream) will continue to be supported. Other stream operations that were previously available through the trait or its extension traits can be added later in a backward compatible manner."
references = ["smithy-rs#2983"]
meta = { "breaking" = true, "tada" = false, "bug" = false, "target" = "client" }
>>>>>>> 33cd698f
author = "ysaito1001"<|MERGE_RESOLUTION|>--- conflicted
+++ resolved
@@ -225,11 +225,6 @@
 author = "drganjoo"
 
 [[aws-sdk-rust]]
-<<<<<<< HEAD
-message = "Manifest files for SDK crates now specify [tilde version requirements](https://doc.rust-lang.org/cargo/reference/specifying-dependencies.html#tilde-requirements) for runtime crates (i.e. those under `aws/rust-runtime` and `rust-runtime`), allowing customers to only update patch versions without bumping a minor version."
-references = ["smithy-rs#3009"]
-meta = { "breaking" = false, "tada" = false, "bug" = false }
-=======
 message = "Add support for Sigv4A request signing. Sigv4a signing will be used automatically when appropriate for a given operation. Currently, it's used for S3 and EventBridge."
 references = ["smithy-rs#1797"]
 meta = { "breaking" = true, "tada" = true, "bug" = false }
@@ -245,5 +240,4 @@
 message = "The `futures_core::stream::Stream` trait has been removed from [`ByteStream`](https://docs.rs/aws-smithy-http/latest/aws_smithy_http/byte_stream/struct.ByteStream.html). The methods mentioned in the [doc](https://docs.rs/aws-smithy-http/latest/aws_smithy_http/byte_stream/struct.ByteStream.html#getting-data-out-of-a-bytestream) will continue to be supported. Other stream operations that were previously available through the trait or its extension traits can be added later in a backward compatible manner."
 references = ["smithy-rs#2983"]
 meta = { "breaking" = true, "tada" = false, "bug" = false, "target" = "client" }
->>>>>>> 33cd698f
 author = "ysaito1001"