--- conflicted
+++ resolved
@@ -336,7 +336,14 @@
 meta = { "breaking" = true, "tada" = false, "bug" = false, "target" = "client" }
 author = "jdisanti"
 
-<<<<<<< HEAD
+[[smithy-rs]]
+message = """
+[`EndpointPrefix::new`](https://docs.rs/aws-smithy-http/latest/aws_smithy_http/endpoint/struct.EndpointPrefix.html#method.new) no longer returns `crate::operation::error::BuildError` for an Err variant, instead returns a more specific [`InvalidEndpointError`](https://docs.rs/aws-smithy-http/latest/aws_smithy_http/endpoint/error/struct.InvalidEndpointError.html).
+"""
+references = ["smithy-rs#3032"]
+meta = { "breaking" = true, "tada" = false, "bug" = false, "target" = "client" }
+author = "ysaito1001"
+
 [[aws-sdk-rust]]
 message = "Lifetimes have been added to `EndpointResolver` and `IdentityResolver` traits."
 references = ["smithy-rs#3061"]
@@ -347,13 +354,4 @@
 message = "Lifetimes have been added to the `EndpointResolver` trait."
 references = ["smithy-rs#3061"]
 meta = { "breaking" = true, "tada" = false, "bug" = false, "target" = "client" }
-author = "jdisanti"
-=======
-[[smithy-rs]]
-message = """
-[`EndpointPrefix::new`](https://docs.rs/aws-smithy-http/latest/aws_smithy_http/endpoint/struct.EndpointPrefix.html#method.new) no longer returns `crate::operation::error::BuildError` for an Err variant, instead returns a more specific [`InvalidEndpointError`](https://docs.rs/aws-smithy-http/latest/aws_smithy_http/endpoint/error/struct.InvalidEndpointError.html).
-"""
-references = ["smithy-rs#3032"]
-meta = { "breaking" = true, "tada" = false, "bug" = false, "target" = "client" }
-author = "ysaito1001"
->>>>>>> 8439f2ae
+author = "jdisanti"