# Example changelog entries
# [[aws-sdk-rust]]
# message = "Fix typos in module documentation for generated crates"
# references = ["smithy-rs#920"]
# meta = { "breaking" = false, "tada" = false, "bug" = false }
# author = "rcoh"
#
# [[smithy-rs]]
# message = "Fix typos in module documentation for generated crates"
# references = ["smithy-rs#920"]
# meta = { "breaking" = false, "tada" = false, "bug" = false, "sdk" = "client | server | all"}
# author = "rcoh"

[[smithy-rs]]
message = "Rename EventStreamInput to EventStreamSender"
references = ["smithy-rs#1157"]
meta = { "breaking" = true, "tada" = false, "bug" = false }
author = "82marbag"

[[aws-sdk-rust]]
message = "Rename EventStreamInput to EventStreamSender"
references = ["smithy-rs#1157"]
meta = { "breaking" = true, "tada" = false, "bug" = false }
author = "82marbag"

[[aws-sdk-rust]]
message = """
The type of streaming unions that contain errors is generated without those errors.
Errors in a streaming union `Union` are generated as members of the type `UnionError`.
Taking Transcribe as an example, the `AudioStream` streaming union generates, in the client, both the `AudioStream` type:
```rust
pub enum AudioStream {
    AudioEvent(crate::model::AudioEvent),
    Unknown,
}
```
and its error type,
```rust
pub struct AudioStreamError {
    /// Kind of error that occurred.
    pub kind: AudioStreamErrorKind,
    /// Additional metadata about the error, including error code, message, and request ID.
    pub(crate) meta: aws_smithy_types::Error,
}
```
`AudioStreamErrorKind` contains all error variants for the union.
Before, the generated code looked as:
```rust
pub enum AudioStream {
    AudioEvent(crate::model::AudioEvent),
    ... all error variants,
    Unknown,
}
```
"""
references = ["smithy-rs#1157"]
meta = { "breaking" = true, "tada" = false, "bug" = false }
author = "82marbag"

[[aws-sdk-rust]]
message = """
`aws_smithy_http::event_stream::EventStreamSender` and `aws_smithy_http::event_stream::Receiver` are now generic over `<T, E>`,
where `T` is a streaming union and `E` the union's errors.
This means that event stream errors are now sent as `Err` of the union's error type.
With this example model:
```smithy
@streaming union Event {
    throttlingError: ThrottlingError
}
@error("client") structure ThrottlingError {}
```
Before:
```rust
stream! { yield Ok(Event::ThrottlingError ...) }
```
After:
```rust
stream! { yield Err(EventError::ThrottlingError ...) }
```
An example from the SDK is in [transcribe streaming](https://github.com/awslabs/smithy-rs/blob/4f51dd450ea3234a7faf481c6025597f22f03805/aws/sdk/integration-tests/transcribestreaming/tests/test.rs#L80).
"""
references = ["smithy-rs#1157"]
meta = { "breaking" = true, "tada" = false, "bug" = false }
author = "82marbag"

[[smithy-rs]]
message = """
The type of streaming unions that contain errors is generated without those errors.
Errors in a streaming union `Union` are generated as members of the type `UnionError`.
Taking Transcribe as an example, the `AudioStream` streaming union generates, in the client, both the `AudioStream` type:
```rust
pub enum AudioStream {
    AudioEvent(crate::model::AudioEvent),
    Unknown,
}
```
and its error type,
```rust
pub struct AudioStreamError {
    /// Kind of error that occurred.
    pub kind: AudioStreamErrorKind,
    /// Additional metadata about the error, including error code, message, and request ID.
    pub(crate) meta: aws_smithy_types::Error,
}
```
`AudioStreamErrorKind` contains all error variants for the union.
Before, the generated code looked as:
```rust
pub enum AudioStream {
    AudioEvent(crate::model::AudioEvent),
    ... all error variants,
    Unknown,
}
```
"""
references = ["smithy-rs#1157"]
meta = { "breaking" = true, "tada" = false, "bug" = false }
author = "82marbag"

[[smithy-rs]]
message = """
`aws_smithy_http::event_stream::EventStreamSender` and `aws_smithy_http::event_stream::Receiver` are now generic over `<T, E>`,
where `T` is a streaming union and `E` the union's errors.
This means that event stream errors are now sent as `Err` of the union's error type.
With this example model:
```smithy
@streaming union Event {
    throttlingError: ThrottlingError
}
@error("client") structure ThrottlingError {}
```
Before:
```rust
stream! { yield Ok(Event::ThrottlingError ...) }
```
After:
```rust
stream! { yield Err(EventError::ThrottlingError ...) }
```
An example from the SDK is in [transcribe streaming](https://github.com/awslabs/smithy-rs/blob/4f51dd450ea3234a7faf481c6025597f22f03805/aws/sdk/integration-tests/transcribestreaming/tests/test.rs#L80).
"""
references = ["smithy-rs#1157"]
meta = { "breaking" = true, "tada" = false, "bug" = false }
author = "82marbag"

[[aws-sdk-rust]]
message = "SDK crate READMEs now include an example of creating a client"
references = ["smithy-rs#1571", "smithy-rs#1385"]
meta = { "breaking" = false, "tada" = true, "bug" = false }
<<<<<<< HEAD
author = "calavera"

[[smithy-rs]]
message = """
Codegenerate Python application example and add explicit cast during JSON deserialization.
"""
references = ["smithy-rs#1520"]
meta = { "breaking" = false, "tada" = false, "bug" = false, "sdk" = "both" }
author = "crisidev"
=======
author = "jdisanti"
>>>>>>> 7d2a6595
<|MERGE_RESOLUTION|>--- conflicted
+++ resolved
@@ -147,16 +147,12 @@
 message = "SDK crate READMEs now include an example of creating a client"
 references = ["smithy-rs#1571", "smithy-rs#1385"]
 meta = { "breaking" = false, "tada" = true, "bug" = false }
-<<<<<<< HEAD
-author = "calavera"
+author = "jdisanti"
 
 [[smithy-rs]]
 message = """
 Codegenerate Python application example and add explicit cast during JSON deserialization.
 """
 references = ["smithy-rs#1520"]
-meta = { "breaking" = false, "tada" = false, "bug" = false, "sdk" = "both" }
-author = "crisidev"
-=======
-author = "jdisanti"
->>>>>>> 7d2a6595
+meta = { "breaking" = false, "tada" = false, "bug" = false, "sdk" = "all" }
+author = "crisidev"