# Example changelog entries
# [[aws-sdk-rust]]
# message = "Fix typos in module documentation for generated crates"
# references = ["smithy-rs#920"]
# meta = { "breaking" = false, "tada" = false, "bug" = false }
# author = "rcoh"
#
# [[smithy-rs]]
# message = "Fix typos in module documentation for generated crates"
# references = ["smithy-rs#920"]
# meta = { "breaking" = false, "tada" = false, "bug" = false }
<<<<<<< HEAD
# author = "rcoh"

[[aws-sdk-rust]]
message = "The docs for fluent builders now have easy links to their corresponding Input, Output, and Error structs"
references = ["aws-sdk-rust#348"]
meta = { "breaking" = false, "tada" = true, "bug" = false }
author = "Velfi"

[[aws-sdk-rust]]
message = "Add support for SSO credentials"
references = ["smithy-rs#1051", "aws-sdk-rust#4"]
meta = { "breaking" = false, "tada" = true, "bug" = false }
author = "rcoh"

[[smithy-rs]]
message = "Upgraded Smithy to 1.16.1"
references = ["smithy-rs#1053"]
meta = { "breaking" = false, "tada" = false, "bug" = false }
author = "jdisanti"

[[smithy-rs]]
message = "Fix broken link to `RetryMode` in client docs"
references = ["smithy-rs#1069"]
meta = { "breaking" = false, "tada" = false, "bug" = true }
author = "jdisanti"

[[smithy-rs]]
message = "Fix several doc links to raw identifiers (identifiers excaped with `r#`)"
references = ["smithy-rs#1069"]
meta = { "breaking" = false, "tada" = false, "bug" = true }
author = "jdisanti"

[[smithy-rs]]
message = "Reduce dependency recompilation in local dev"
references = ["smithy-rs#1069"]
meta = { "breaking" = false, "tada" = false, "bug" = true }
author = "jdisanti"

[[aws-sdk-rust]]
message = "Silence profile credential warnings in Lambda environment"
references = ["smithy-rs#1065", "aws-sdk-rust#398"]
meta = { "breaking" = false, "tada" = true, "bug" = true }
author = "nmoutschen"

[[aws-sdk-rust]]
message = "Fixed paginator bug impacting EC2 describe VPCs (and others)"
references = ["aws-sdk-rust#405", "smithy-rs#1083"]
meta = { "breaking" = false, "tada" = false, "bug" = true }
author = "rcoh"

[[smithy-rs]]
message = "Fixed paginator bug impacting EC2 describe VPCs (and others)"
references = ["aws-sdk-rust#405", "smithy-rs#1083"]
meta = { "breaking" = false, "tada" = false, "bug" = true }
author = "rcoh"

[[aws-sdk-rust]]
message = "Convert several `info` spans to `debug` in aws-config"
references = ["smithy-rs#1087"]
meta = { "breaking" = false, "tada" = false, "bug" = false }
author = "rcoh"

[[smithy-rs]]
message = "Improve docs on `Endpoint::{mutable, immutable}`"
references = ["smithy-rs#1087"]
meta = { "breaking" = false, "tada" = false, "bug" = false }
author = "rcoh"
=======
# author = "rcoh"
>>>>>>> c18af759
<|MERGE_RESOLUTION|>--- conflicted
+++ resolved
@@ -9,62 +9,7 @@
 # message = "Fix typos in module documentation for generated crates"
 # references = ["smithy-rs#920"]
 # meta = { "breaking" = false, "tada" = false, "bug" = false }
-<<<<<<< HEAD
 # author = "rcoh"
-
-[[aws-sdk-rust]]
-message = "The docs for fluent builders now have easy links to their corresponding Input, Output, and Error structs"
-references = ["aws-sdk-rust#348"]
-meta = { "breaking" = false, "tada" = true, "bug" = false }
-author = "Velfi"
-
-[[aws-sdk-rust]]
-message = "Add support for SSO credentials"
-references = ["smithy-rs#1051", "aws-sdk-rust#4"]
-meta = { "breaking" = false, "tada" = true, "bug" = false }
-author = "rcoh"
-
-[[smithy-rs]]
-message = "Upgraded Smithy to 1.16.1"
-references = ["smithy-rs#1053"]
-meta = { "breaking" = false, "tada" = false, "bug" = false }
-author = "jdisanti"
-
-[[smithy-rs]]
-message = "Fix broken link to `RetryMode` in client docs"
-references = ["smithy-rs#1069"]
-meta = { "breaking" = false, "tada" = false, "bug" = true }
-author = "jdisanti"
-
-[[smithy-rs]]
-message = "Fix several doc links to raw identifiers (identifiers excaped with `r#`)"
-references = ["smithy-rs#1069"]
-meta = { "breaking" = false, "tada" = false, "bug" = true }
-author = "jdisanti"
-
-[[smithy-rs]]
-message = "Reduce dependency recompilation in local dev"
-references = ["smithy-rs#1069"]
-meta = { "breaking" = false, "tada" = false, "bug" = true }
-author = "jdisanti"
-
-[[aws-sdk-rust]]
-message = "Silence profile credential warnings in Lambda environment"
-references = ["smithy-rs#1065", "aws-sdk-rust#398"]
-meta = { "breaking" = false, "tada" = true, "bug" = true }
-author = "nmoutschen"
-
-[[aws-sdk-rust]]
-message = "Fixed paginator bug impacting EC2 describe VPCs (and others)"
-references = ["aws-sdk-rust#405", "smithy-rs#1083"]
-meta = { "breaking" = false, "tada" = false, "bug" = true }
-author = "rcoh"
-
-[[smithy-rs]]
-message = "Fixed paginator bug impacting EC2 describe VPCs (and others)"
-references = ["aws-sdk-rust#405", "smithy-rs#1083"]
-meta = { "breaking" = false, "tada" = false, "bug" = true }
-author = "rcoh"
 
 [[aws-sdk-rust]]
 message = "Convert several `info` spans to `debug` in aws-config"
@@ -76,7 +21,4 @@
 message = "Improve docs on `Endpoint::{mutable, immutable}`"
 references = ["smithy-rs#1087"]
 meta = { "breaking" = false, "tada" = false, "bug" = false }
-author = "rcoh"
-=======
-# author = "rcoh"
->>>>>>> c18af759
+author = "rcoh"