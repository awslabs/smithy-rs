--- conflicted
+++ resolved
@@ -1,5 +1,5 @@
 # Example changelog entries
-# 
+#
 # [[aws-sdk-rust]]
 # message = "Fix typos in module documentation for generated crates"
 # references = ["smithy-rs#920"]
@@ -9,52 +9,6 @@
 # [[smithy-rs]]
 # message = "Fix typos in module documentation for generated crates"
 # references = ["smithy-rs#920"]
-<<<<<<< HEAD
-# meta = { "breaking" = false, "tada" = false, "bug" = false, "sdk" = "client | server | all"}
-# author = "rcoh"
-
-[[aws-sdk-rust]]
-message = "`aws_config::RetryConfig` no longer implements `Default`, and its `new` function has been replaced with `standard`."
-references = ["smithy-rs#1603", "aws-sdk-rust#586"]
-meta = { "breaking" = true, "tada" = false, "bug" = false }
-author = "jdisanti"
-
-[[smithy-rs]]
-message = "`aws_smithy_types::RetryConfig` no longer implements `Default`, and its `new` function has been replaced with `standard`."
-references = ["smithy-rs#1603", "aws-sdk-rust#586"]
-meta = { "breaking" = true, "tada" = false, "bug" = false, "target" = "client" }
-author = "jdisanti"
-
-[[aws-sdk-rust]]
-message = """
-Direct configuration of `aws_config::SdkConfig` now defaults to retries being disabled.
-If you're using `aws_config::load_from_env()` or `aws_config::from_env()` to configure
-the SDK, then you are NOT affected by this change. If you use `SdkConfig::builder()` to
-configure the SDK, then you ARE affected by this change and should set the retry config
-on that builder.
-"""
-references = ["smithy-rs#1603", "aws-sdk-rust#586"]
-meta = { "breaking" = true, "tada" = false, "bug" = false }
-author = "jdisanti"
-
-[[smithy-rs]]
-message = "Clients now default to retry being disabled if no `RetryConfig` is given to the `Config`"
-references = ["smithy-rs#1603", "aws-sdk-rust#586"]
-meta = { "breaking" = true, "tada" = false, "bug" = false, "target" = "client" }
-author = "jdisanti"
-
-[[aws-sdk-rust]]
-message = "Client creation now panics if retries or timeouts are enabled without an async sleep implementation set on the SDK config"
-references = ["smithy-rs#1603", "aws-sdk-rust#586"]
-meta = { "breaking" = true, "tada" = false, "bug" = false }
-author = "jdisanti"
-
-[[smithy-rs]]
-message = "Client creation now panics if retries or timeouts are enabled without an async sleep implementation set on the service config"
-references = ["smithy-rs#1603", "aws-sdk-rust#586"]
-meta = { "breaking" = true, "tada" = false, "bug" = false, "target" = "client" }
-author = "jdisanti"
-=======
 # meta = { "breaking" = false, "tada" = false, "bug" = false, "target" = "client | server | all"}
 # author = "rcoh"
 
@@ -254,4 +208,45 @@
 references = ["smithy-rs#1274"]
 meta = { "breaking" = true, "tada" = false, "bug" = true }
 author = "david-perez"
->>>>>>> 7f4dad62
+
+[[aws-sdk-rust]]
+message = "`aws_config::RetryConfig` no longer implements `Default`, and its `new` function has been replaced with `standard`."
+references = ["smithy-rs#1603", "aws-sdk-rust#586"]
+meta = { "breaking" = true, "tada" = false, "bug" = false }
+author = "jdisanti"
+
+[[smithy-rs]]
+message = "`aws_smithy_types::RetryConfig` no longer implements `Default`, and its `new` function has been replaced with `standard`."
+references = ["smithy-rs#1603", "aws-sdk-rust#586"]
+meta = { "breaking" = true, "tada" = false, "bug" = false, "target" = "client" }
+author = "jdisanti"
+
+[[aws-sdk-rust]]
+message = """
+Direct configuration of `aws_config::SdkConfig` now defaults to retries being disabled.
+If you're using `aws_config::load_from_env()` or `aws_config::from_env()` to configure
+the SDK, then you are NOT affected by this change. If you use `SdkConfig::builder()` to
+configure the SDK, then you ARE affected by this change and should set the retry config
+on that builder.
+"""
+references = ["smithy-rs#1603", "aws-sdk-rust#586"]
+meta = { "breaking" = true, "tada" = false, "bug" = false }
+author = "jdisanti"
+
+[[smithy-rs]]
+message = "Clients now default to retry being disabled if no `RetryConfig` is given to the `Config`"
+references = ["smithy-rs#1603", "aws-sdk-rust#586"]
+meta = { "breaking" = true, "tada" = false, "bug" = false, "target" = "client" }
+author = "jdisanti"
+
+[[aws-sdk-rust]]
+message = "Client creation now panics if retries or timeouts are enabled without an async sleep implementation set on the SDK config"
+references = ["smithy-rs#1603", "aws-sdk-rust#586"]
+meta = { "breaking" = true, "tada" = false, "bug" = false }
+author = "jdisanti"
+
+[[smithy-rs]]
+message = "Client creation now panics if retries or timeouts are enabled without an async sleep implementation set on the service config"
+references = ["smithy-rs#1603", "aws-sdk-rust#586"]
+meta = { "breaking" = true, "tada" = false, "bug" = false, "target" = "client" }
+author = "jdisanti"