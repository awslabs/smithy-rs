--- conflicted
+++ resolved
@@ -134,7 +134,6 @@
 meta = { "breaking" = true, "tada" = false, "bug" = false }
 author = "ysaito1001"
 
-<<<<<<< HEAD
 [[aws-sdk-rust]]
 message = "Update MSRV to Rust 1.68.2"
 references = ["smithy-rs#2745"]
@@ -146,7 +145,7 @@
 references = ["smithy-rs#2745"]
 meta = { "breaking" = true, "tada" = false, "bug" = false, "target" = "all"}
 author = "jdisanti"
-=======
+
 [[smithy-rs]]
 message = """`ShapeId` is the new structure used to represent a shape, with its absolute name, namespace and name.
 `OperationExtension`'s members are replaced by the `ShapeId` and operations' names are now replced by a `ShapeId`.
@@ -180,5 +179,4 @@
 message = "The occurrences of `Arc<dyn ResolveEndpoint>` have now been replaced with `SharedEndpointResolver` in public APIs."
 references = ["smithy-rs#2758"]
 meta = { "breaking" = true, "tada" = false, "bug" = false, "target" = "client" }
-author = "ysaito1001"
->>>>>>> ec45767a
+author = "ysaito1001"