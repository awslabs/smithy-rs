--- conflicted
+++ resolved
@@ -500,16 +500,15 @@
 author = "ysaito1001"
 
 [[smithy-rs]]
-<<<<<<< HEAD
+message = """
+The [`connection`](https://docs.rs/aws-smithy-http/latest/aws_smithy_http/connection/index.html) and [`result`](https://docs.rs/aws-smithy-http/latest/aws_smithy_http/result/index.html) modules in `aws-smithy-http` have been moved to `aws-smithy-runtime-api`. Type aliases for all affected pub items, except for a trait, are left in `aws-smithy-http` for backwards compatibility but are deprecated. Due to lack of trait aliases, the moved trait `CreateUnhandledError` needs to be used from `aws-smithy-runtime-api`.
+"""
+references = ["smithy-rs#3092", "smithy-rs#3093"]
+meta = { "breaking" = true, "tada" = false, "bug" = false, "target" = "client" }
+author = "ysaito1001"
+
+[[smithy-rs]]
 message = "Service builder initialization now takes in a `${serviceName}Config` object on which plugins and layers should be registered. The `builder_with_plugins` and `builder_without_plugins` methods on the service builder, as well as the `layer` method on the built service have been deprecated, and will be removed in a future release. See the [upgrade guidance](https://github.com/awslabs/smithy-rs/discussions/3096) for more details."
 references = ["smithy-rs#3095", "smithy-rs#3096"]
 meta = { "breaking" = true, "tada" = false, "bug" = true, "target" = "server" }
-author = "david-perez"
-=======
-message = """
-The [`connection`](https://docs.rs/aws-smithy-http/latest/aws_smithy_http/connection/index.html) and [`result`](https://docs.rs/aws-smithy-http/latest/aws_smithy_http/result/index.html) modules in `aws-smithy-http` have been moved to `aws-smithy-runtime-api`. Type aliases for all affected pub items, except for a trait, are left in `aws-smithy-http` for backwards compatibility but are deprecated. Due to lack of trait aliases, the moved trait `CreateUnhandledError` needs to be used from `aws-smithy-runtime-api`.
-"""
-references = ["smithy-rs#3092", "smithy-rs#3093"]
-meta = { "breaking" = true, "tada" = false, "bug" = false, "target" = "client" }
-author = "ysaito1001"
->>>>>>> 06e265df
+author = "david-perez"