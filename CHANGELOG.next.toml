# Example changelog entries
# [[aws-sdk-rust]]
# message = "Fix typos in module documentation for generated crates"
# references = ["smithy-rs#920"]
# meta = { "breaking" = false, "tada" = false, "bug" = false }
# author = "rcoh"
#
# [[smithy-rs]]
# message = "Fix typos in module documentation for generated crates"
# references = ["smithy-rs#920"]
# meta = { "breaking" = false, "tada" = false, "bug" = false, "target" = "client | server | all"}
# author = "rcoh"

[[aws-sdk-rust]]
message = "EKS Pod Identity is now supported as part of the default ECS credential provider."
references = ["smithy-rs#3416"]
meta = { "breaking" = false, "bug" = false, "tada" = true }
author = "jackkleeman"

[[smithy-rs]]
message = "Added aws-smithy-wasm crate to enable SDK use in WASI compliant environments"
references = ["smithy-rs#2087", "smithy-rs#2520", "smithy-rs#3409", "aws-sdk-rust#59"]
meta = { "breaking" = false, "tada" = true, "bug" = false }
authors = ["landonxjames", "eduardomourar"]

[[smithy-rs]]
message = "Added aws-smithy-wasm crate to enable SDK use in WASI compliant environments"
references = ["smithy-rs#2087", "smithy-rs#2520", "smithy-rs#3409"]
meta = { "breaking" = false, "tada" = true, "bug" = false, "target" = "client"}
authors = ["landonxjames", "eduardomourar"]

[[smithy-rs]]
message = "[`SdkBody`](https://docs.rs/aws-smithy-types/latest/aws_smithy_types/body/struct.SdkBody.html) now implements the 1.0 version of the `http_body::Body` trait."
references = ["smithy-rs#3365", "aws-sdk-rust#1046"]
meta = { "breaking" = false, "tada" = true, "bug" = false, "target" = "all" }
authors = ["cayman-amzn", "rcoh"]

[[aws-sdk-rust]]
message = "Add support for Lambda's `InvokeWithResponseStreaming` and Bedrock Agent Runtime's `InvokeAgent` operations."
references = ["aws-sdk-rust#1075", "aws-sdk-rust#1080", "smithy-rs#3451"]
meta = { "breaking" = false, "bug" = false, "tada" = true }
author = "jdisanti"

[[aws-sdk-rust]]
<<<<<<< HEAD
message = "Add support for S3 Express One Zone. See [the user guide](https://github.com/awslabs/aws-sdk-rust/discussions/1091) for more details."
references = ["aws-sdk-rust#992", "smithy-rs#3465"]
meta = { "breaking" = false, "bug" = false, "tada" = true }
author = "ysaito1001"
=======
message = "Added support for SSO bearer token authentication. The aws-sdk-codecatalyst crate can now send requests without erroring."
references = ["aws-sdk-rust#703", "smithy-rs#3453"]
meta = { "breaking" = false, "bug" = false, "tada" = true }
author = "jdisanti"
>>>>>>> 1a26cf53
<|MERGE_RESOLUTION|>--- conflicted
+++ resolved
@@ -42,14 +42,13 @@
 author = "jdisanti"
 
 [[aws-sdk-rust]]
-<<<<<<< HEAD
-message = "Add support for S3 Express One Zone. See [the user guide](https://github.com/awslabs/aws-sdk-rust/discussions/1091) for more details."
-references = ["aws-sdk-rust#992", "smithy-rs#3465"]
-meta = { "breaking" = false, "bug" = false, "tada" = true }
-author = "ysaito1001"
-=======
 message = "Added support for SSO bearer token authentication. The aws-sdk-codecatalyst crate can now send requests without erroring."
 references = ["aws-sdk-rust#703", "smithy-rs#3453"]
 meta = { "breaking" = false, "bug" = false, "tada" = true }
 author = "jdisanti"
->>>>>>> 1a26cf53
+
+[[aws-sdk-rust]]
+message = "Add support for S3 Express One Zone. See [the user guide](https://github.com/awslabs/aws-sdk-rust/discussions/1091) for more details."
+references = ["aws-sdk-rust#992", "smithy-rs#3465"]
+meta = { "breaking" = false, "bug" = false, "tada" = true }
+author = "ysaito1001"