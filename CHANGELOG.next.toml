--- conflicted
+++ resolved
@@ -10,15 +10,6 @@
 # references = ["smithy-rs#920"]
 # meta = { "breaking" = false, "tada" = false, "bug" = false, "target" = "client | server | all"}
 # author = "rcoh"
-<<<<<<< HEAD
-[[smithy-rs]]
-message = "Unions with unit target member shape are now fully supported"
-references = ["smithy-rs#2546"]
-meta = { "breaking" = false, "tada" = false, "bug" = true, "target" = "all"}
-author = "drganjoo"
-
-=======
-
 [[smithy-rs]]
 message = """
 Stalled stream protection now supports request upload streams. It is currently off by default, but will be enabled by default in a future release. To enable it now, you can do the following:
@@ -60,4 +51,9 @@
 references = ["smithy-rs#3485"]
 meta = { "breaking" = false, "tada" = false, "bug" = true }
 author = "jdisanti"
->>>>>>> 1395e6f7
+
+[[smithy-rs]]
+message = "Unions with unit target member shape are now fully supported"
+references = ["smithy-rs#2546"]
+meta = { "breaking" = false, "tada" = false, "bug" = true, "target" = "all"}
+author = "drganjoo"