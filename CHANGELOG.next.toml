# Example changelog entries
# [[aws-sdk-rust]]
# message = "Fix typos in module documentation for generated crates"
# references = ["smithy-rs#920"]
# meta = { "breaking" = false, "tada" = false, "bug" = false }
# author = "rcoh"
#
# [[smithy-rs]]
# message = "Fix typos in module documentation for generated crates"
# references = ["smithy-rs#920"]
# meta = { "breaking" = false, "tada" = false, "bug" = false, "target" = "client | server | all"}
# author = "rcoh"

<<<<<<< HEAD
[[aws-sdk-rust]]
message = """Integrate Endpoints 2.0 into the Rust SDK. Endpoints 2.0 enables features like S3 virtual addressing & S3
object lambda. As part of this change, there are several breaking changes although efforts have been made to deprecate
where possible to smooth the upgrade path.
1. `aws_smithy_http::endpoint::Endpoint` and the `endpoint_resolver` methods have been deprecated. In general, these usages
   should be replaced with usages of `endpoint_url` instead. `endpoint_url` accepts a string so an `aws_smithy_http::Endpoint`
   does not need to be constructed. This structure and methods will be removed in a future release.
2. The `endpoint_resolver` method on `<service>::config::Builder` now accepts a service specific endpoint resolver instead
   of an implementation of `ResolveAwsEndpoint`. Most users will be able to replace these usages with a usage of `endpoint_url`.
3. `ResolveAwsEndpoint` has been deprecated and will be removed in a future version of the SDK.
4. The SDK does not support "pseudo regions" anymore. Specifically, regions like `iam-fips` will no longer resolve to a FIPS endpoint.
"""
references = ["smithy-rs#1784", "smithy-rs#2074"]
meta = { "breaking" = true, "tada" = true, "bug" = false }
author = "rcoh"

[[aws-sdk-rust]]
message = """Add additional configuration parameters to `aws_sdk_s3::Config`.

The launch of endpoints 2.0 includes more configuration options for S3. The default behavior for endpoint resolution has
been changed. Before, all requests hit the path-style endpoint. Going forward, all requests that can be routed to the
virtually hosted bucket will be routed there automatically.
- `force_path_style`: Requests will now default to the virtually-hosted endpoint `<bucketname>.s3.<region>.amazonaws.com`
- `use_arn_region`: Enables this client to use an ARN’s region when constructing an endpoint instead of the client’s configured region.
- `accelerate`: Enables this client to use S3 Transfer Acceleration endpoints.

Note: the AWS SDK for Rust does not currently support Multi Region Access Points (MRAP).
"""
references = ["smithy-rs#1784", "smithy-rs#2074"]
meta = { "breaking" = true, "tada" = true, "bug" = false }
author = "rcoh"

[[smithy-rs]]
message = "In 0.52, `@length`-constrained collection shapes whose members are not constrained made the server code generator crash. This has been fixed."
references = ["smithy-rs#2103"]
meta = { "breaking" = false, "tada" = false, "bug" = true, "target" = "server" }
author = "david-perez"

[[smithy-rs]]
message = "The Rust client codegen plugin is now called `rust-client-codegen` instead of `rust-codegen`. Be sure to update your `smithy-build.json` files to refer to the correct plugin name."
references = ["smithy-rs#2099"]
meta = { "breaking" = true, "tada" = false, "bug" = false, "target" = "client" }
author = "jdisanti"

[[smithy-rs]]
message = "Client codegen plugins need to define a service named `software.amazon.smithy.rust.codegen.client.smithy.customize.ClientCodegenDecorator` (this is the new file name for the plugin definition in `resources/META-INF/services`)."
references = ["smithy-rs#2099"]
meta = { "breaking" = true, "tada" = false, "bug" = false, "target" = "client" }
author = "jdisanti"

[[smithy-rs]]
message = "Server codegen plugins need to define a service named `software.amazon.smithy.rust.codegen.server.smithy.customize.ServerCodegenDecorator` (this is the new file name for the plugin definition in `resources/META-INF/services`)."
references = ["smithy-rs#2099"]
meta = { "breaking" = true, "tada" = false, "bug" = false, "target" = "server" }
author = "jdisanti"

[[aws-sdk-rust]]
message = """
Move types for AWS SDK credentials to a separate crate.
A new AWS runtime crate called `aws-credential-types` has been introduced. Types for AWS SDK credentials have been moved to that crate from `aws-config` and `aws-types`. The new crate is placed at the top of the dependency graph among AWS runtime crates with the aim of the downstream crates having access to the types defined in it.
"""
references = ["smithy-rs#2108"]
meta = { "breaking" = true, "tada" = false, "bug" = false }
author = "ysaito1001"

[[smithy-rs]]
message = "Servers support the `@default` trait: models can specify default values. Default values will be automatically supplied when not manually set."
references = ["smithy-rs#1879"]
meta = { "breaking" = false, "tada" = false, "bug" = false, "target" = "server" }
author = "82marbag"

[[smithy-rs]]
message = "The constraint `@length` on non-streaming blob shapes is supported."
references = ["smithy-rs#2131"]
meta = { "breaking" = false, "tada" = false, "bug" = false, "target" = "server" }
author = "82marbag"

[[aws-sdk-rust]]
references = ["smithy-rs#2152"]
meta = { "breaking" = false, "tada" = false, "bug" = false }
author = "rcoh"
message = """Add support for overriding profile name and profile file location across all providers. Prior to this change, each provider needed to be updated individually.

### Before
```rust
use aws_config::profile::{ProfileFileCredentialsProvider, ProfileFileRegionProvider};
use aws_config::profile::profile_file::{ProfileFiles, ProfileFileKind};

let profile_files = ProfileFiles::builder()
    .with_file(ProfileFileKind::Credentials, "some/path/to/credentials-file")
    .build();
let credentials_provider = ProfileFileCredentialsProvider::builder()
    .profile_files(profile_files.clone())
    .build();
let region_provider = ProfileFileRegionProvider::builder()
    .profile_files(profile_files)
    .build();

let sdk_config = aws_config::from_env()
    .credentials_provider(credentials_provider)
    .region(region_provider)
    .load()
    .await;
```

### After
```rust
use aws_config::profile::{ProfileFileCredentialsProvider, ProfileFileRegionProvider};
use aws_config::profile::profile_file::{ProfileFiles, ProfileFileKind};

let profile_files = ProfileFiles::builder()
    .with_file(ProfileFileKind::Credentials, "some/path/to/credentials-file")
    .build();
let sdk_config = aws_config::from_env()
    .profile_files(profile_files)
    .load()
    .await;
/// ```
"""

[[smithy-rs]]
message = "Fix bug where string default values were not supported for endpoint parameters"
references = ["smithy-rs#2150"]
meta = { "breaking" = false, "tada" = false, "bug" = true, "target" = "client" }
author = "rcoh"

[[aws-sdk-rust]]
references = ["smithy-rs#2162"]
meta = { "breaking" = true, "tada" = false, "bug" = false }
message = "`aws_config::profile::retry_config` && `aws_config::environment::retry_config` have been removed. Use `aws_config::default_provider::retry_config` instead."
author = "rcoh"

[[smithy-rs]]
references = ["smithy-rs#2170", "aws-sdk-rust#706"]
meta = { "breaking" = false, "tada" = false, "bug" = true }
message = "Remove the webpki-roots feature from `hyper-rustls`"
author = "rcoh"

[[aws-sdk-rust]]
references = ["smithy-rs#2168"]
meta = { "breaking" = false, "tada" = true, "bug" = false }
message = """Add support for resolving FIPS and dual-stack endpoints.

FIPS and dual-stack endpoints can each be configured in multiple ways:
1. Automatically from the environment and AWS profile
2. Across all clients loaded from the same `SdkConfig` via `from_env().use_dual_stack(true).load().await`
3. At a client level when constructing the configuration for an individual client.

Note: Not all services support FIPS and dual-stack.
"""
author = "rcoh"

[[aws-sdk-rust]]
message = """
Improve SDK credentials caching through type safety. `LazyCachingCredentialsProvider` has been renamed to `LazyCredentialsCache` and is no longer treated as a credentials provider. Furthermore, you do not create a `LazyCredentialsCache` directly, and instead you interact with `CredentialsCache`. This introduces the following breaking changes.

If you previously used `LazyCachingCredentialsProvider`, you can replace it with `CredentialsCache`.
<details>
<summary>Example</summary>

Before:
```rust
use aws_config::meta::credentials::lazy_caching::LazyCachingCredentialsProvider;
use aws_types::provider::ProvideCredentials;

fn make_provider() -> impl ProvideCredentials {
    // --snip--
}

let credentials_provider =
    LazyCachingCredentialsProvider::builder()
        .load(make_provider())
        .build();

let sdk_config = aws_config::from_env()
    .credentials_provider(credentials_provider)
    .load()
    .await;

let client = aws_sdk_s3::Client::new(&sdk_config);
```

After:
```rust
use aws_credential_types::cache::CredentialsCache;
use aws_types::provider::ProvideCredentials;
use std::sync::Arc;

fn make_provider() -> impl ProvideCredentials {
    // --snip--
}

// Wrapping a result of `make_provider` in `LazyCredentialsCache` is done automatically.
let sdk_config = aws_config::from_env()
    .credentials_cache(CredentialsCache::lazy()) // This line can be omitted because it is on by default.
    .credentials_provider(Arc::new(make_provider()))
    .load()
    .await;

let client = aws_sdk_s3::Client::new(&sdk_config);
```

If you previously configured a `LazyCachingCredentialsProvider`, you can use the builder for `LazyCredentialsCache` instead.

Before:
```rust
use aws_config::meta::credentials::lazy_caching::LazyCachingCredentialsProvider;
use aws_types::provider::ProvideCredentials;
use std::time::Duration;

fn make_provider() -> impl ProvideCredentials {
    // --snip--
}

let credentials_provider =
    LazyCachingCredentialsProvider::builder()
        .load(make_provider())
        .load_timeout(Duration::from_secs(60)) // Configures timeout.
        .build();

let sdk_config = aws_config::from_env()
    .credentials_provider(credentials_provider)
    .load()
    .await;

let client = aws_sdk_s3::Client::new(&sdk_config);
```

After:
```rust
use aws_credential_types::cache::CredentialsCache;
use aws_types::provider::ProvideCredentials;
use std::sync::Arc;
use std::time::Duration;

fn make_provider() -> impl ProvideCredentials {
    // --snip--
}

let sdk_config = aws_config::from_env()
    .credentials_cache(
        CredentialsCache::lazy_builder()
            .load_timeout(Duration::from_secs(60)) // Configures timeout.
            .into_credentials_cache(),
    )
    .credentials_provider(Arc::new(make_provider()))
    .load()
    .await;

let client = aws_sdk_s3::Client::new(&sdk_config);
```

The examples above only demonstrate how to use `credentials_cache` and `credentials_provider` methods on `aws_config::ConfigLoader` but the same code update can be applied when you interact with `aws_types::sdk_config::Builder` or the builder for a service-specific config, e.g. `aws_sdk_s3::config::Builder`.

</details>


If you previously configured a `DefaultCredentialsChain` by calling `load_timeout`, `buffer_time`, or `default_credential_expiration` on its builder, you need to call the same set of methods on the builder for `LazyCredentialsCache` instead.
<details>
<summary>Example</summary>

Before:
```rust
use aws_config::default_provider::credentials::DefaultCredentialsChain;
use std::time::Duration;

let credentials_provider = DefaultCredentialsChain::builder()
    .buffer_time(Duration::from_secs(30))
    .default_credential_expiration(Duration::from_secs(20 * 60))
    .build()
    .await;

let sdk_config = aws_config::from_env()
    .credentials_provider(credentials_provider)
    .load()
    .await;

let client = aws_sdk_s3::Client::new(&sdk_config);
```

After:
```rust
use aws_config::default_provider::credentials::default_provider;
use aws_credential_types::cache::CredentialsCache;
use std::sync::Arc;
use std::time::Duration;

// Previously used methods no longer exist on the builder for `DefaultCredentialsChain`.
let credentials_provider = default_provider().await;

let sdk_config = aws_config::from_env()
    .credentials_cache(
        CredentialsCache::lazy_builder()
            .buffer_time(Duration::from_secs(30))
            .default_credential_expiration(Duration::from_secs(20 * 60))
            .into_credentials_cache(),
    )
    .credentials_provider(Arc::new(credentials_provider))
    .load()
    .await;

let client = aws_sdk_s3::Client::new(&sdk_config);
```

</details>
"""
references = ["smithy-rs#2122"]
meta = { "breaking" = true, "tada" = false, "bug" = false }
author = "ysaito1001"

[[aws-sdk-rust]]
message = """
The introduction of `CredentialsCache` comes with an accompanying type `SharedCredentialsCache`. This replaces `SharedCredentialsProvider` and as a result, `aws_http::auth:set_provider` has been updated to `aws_http::auth::set_credentials_cache`.

Before:
```rust
use aws_credential_types::Credentials;
use aws_credential_types::provider::SharedCredentialsProvider;
use aws_http::auth::set_provider;
use aws_smithy_http::body::SdkBody;
use aws_smithy_http::operation;

let mut req = operation::Request::new(http::Request::new(SdkBody::from("some body")));
let credentials = Credentials::new("example", "example", None, None, "my_provider_name");
set_provider(
    &mut req.properties_mut(),
    SharedCredentialsProvider::new(credentials),
);
```

After:
```rust
use aws_credential_types::Credentials;
use aws_credential_types::cache::{CredentialsCache, SharedCredentialsCache};
use aws_http::auth::set_credentials_cache;
use aws_smithy_http::body::SdkBody;
use aws_smithy_http::operation;
use std::sync::Arc;

let mut req = operation::Request::new(http::Request::new(SdkBody::from("some body")));
let credentials = Credentials::new("example", "example", None, None, "my_provider_name");
let credentials_cache = CredentialsCache::lazy_builder()
    .into_credentials_cache()
    .create_cache(Arc::new(credentials));
set_credentials_cache(
    &mut req.properties_mut(),
    SharedCredentialsCache::new(credentials_cache),
);
```
"""
references = ["smithy-rs#2122"]
meta = { "breaking" = true, "tada" = false, "bug" = false }
author = "ysaito1001"
=======
[[smithy-rs]]
message = "`@sparse` list shapes and map shapes with constraint traits and with constrained members are now supported"
references = ["smithy-rs#2213"]
meta = { "breaking" = false, "tada" = false, "bug" = true, "target" = "server"}
author = "david-perez"
>>>>>>> 9f905179
<|MERGE_RESOLUTION|>--- conflicted
+++ resolved
@@ -11,7 +11,12 @@
 # meta = { "breaking" = false, "tada" = false, "bug" = false, "target" = "client | server | all"}
 # author = "rcoh"
 
-<<<<<<< HEAD
+[[smithy-rs]]
+message = "`@sparse` list shapes and map shapes with constraint traits and with constrained members are now supported"
+references = ["smithy-rs#2213"]
+meta = { "breaking" = false, "tada" = false, "bug" = true, "target" = "server"}
+author = "david-perez"
+
 [[aws-sdk-rust]]
 message = """Integrate Endpoints 2.0 into the Rust SDK. Endpoints 2.0 enables features like S3 virtual addressing & S3
 object lambda. As part of this change, there are several breaking changes although efforts have been made to deprecate
@@ -364,11 +369,4 @@
 """
 references = ["smithy-rs#2122"]
 meta = { "breaking" = true, "tada" = false, "bug" = false }
-author = "ysaito1001"
-=======
-[[smithy-rs]]
-message = "`@sparse` list shapes and map shapes with constraint traits and with constrained members are now supported"
-references = ["smithy-rs#2213"]
-meta = { "breaking" = false, "tada" = false, "bug" = true, "target" = "server"}
-author = "david-perez"
->>>>>>> 9f905179
+author = "ysaito1001"