# Example changelog entries
# [[aws-sdk-rust]]
# message = "Fix typos in module documentation for generated crates"
# references = ["smithy-rs#920"]
# meta = { "breaking" = false, "tada" = false, "bug" = false }
# author = "rcoh"
#
# [[smithy-rs]]
# message = "Fix typos in module documentation for generated crates"
# references = ["smithy-rs#920"]
# meta = { "breaking" = false, "tada" = false, "bug" = false, "target" = "client | server | all"}
# author = "rcoh"

[[aws-sdk-rust]]
message = "Upgraded MSRV to Rust 1.75"
references = ["smithy-rs#3553"]
meta = { "breaking" = false, "tada" = false, "bug" = false }
author = "jdisanti"

[[smithy-rs]]
message = "Upgraded MSRV to Rust 1.75"
references = ["smithy-rs#3553"]
meta = { "breaking" = false, "tada" = false, "bug" = false, "target" = "all"}
author = "jdisanti"

[[aws-sdk-rust]]
message = "Make `SigningSettings` and its fields implement `Clone` and `Copy`"
references = ["smithy-rs#3533"]
meta = { "breaking" = false, "tada" = false, "bug" = false }
author = "avandesa"

<<<<<<< HEAD
[[smithy-rs]]
message = "Unions with unit target member shape are now fully supported"
references = ["smithy-rs#2546"]
meta = { "breaking" = false, "tada" = false, "bug" = true, "target" = "all"}
author = "drganjoo"

[[smithy-rs]]
message = "Stalled stream protection on uploads is now enabled by default behind `BehaviorVersion::v2024_03_28()`. If you're using `BehaviorVersion::latest()`, you will get this change automatically by updating."
references = ["smithy-rs#3527"]
meta = { "breaking" = true, "tada" = true, "bug" = false }
authors = ["jdisanti"]

[[aws-sdk-rust]]
message = "Stalled stream protection on uploads is now enabled by default behind `BehaviorVersion::v2024_03_28()`. If you're using `BehaviorVersion::latest()`, you will get this change automatically by updating."
references = ["smithy-rs#3527"]
meta = { "breaking" = true, "tada" = true, "bug" = false }
author = "jdisanti"
>>>>>>> e6ee18941 (Add changelog entries)
=======
[[aws-sdk-rust]]
message = "Change some credentials related info log messages to debug."
references = ["smithy-rs#3546"]
meta = { "breaking" = false, "tada" = false, "bug" = false }
author = "orf"
>>>>>>> 96c1cd1f
<|MERGE_RESOLUTION|>--- conflicted
+++ resolved
@@ -29,12 +29,11 @@
 meta = { "breaking" = false, "tada" = false, "bug" = false }
 author = "avandesa"
 
-<<<<<<< HEAD
-[[smithy-rs]]
-message = "Unions with unit target member shape are now fully supported"
-references = ["smithy-rs#2546"]
-meta = { "breaking" = false, "tada" = false, "bug" = true, "target" = "all"}
-author = "drganjoo"
+[[aws-sdk-rust]]
+message = "Change some credentials related info log messages to debug."
+references = ["smithy-rs#3546"]
+meta = { "breaking" = false, "tada" = false, "bug" = false }
+author = "orf"
 
 [[smithy-rs]]
 message = "Stalled stream protection on uploads is now enabled by default behind `BehaviorVersion::v2024_03_28()`. If you're using `BehaviorVersion::latest()`, you will get this change automatically by updating."
@@ -46,12 +45,4 @@
 message = "Stalled stream protection on uploads is now enabled by default behind `BehaviorVersion::v2024_03_28()`. If you're using `BehaviorVersion::latest()`, you will get this change automatically by updating."
 references = ["smithy-rs#3527"]
 meta = { "breaking" = true, "tada" = true, "bug" = false }
-author = "jdisanti"
->>>>>>> e6ee18941 (Add changelog entries)
-=======
-[[aws-sdk-rust]]
-message = "Change some credentials related info log messages to debug."
-references = ["smithy-rs#3546"]
-meta = { "breaking" = false, "tada" = false, "bug" = false }
-author = "orf"
->>>>>>> 96c1cd1f
+author = "jdisanti"