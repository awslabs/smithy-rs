--- conflicted
+++ resolved
@@ -225,20 +225,19 @@
 author = "drganjoo"
 
 [[aws-sdk-rust]]
-<<<<<<< HEAD
-message = "The `futures_core::stream::Stream` trait has been removed from [`ByteStream`](https://docs.rs/aws-smithy-http/latest/aws_smithy_http/byte_stream/struct.ByteStream.html). The methods mentioned in the [doc](https://docs.rs/aws-smithy-http/latest/aws_smithy_http/byte_stream/struct.ByteStream.html#getting-data-out-of-a-bytestream) will continue to be supported. Other stream operations that were previously available through the trait or its extension traits can be added later in a backward compatible manner."
-references = ["smithy-rs#2983"]
-meta = { "breaking" = true, "tada" = false, "bug" = false }
-author = "ysaito1001"
-
-[[smithy-rs]]
-message = "The `futures_core::stream::Stream` trait has been removed from [`ByteStream`](https://docs.rs/aws-smithy-http/latest/aws_smithy_http/byte_stream/struct.ByteStream.html). The methods mentioned in the [doc](https://docs.rs/aws-smithy-http/latest/aws_smithy_http/byte_stream/struct.ByteStream.html#getting-data-out-of-a-bytestream) will continue to be supported. Other stream operations that were previously available through the trait or its extension traits can be added later in a backward compatible manner."
-references = ["smithy-rs#2983"]
-meta = { "breaking" = true, "tada" = false, "bug" = false, "target" = "client" }
-author = "ysaito1001"
-=======
 message = "Add support for Sigv4A request signing. Sigv4a signing will be used automatically when appropriate for a given operation. Currently, it's used for S3 and EventBridge."
 references = ["smithy-rs#1797"]
 meta = { "breaking" = true, "tada" = true, "bug" = false }
 author = "Velfi"
->>>>>>> bc418284
+
+[[aws-sdk-rust]]
+message = "The `futures_core::stream::Stream` trait has been removed from [`ByteStream`](https://docs.rs/aws-smithy-http/latest/aws_smithy_http/byte_stream/struct.ByteStream.html). The methods mentioned in the [doc](https://docs.rs/aws-smithy-http/latest/aws_smithy_http/byte_stream/struct.ByteStream.html#getting-data-out-of-a-bytestream) will continue to be supported. Other stream operations that were previously available through the trait or its extension traits can be added later in a backward compatible manner."
+references = ["smithy-rs#2983"]
+meta = { "breaking" = true, "tada" = false, "bug" = false }
+author = "ysaito1001"
+
+[[smithy-rs]]
+message = "The `futures_core::stream::Stream` trait has been removed from [`ByteStream`](https://docs.rs/aws-smithy-http/latest/aws_smithy_http/byte_stream/struct.ByteStream.html). The methods mentioned in the [doc](https://docs.rs/aws-smithy-http/latest/aws_smithy_http/byte_stream/struct.ByteStream.html#getting-data-out-of-a-bytestream) will continue to be supported. Other stream operations that were previously available through the trait or its extension traits can be added later in a backward compatible manner."
+references = ["smithy-rs#2983"]
+meta = { "breaking" = true, "tada" = false, "bug" = false, "target" = "client" }
+author = "ysaito1001"