--- conflicted
+++ resolved
@@ -198,7 +198,24 @@
 author = "jdisanti"
 
 [[smithy-rs]]
-<<<<<<< HEAD
+message = "Upgrade to Smithy 1.26.2"
+references = ["smithy-rs#1972"]
+meta = { "breaking" = false, "tada" = false, "bug" = false }
+author = "rcoh"
+
+[[smithy-rs]]
+message = "Several breaking changes have been made to errors. See [the upgrade guide](https://github.com/awslabs/smithy-rs/issues/1950) for more information."
+references = ["smithy-rs#1926", "smithy-rs#1819"]
+meta = { "breaking" = true, "tada" = false, "bug" = false, "target" = "client" }
+author = "jdisanti"
+
+[[aws-sdk-rust]]
+message = "Several breaking changes have been made to errors. See [the upgrade guide](https://github.com/awslabs/aws-sdk-rust/issues/657) for more information."
+references = ["smithy-rs#1926", "smithy-rs#1819"]
+meta = { "breaking" = true, "tada" = false, "bug" = false }
+author = "jdisanti"
+
+[[smithy-rs]]
 message = """
 [Constraint traits](https://awslabs.github.io/smithy/2.0/spec/constraint-traits.html) in server SDKs are beginning to be supported. The following are now supported:
 
@@ -321,22 +338,4 @@
 """
 references = ["smithy-rs#1714", "smithy-rs#1342", "smithy-rs#1860"]
 meta = { "breaking" = true, "tada" = false, "bug" = true, "target" = "server" }
-author = "david-perez"
-=======
-message = "Upgrade to Smithy 1.26.2"
-references = ["smithy-rs#1972"]
-meta = { "breaking" = false, "tada" = false, "bug" = false }
-author = "rcoh"
-
-[[smithy-rs]]
-message = "Several breaking changes have been made to errors. See [the upgrade guide](https://github.com/awslabs/smithy-rs/issues/1950) for more information."
-references = ["smithy-rs#1926", "smithy-rs#1819"]
-meta = { "breaking" = true, "tada" = false, "bug" = false, "target" = "client" }
-author = "jdisanti"
-
-[[aws-sdk-rust]]
-message = "Several breaking changes have been made to errors. See [the upgrade guide](https://github.com/awslabs/aws-sdk-rust/issues/657) for more information."
-references = ["smithy-rs#1926", "smithy-rs#1819"]
-meta = { "breaking" = true, "tada" = false, "bug" = false }
-author = "jdisanti"
->>>>>>> a438b7c6
+author = "david-perez"