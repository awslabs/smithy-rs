# Example changelog entries
# [[aws-sdk-rust]]
# message = "Fix typos in module documentation for generated crates"
# references = ["smithy-rs#920"]
# meta = { "breaking" = false, "tada" = false, "bug" = false }
# author = "rcoh"
#
# [[smithy-rs]]
# message = "Fix typos in module documentation for generated crates"
# references = ["smithy-rs#920"]
# meta = { "breaking" = false, "tada" = false, "bug" = false, "target" = "client | server | all"}
# author = "rcoh"

[[smithy-rs]]
message = "SignableRequest::apply_to_request in aws_sigv4 has been renamed `apply_to_request_http0x`"
references = ["smithy-rs#3205"]
meta = { "breaking" = true, "tada" = false, "bug" = false, "target" = "client" }
author = "rcoh"

[[aws-sdk-rust]]
message = "imds::client::Builder::endpoint has been updated to accept a string instead of a URI. The method now returns a result instead."
references = ["smithy-rs#3205"]
meta = { "breaking" = true, "tada" = false, "bug" = false }
author = "rcoh"

[[aws-sdk-rust]]
message = "The `AssumeRoleBuilder::policy_arns` now accepts strings instead of an STS specific type"
references = ["smithy-rs#3205"]
meta = { "breaking" = true, "tada" = false, "bug" = false }
author = "rcoh"

[[aws-sdk-rust]]
<<<<<<< HEAD
message = "Make certain types for EMR Serverless optional. Previously, they defaulted to 0, but this created invalid requests."
references = ["smithy-rs#3217"]
meta = { "breaking" = true, "tada" = false, "bug" = true }
author = "milesziemer"
=======
message = "Fix optional types in S3. Many types in S3 were modeled as non-optional but this causes serialization issues."
references = ["smithy-rs#3213"]
meta = { "breaking" = true, "tada" = false, "bug" = false }
author = "rcoh"
>>>>>>> e6369509
<|MERGE_RESOLUTION|>--- conflicted
+++ resolved
@@ -30,14 +30,13 @@
 author = "rcoh"
 
 [[aws-sdk-rust]]
-<<<<<<< HEAD
 message = "Make certain types for EMR Serverless optional. Previously, they defaulted to 0, but this created invalid requests."
 references = ["smithy-rs#3217"]
 meta = { "breaking" = true, "tada" = false, "bug" = true }
 author = "milesziemer"
-=======
+
+[[aws-sdk-rust]]
 message = "Fix optional types in S3. Many types in S3 were modeled as non-optional but this causes serialization issues."
 references = ["smithy-rs#3213"]
 meta = { "breaking" = true, "tada" = false, "bug" = false }
-author = "rcoh"
->>>>>>> e6369509
+author = "rcoh"