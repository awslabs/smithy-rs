# Example changelog entries
# [[aws-sdk-rust]]
# message = "Fix typos in module documentation for generated crates"
# references = ["smithy-rs#920"]
# meta = { "breaking" = false, "tada" = false, "bug" = false }
# author = "rcoh"
#
# [[smithy-rs]]
# message = "Fix typos in module documentation for generated crates"
# references = ["smithy-rs#920"]
# meta = { "breaking" = false, "tada" = false, "bug" = false, "target" = "client | server | all"}
# author = "rcoh"

[[smithy-rs]]
message = "Upgrade Rust MSRV to 1.62.1"
references = ["smithy-rs#0"]
meta = { "breaking" = true, "tada" = true, "bug" = false, "target" = "all" }
author = "jjantdev"

[[smithy-rs]]
message = "Support Sigv4 signature generation on PowerPC 32 and 64 bit. This architecture cannot compile `ring`, so the implementation has been updated to rely on `hamc` + `sha2` to achive the same result with broader platform compatibility and higher performance. We also updated the CI which is now running as many tests as possible against i686 and PowerPC 32 and 64 bit."
references = ["smithy-rs#1847"]
meta = { "breaking" = false, "tada" = false, "bug" = true }
author = "crisidev"

[[aws-sdk-rust]]
message = "Add test to exercise excluded headers in aws-sigv4."
references = ["smithy-rs#1890"]
meta = { "breaking" = false, "tada" = false, "bug" = false }
author = "ysaito1001"

[[aws-sdk-rust]]
message = "Support Sigv4 signature generation on PowerPC 32 and 64 bit. This architecture cannot compile `ring`, so the implementation has been updated to rely on `hamc` + `sha2` to achive the same result with broader platform compatibility and higher performance. We also updated the CI which is now running as many tests as possible against i686 and PowerPC 32 and 64 bit."
references = ["smithy-rs#1847"]
meta = { "breaking" = true, "tada" = false, "bug" = true }
author = "crisidev"

[[aws-sdk-rust]]
message = "Add test ensuring that a response will error if the response body returns an EOF before the entire body has been read."
references = ["smithy-rs#1801"]
meta = { "breaking" = false, "tada" = false, "bug" = false }
author = "Velfi"

[[smithy-rs]]
message = "Replace bool with enum for a function parameter of `label::fmt_string`."
references = ["smithy-rs#1875"]
meta = { "breaking" = true, "tada" = false, "bug" = false, "target" = "client" }
author = "ysaito1001"

[[smithy-rs]]
message = "`aws_smithy_http_server::routing::Router` is exported from the crate root again. This reverts unintentional breakage that was introduced in `aws-smithy-http-server` v0.51.0 only."
references = ["smithy-rs#1910"]
meta = { "breaking" = false, "tada" = false, "bug" = true, "target" = "server" }
author = "david-perez"

[[smithy-rs]]
message = "Fix bug that can cause panics in paginators"
references = ["smithy-rs#1903", "smithy-rs#1902"]
meta = { "breaking" = false, "tada" = false, "bug" = true, "target" = "client" }
author = "rcoh"

[[smithy-rs]]
message = """
Operation metadata is now added to the property bag before sending requests allowing middlewares to behave
differently depending on the operation being sent.
"""
references = ["smithy-rs#1919"]
meta = { "breaking" = false, "tada" = false, "bug" = false, "target" = "client" }
author = "Velfi"

[[smithy-rs]]
message = "Upgrade Smithy to v1.26"
references = ["smithy-rs#1929"]
meta = { "breaking" = false, "tada" = true, "bug" = false, "target" = "all" }
author = "Velfi"

[[smithy-rs]]
message = "aws_smithy_types_convert::date_time::DateTimeExt::to_chrono_utc returns a Result<>"
references = ["smithy-rs#1980"]
meta = { "breaking" = true, "tada" = false, "bug" = false, "target" = "all" }
author = "82marbag"

[[smithy-rs]]
message = "Fix cargo audit issue on chrono."
references = ["smithy-rs#1907"]
meta = { "breaking" = false, "tada" = false, "bug" = false, "target" = "all" }
author = "ysaito1001"

[[aws-sdk-rust]]
message = "Fix cargo audit issue on criterion."
references = ["smithy-rs#1923"]
meta = { "breaking" = false, "tada" = false, "bug" = false }
author = "ysaito1001"

[[aws-sdk-rust]]
message = """
<details>
<summary>The HTTP connector used when making requests is now configurable through `SdkConfig`.</summary>

```rust
use std::time::Duration;
use aws_smithy_client::{Client, hyper_ext};
use aws_smithy_client::erase::DynConnector;
use aws_smithy_client::http_connector::ConnectorSettings;
use aws_types::SdkConfig;

let https_connector = hyper_rustls::HttpsConnectorBuilder::new()
    .with_webpki_roots()
    .https_only()
    .enable_http1()
    .enable_http2()
    .build();

let smithy_connector = hyper_ext::Adapter::builder()
    // Optionally set things like timeouts as well
    .connector_settings(
        ConnectorSettings::builder()
            .connect_timeout(Duration::from_secs(5))
            .build()
    )
    .build(https_connector);

let sdk_config = aws_config::from_env()
    .http_connector(smithy_connector)
    .load()
    .await;

let client = Client::new(&sdk_config);

// When sent, this operation will go through the custom smithy connector instead of
// the default HTTP connector.
let op = client
    .get_object()
    .bucket("some-test-bucket")
    .key("test.txt")
    .send()
    .await
    .unwrap();
```

</details>
"""
references = ["smithy-rs#1225", "smithy-rs#1918"]
meta = { "breaking" = false, "tada" = true, "bug" = false }
author = "Velfi"

[[aws-sdk-rust]]
message = """
`<service>::Client::from_conf_conn` has been removed since it's now possible to configure the connection from the
shared and service configs. To update your code, pass connections to the `http_connector` method during config creation.

<details>
<summary>Example</summary>

before:

```rust
    let conf = aws_sdk_sts::Config::builder()
        // The builder has no defaults but setting other fields is omitted for brevity...
        .build();
    let (server, request) = capture_request(None);
    let client = aws_sdk_sts::Client::from_conf_conn(conf, server);
```

after:

```rust
    let (server, request) = capture_request(None);
    let conf = aws_sdk_sts::Config::builder()
        // The builder has no defaults but setting other fields is omitted for brevity...
        .http_connector(server)
        .build();
    let client = aws_sdk_sts::Client::from_conf(conf);
```

</details>
"""
references = ["smithy-rs#1225", "smithy-rs#1918"]
meta = { "breaking" = true, "tada" = false, "bug" = false }
author = "Velfi"

[[aws-sdk-rust]]
message = "Add `to_vec` method to `aws_smithy_http::byte_stream::AggregatedBytes`."
references = ["smithy-rs#1918"]
meta = { "breaking" = false, "tada" = false, "bug" = false }
author = "Velfi"

[[aws-sdk-rust]]
message = "Ability to add an inline policy or a list of policy ARNs to the `AssumeRoleProvider` builder."
references = ["aws-sdk-rust#641", "smithy-rs#1892"]
meta = { "breaking" = false, "tada" = true, "bug" = false }
author = "albe-rosado"

[[aws-sdk-rust]]
message = "Removed re-export of `aws_smithy_client::retry::Config` from the `middleware` module."
references = ["smithy-rs#1935"]
meta = { "breaking" = true, "tada" = false, "bug" = false }
author = "jdisanti"

[[aws-sdk-rust]]
message = """
It was possible in some cases to send some S3 requests without a required upload ID, causing a risk of unintended data
deletion and modification. Now, when an operation has query parameters that are marked as required, the omission of
those query parameters will cause a BuildError, preventing the invalid operation from being sent.
"""
references = ["smithy-rs#1957"]
meta = { "breaking" = false, "tada" = false, "bug" = true }
author = "Velfi"

[[smithy-rs]]
message = """
It was previously possible to send requests without setting query parameters modeled as required. Doing this may cause a
service to interpret a request incorrectly instead of just sending back a 400 error. Now, when an operation has query
parameters that are marked as required, the omission of those query parameters will cause a BuildError, preventing the
invalid operation from being sent.
"""
references = ["smithy-rs#1957"]
meta = { "breaking" = false, "tada" = false, "bug" = true, "target" = "client" }
author = "Velfi"

[[smithy-rs]]
message = "Upgrade to Smithy 1.26.2"
references = ["smithy-rs#1972"]
meta = { "breaking" = false, "tada" = false, "bug" = false }
author = "rcoh"

[[smithy-rs]]
message = "Several breaking changes have been made to errors. See [the upgrade guide](https://github.com/awslabs/smithy-rs/issues/1950) for more information."
references = ["smithy-rs#1926", "smithy-rs#1819"]
meta = { "breaking" = true, "tada" = false, "bug" = false, "target" = "client" }
author = "jdisanti"

[[aws-sdk-rust]]
message = "Several breaking changes have been made to errors. See [the upgrade guide](https://github.com/awslabs/aws-sdk-rust/issues/657) for more information."
references = ["smithy-rs#1926", "smithy-rs#1819"]
meta = { "breaking" = true, "tada" = false, "bug" = false }
author = "jdisanti"

[[smithy-rs]]
message = """
[Constraint traits](https://awslabs.github.io/smithy/2.0/spec/constraint-traits.html) in server SDKs are beginning to be supported. The following are now supported:

* The `length` trait on `string` shapes.
* The `length` trait on `map` shapes.
* The `length` trait on `list` shapes.
* The `range` trait on `byte` shapes.
* The `range` trait on `short` shapes.
* The `range` trait on `integer` shapes.
* The `range` trait on `long` shapes.
* The `pattern` trait on `string` shapes.

Upon receiving a request that violates the modeled constraints, the server SDK will reject it with a message indicating why.

Unsupported (constraint trait, target shape) combinations will now fail at code generation time, whereas previously they were just ignored. This is a breaking change to raise awareness in service owners of their server SDKs behaving differently than what was modeled. To continue generating a server SDK with unsupported constraint traits, set `codegenConfig.ignoreUnsupportedConstraints` to `true` in your `smithy-build.json`.
"""
references = ["smithy-rs#1199", "smithy-rs#1342", "smithy-rs#1401", "smithy-rs#1998", "smithy-rs#2005", "smithy-rs#2028", "smithy-rs#2034", "smithy-rs#2036"]
meta = { "breaking" = true, "tada" = true, "bug" = false, "target" = "server" }
author = "david-perez"

[[smithy-rs]]
message = """
Server SDKs now generate "constrained types" for constrained shapes. Constrained types are [newtypes](https://rust-unofficial.github.io/patterns/patterns/behavioural/newtype.html) that encapsulate the modeled constraints. They constitute a [widespread pattern to guarantee domain invariants](https://www.lpalmieri.com/posts/2020-12-11-zero-to-production-6-domain-modelling/) and promote correctness in your business logic. So, for example, the model:

```smithy
@length(min: 1, max: 69)
string NiceString
```

will now render a `struct NiceString(String)`. Instantiating a `NiceString` is a fallible operation:

```rust
let data: String = ... ;
let nice_string = NiceString::try_from(data).expect("data is not nice");
```

A failed attempt to instantiate a constrained type will yield a `ConstraintViolation` error type you may want to handle. This type's API is subject to change.

Constrained types _guarantee_, by virtue of the type system, that your service's operation outputs adhere to the modeled constraints. To learn more about the motivation for constrained types and how they work, see [the RFC](https://github.com/awslabs/smithy-rs/pull/1199).

If you'd like to opt-out of generating constrained types, you can set `codegenConfig.publicConstrainedTypes` to `false`. Note that if you do, the generated server SDK will still honor your operation input's modeled constraints upon receiving a request, but will not help you in writing business logic code that adheres to the constraints, and _will not prevent you from returning responses containing operation outputs that violate said constraints_.
"""
references = ["smithy-rs#1342", "smithy-rs#1119"]
meta = { "breaking" = true, "tada" = true, "bug" = false, "target" = "server" }
author = "david-perez"

[[smithy-rs]]
message = """
Structure builders in server SDKs have undergone significant changes.

The API surface has been reduced. It is now simpler and closely follows what you would get when using the [`derive_builder`](https://docs.rs/derive_builder/latest/derive_builder/) crate:

1. Builders no longer have `set_*` methods taking in `Option<T>`. You must use the unprefixed method, named exactly after the structure's field name, and taking in a value _whose type matches exactly that of the structure's field_.
2. Builders no longer have convenience methods to pass in an element for a field whose type is a vector or a map. You must pass in the entire contents of the collection up front.
3. Builders no longer implement [`PartialEq`](https://doc.rust-lang.org/std/cmp/trait.PartialEq.html).

Bug fixes:

4. Builders now always fail to build if a value for a `required` member is not provided. Previously, builders were falling back to a default value (e.g. `""` for `String`s) for some shapes. This was a bug.

Additions:

5. A structure `Structure` with builder `Builder` now implements `TryFrom<Builder> for Structure` or `From<Builder> for Structure`, depending on whether the structure [is constrained](https://awslabs.github.io/smithy/2.0/spec/constraint-traits.html) or not, respectively.

To illustrate how to migrate to the new API, consider the example model below.

```smithy
structure Pokemon {
    @required
    name: String,
    @required
    description: String,
    @required
    evolvesTo: PokemonList
}

list PokemonList {
    member: Pokemon
}
```

In the Rust code below, note the references calling out the changes described in the numbered list above.

Before:

```rust
let eevee_builder = Pokemon::builder()
    // (1) `set_description` takes in `Some<String>`.
    .set_description(Some("Su código genético es muy inestable. Puede evolucionar en diversas razas de Pokémon.".to_owned()))
    // (2) Convenience method to add one element to the `evolvesTo` list.
    .evolves_to(vaporeon)
    .evolves_to(jolteon)
    .evolves_to(flareon);

// (3) Builder types can be compared.
assert_ne!(eevee_builder, Pokemon::builder());

// (4) Builds fine even though we didn't provide a value for `name`, which is `required`!
let _eevee = eevee_builder.build();
```

After:

```rust
let eevee_builder = Pokemon::builder()
    // (1) `set_description` no longer exists. Use `description`, which directly takes in `String`.
    .description("Su código genético es muy inestable. Puede evolucionar en diversas razas de Pokémon.".to_owned())
    // (2) Convenience methods removed; provide the entire collection up front.
    .evolves_to(vec![vaporeon, jolteon, flareon]);

// (3) Binary operation `==` cannot be applied to `pokemon::Builder`.
// assert_ne!(eevee_builder, Pokemon::builder());

// (4) `required` member `name` was not set.
// (5) Builder type can be fallibly converted to the structure using `TryFrom` or `TryInto`.
let _error = Pokemon::try_from(eevee_builder).expect_err("name was not provided");
```
"""
references = ["smithy-rs#1714", "smithy-rs#1342"]
meta = { "breaking" = true, "tada" = true, "bug" = true, "target" = "server" }
author = "david-perez"

[[smithy-rs]]
message = """
Server SDKs now correctly reject operation inputs that don't set values for `required` structure members. Previously, in some scenarios, server SDKs would accept the request and set a default value for the member (e.g. `""` for a `String`), even when the member shape did not have [Smithy IDL v2's `default` trait](https://awslabs.github.io/smithy/2.0/spec/type-refinement-traits.html#smithy-api-default-trait) attached. The `default` trait is [still unsupported](https://github.com/awslabs/smithy-rs/issues/1860).
"""
references = ["smithy-rs#1714", "smithy-rs#1342", "smithy-rs#1860"]
meta = { "breaking" = true, "tada" = false, "bug" = true, "target" = "server" }
author = "david-perez"

[[smithy-rs]]
message = """
Generate enums that guide the users to write match expressions in a forward-compatible way.
Before this change, users could write a match expression against an enum in a non-forward-compatible way:
```rust
match some_enum {
    SomeEnum::Variant1 => { /* ... */ },
    SomeEnum::Variant2 => { /* ... */ },
    Unknown(value) if value == "NewVariant" => { /* ... */ },
    _ => { /* ... */ },
}
```
This code can handle a case for "NewVariant" with a version of SDK where the enum does not yet include `SomeEnum::NewVariant`, but breaks with another version of SDK where the enum defines `SomeEnum::NewVariant` because the execution will hit a different match arm, i.e. the last one.
After this change, users are guided to write the above match expression as follows:
```rust
match some_enum {
    SomeEnum::Variant1 => { /* ... */ },
    SomeEnum::Variant2 => { /* ... */ },
    other @ _ if other.as_str() == "NewVariant" => { /* ... */ },
    _ => { /* ... */ },
}
```
This is forward-compatible because the execution will hit the second last match arm regardless of whether the enum defines `SomeEnum::NewVariant` or not.
"""
references = ["smithy-rs#1945"]
meta = { "breaking" = true, "tada" = false, "bug" = false, "target" = "client" }
author = "ysaito1001"

[[aws-sdk-rust]]
message = """
Generate enums that guide the users to write match expressions in a forward-compatible way.
Before this change, users could write a match expression against an enum in a non-forward-compatible way:
```rust
match some_enum {
    SomeEnum::Variant1 => { /* ... */ },
    SomeEnum::Variant2 => { /* ... */ },
    Unknown(value) if value == "NewVariant" => { /* ... */ },
    _ => { /* ... */ },
}
```
This code can handle a case for "NewVariant" with a version of SDK where the enum does not yet include `SomeEnum::NewVariant`, but breaks with another version of SDK where the enum defines `SomeEnum::NewVariant` because the execution will hit a different match arm, i.e. the last one.
After this change, users are guided to write the above match expression as follows:
```rust
match some_enum {
    SomeEnum::Variant1 => { /* ... */ },
    SomeEnum::Variant2 => { /* ... */ },
    other @ _ if other.as_str() == "NewVariant" => { /* ... */ },
    _ => { /* ... */ },
}
```
This is forward-compatible because the execution will hit the second last match arm regardless of whether the enum defines `SomeEnum::NewVariant` or not.
"""
references = ["smithy-rs#1945"]
meta = { "breaking" = true, "tada" = false, "bug" = false }
author = "ysaito1001"

[[aws-sdk-rust]]
message = "Functions on `aws_smithy_http::endpoint::Endpoint` now return a `Result` instead of panicking."
references = ["smithy-rs#1984", "smithy-rs#1496"]
meta = { "breaking" = true, "tada" = false, "bug" = false }
author = "jdisanti"

[[smithy-rs]]
message = "Functions on `aws_smithy_http::endpoint::Endpoint` now return a `Result` instead of panicking."
references = ["smithy-rs#1984", "smithy-rs#1496"]
meta = { "breaking" = true, "tada" = false, "bug" = false, "target" = "client" }
author = "jdisanti"

[[aws-sdk-rust]]
message = "`Endpoint::mutable` now takes `impl AsRef<str>` instead of `Uri`. For the old functionality, use `Endpoint::mutable_uri`."
references = ["smithy-rs#1984", "smithy-rs#1496"]
meta = { "breaking" = true, "tada" = false, "bug" = false }
author = "jdisanti"

[[smithy-rs]]
message = "`Endpoint::mutable` now takes `impl AsRef<str>` instead of `Uri`. For the old functionality, use `Endpoint::mutable_uri`."
references = ["smithy-rs#1984", "smithy-rs#1496"]
meta = { "breaking" = true, "tada" = false, "bug" = false, "target" = "client" }
author = "jdisanti"

[[aws-sdk-rust]]
message = "`Endpoint::immutable` now takes `impl AsRef<str>` instead of `Uri`. For the old functionality, use `Endpoint::immutable_uri`."
references = ["smithy-rs#1984", "smithy-rs#1496"]
meta = { "breaking" = true, "tada" = false, "bug" = false }
author = "jdisanti"

[[smithy-rs]]
message = "`Endpoint::immutable` now takes `impl AsRef<str>` instead of `Uri`. For the old functionality, use `Endpoint::immutable_uri`."
references = ["smithy-rs#1984", "smithy-rs#1496"]
meta = { "breaking" = true, "tada" = false, "bug" = false, "target" = "client" }
author = "jdisanti"

[[smithy-rs]]
message = """
[RestJson1](https://awslabs.github.io/smithy/2.0/aws/protocols/aws-restjson1-protocol.html#operation-error-serialization) server SDKs now serialize the [full shape ID](https://smithy.io/2.0/spec/model.html#shape-id) (including namespace) in operation error responses.

Example server error response before:

```
HTTP/1.1 400 Bad Request
content-type: application/json
x-amzn-errortype: InvalidRequestException
...
```

Example server error response now:

```
HTTP/1.1 400 Bad Request
content-type: application/json
x-amzn-errortype: com.example.service#InvalidRequestException
...
```
"""
references = ["smithy-rs#1982"]
meta = { "breaking" = true, "tada" = false, "bug" = false, "target" = "server" }
author = "david-perez"

[[smithy-rs]]
message = "Make generated enum `values()` functions callable in const contexts."
references = ["smithy-rs#2011"]
meta = { "breaking" = false, "tada" = false, "bug" = false, "target" = "all" }
author = "lsr0"

[[smithy-rs]]
message = """
All types that are exclusively relevant within the context of an AWS Lambda function are now gated behind the
`aws-lambda` feature flag.

This will reduce the number of dependencies (and improve build times) for users that are running their Smithy services
in non-serverless environments (e.g. via `hyper`).
"""
references = ["smithy-rs#2035"]
meta = { "breaking" = true, "tada" = false, "bug" = false, "target" = "server" }
author = "LukeMathWalker"

[[smithy-rs]]
message = """
### Plugins/New Service Builder API

The `Router` struct has been replaced by a new `Service` located at the root of the generated crate. Its name coincides with the same name as the Smithy service you are generating.

```rust
use pokemon_service_server_sdk::PokemonService;
```

The new service builder infrastructure comes with a `Plugin` system which supports middleware on `smithy-rs`. See the [mididleware documentation](https://github.com/awslabs/smithy-rs/blob/main/design/src/server/middleware.md) and the [API documentation](https://docs.rs/aws-smithy-http-server/latest/aws_smithy_http_server/plugin/index.html) for more details.

Usage of the new service builder API:

```rust
// Apply a sequence of plugins using `PluginPipeline`.
let plugins = PluginPipeline::new()
    // Apply the `PrintPlugin`.
    // This is a dummy plugin found in `rust-runtime/aws-smithy-http-server/examples/pokemon-service/src/plugin.rs`
    .print()
    // Apply the `InstrumentPlugin` plugin, which applies `tracing` instrumentation.
    .instrument();

// Construct the service builder using the `plugins` defined above.
let app = PokemonService::builder_with_plugins(plugins)
    // Assign all the handlers.
    .get_pokemon_species(get_pokemon_species)
    .get_storage(get_storage)
    .get_server_statistics(get_server_statistics)
    .capture_pokemon(capture_pokemon)
    .do_nothing(do_nothing)
    .check_health(check_health)
    // Construct the `PokemonService`.
    .build()
    // If handlers are missing a descriptive error will be provided.
    .expect("failed to build an instance of `PokemonService`");
```

See the `rust-runtime/aws-smithy-http-server/examples/pokemon-service/src/bin` folder for various working examples.

### Public `FromParts` trait

Previously, we only supported one [`Extension`](https://docs.rs/aws-smithy-http-server/latest/aws_smithy_http_server/request/struct.Extension.html) as an additional argument provided to the handler. This number has been increased to 8 and the argument type has been broadened to any struct which implements the [`FromParts`](https://docs.rs/aws-smithy-http-server/latest/aws_smithy_http_server/request/trait.FromParts.html) trait. The trait is publicly exported and therefore provides customers with the ability to extend the domain of the handlers.

As noted, a ubiqutious example of a struct that implements `FromParts` is the `Extension` struct, which extracts state from the `Extensions` typemap of a [`http::Request`](https://docs.rs/http/latest/http/request/struct.Request.html). A new example is the `ConnectInfo` struct which allows handlers to access the connection data. See the `rust-runtime/aws-smithy-http-server/examples/pokemon-service/src/bin/pokemon-service-connect-info.rs` example.

```rust
fn get_pokemon_species(
    input: GetPokemonSpeciesInput,
    state: Extension<State>,
    address: ConnectInfo<SocketAddr>
) -> Result<GetPokemonSpeciesOutput, GetPokemonSpeciesError> {
    todo!()
}
```

In addition to the [`ConnectInfo`](https://docs.rs/aws-smithy-http-server/latest/aws_smithy_http_server/request/connect_info/struct.ConnectInfo.html) extractor, we also have added [lambda extractors](https://docs.rs/aws-smithy-http-server/latest/aws_smithy_http_server/request/lambda/index.html) which are feature gated with `aws-lambda`.

[`FromParts` documentation](https://github.com/awslabs/smithy-rs/blob/main/design/src/server/from_parts.md) has been added.

### New Documentation

New sections to have been added to the [server side of the book](https://github.com/awslabs/smithy-rs/blob/main/design/src/server/overview.md).

These include:

- [Middleware](https://github.com/awslabs/smithy-rs/blob/main/design/src/server/middleware.md)
- [Accessing Un-modelled Data](https://github.com/awslabs/smithy-rs/blob/main/design/src/server/from_parts.md)
- [Anatomy of a Service](https://github.com/awslabs/smithy-rs/blob/main/design/src/server/anatomy.md)

This release also introduces extensive documentation at the root of the generated crate. For best results compile documentation with `cargo +nightly doc --open`.

### Deprecations

The existing service builder infrastructure, `OperationRegistryBuilder`/`OperationRegistry`/`Router`, is now deprecated. Customers should migrate to the newer scheme described above. The deprecated types will be removed in a future release.
"""
references = [
    "smithy-rs#1620",
    "smithy-rs#1666",
    "smithy-rs#1731",
    "smithy-rs#1736",
    "smithy-rs#1753",
    "smithy-rs#1738",
    "smithy-rs#1782",
    "smithy-rs#1829",
    "smithy-rs#1837",
    "smithy-rs#1891",
    "smithy-rs#1840",
    "smithy-rs#1844",
    "smithy-rs#1858",
    "smithy-rs#1930",
    "smithy-rs#1999",
    "smithy-rs#2003",
    "smithy-rs#2008",
    "smithy-rs#2010",
    "smithy-rs#2019",
    "smithy-rs#2020",
    "smithy-rs#2021",
    "smithy-rs#2038",
    "smithy-rs#2039",
    "smithy-rs#2041",
]
meta = { "breaking" = true, "tada" = true, "bug" = false, "target" = "server" }
author = "hlbarber"

[[aws-sdk-rust]]
message = "Normalize URI paths per RFC3986 when constructing canonical requests, except for S3."
references = ["smithy-rs#2018"]
meta = { "breaking" = false, "tada" = false, "bug" = true }
author = "ysaito1001"

[[aws-sdk-rust]]
<<<<<<< HEAD
message = "Fixed and improved the request `tracing` span hierarchy to improve log messages, profiling, and debuggability."
references = ["smithy-rs#2044", "smithy-rs#371"]
meta = { "breaking" = false, "tada" = true, "bug" = false }
author = "jdisanti"

[[smithy-rs]]
message = "Fixed and improved the request `tracing` span hierarchy to improve log messages, profiling, and debuggability."
references = ["smithy-rs#2044", "smithy-rs#371"]
meta = { "breaking" = false, "tada" = true, "bug" = false, "target" = "client"}
author = "jdisanti"
=======
message = "Implementation of the Debug trait for container shapes now redacts what is printed per the sensitive trait."
references = ["smithy-rs#1983", "smithy-rs#2029"]
meta = { "breaking" = true, "tada" = false, "bug" = false }
author = "ysaito1001"

[[smithy-rs]]
message = "Implementation of the Debug trait for container shapes now redacts what is printed per the sensitive trait."
references = ["smithy-rs#1983", "smithy-rs#2029"]
meta = { "breaking" = true, "tada" = false, "bug" = false, "target" = "all" }
author = "ysaito1001"

[[aws-sdk-rust]]
message = "`SdkBody` callbacks have been removed. If you were using these, please [file an issue](https://github.com/awslabs/aws-sdk-rust/issues/new) so that we can better understand your use-case and provide the support you need."
references = ["smithy-rs#2065"]
meta = { "breaking" = true, "tada" = false, "bug" = false }
author = "jdisanti"

[[smithy-rs]]
message = "`SdkBody` callbacks have been removed. If you were using these, please [file an issue](https://github.com/awslabs/smithy-rs/issues/new) so that we can better understand your use-case and provide the support you need."
references = ["smithy-rs#2065"]
meta = { "breaking" = true, "tada" = false, "bug" = false, "target" = "client" }
author = "jdisanti"

[[aws-sdk-rust]]
message = "`AwsEndpointStage`, a middleware which set endpoints and auth has been split into `AwsAuthStage` and `SmithyEndpointStage`. Related types have also been renamed."
references = ["smithy-rs#2063"]
meta = { "breaking" = true, "tada" = false, "bug" = false }
author = "rcoh"

[[smithy-rs]]
message = "Added SmithyEndpointStage which can be used to set an endpoint for smithy-native clients"
references = ["smithy-rs#2063"]
meta = { "breaking" = true, "tada" = false, "bug" = false, "target" = "client" }
author = "rcoh"

[[aws-sdk-rust]]
message = "The SDK clients now default max idle connections to 70 (previously unlimited) to reduce the likelihood of hitting max file handles in AWS Lambda."
references = ["smithy-rs#2064", "aws-sdk-rust#632"]
meta = { "breaking" = false, "tada" = false, "bug" = false }
author = "jdisanti"

[[smithy-rs]]
message = "Clients now default max idle connections to 70 (previously unlimited) to reduce the likelihood of hitting max file handles in AWS Lambda."
references = ["smithy-rs#2064", "aws-sdk-rust#632"]
meta = { "breaking" = false, "tada" = false, "bug" = false, "target" = "client"}
author = "jdisanti"

[[aws-sdk-rust]]
message = """
The Unit type for a Union member is no longer rendered. The serializers and parsers generated now function accordingly in the absence of the inner data associated with the Unit type.
"""
references = ["smithy-rs#1989"]
meta = { "breaking" = true, "tada" = false, "bug" = false }
author = "ysaito1001"

[[smithy-rs]]
message = """
The Unit type for a Union member is no longer rendered. The serializers and parsers generated now function accordingly in the absence of the inner data associated with the Unit type.
"""
references = ["smithy-rs#1989"]
meta = { "breaking" = true, "tada" = false, "bug" = false, "target" = "all" }
author = "ysaito1001"
>>>>>>> 577c90b7
<|MERGE_RESOLUTION|>--- conflicted
+++ resolved
@@ -615,7 +615,70 @@
 author = "ysaito1001"
 
 [[aws-sdk-rust]]
-<<<<<<< HEAD
+message = "Implementation of the Debug trait for container shapes now redacts what is printed per the sensitive trait."
+references = ["smithy-rs#1983", "smithy-rs#2029"]
+meta = { "breaking" = true, "tada" = false, "bug" = false }
+author = "ysaito1001"
+
+[[smithy-rs]]
+message = "Implementation of the Debug trait for container shapes now redacts what is printed per the sensitive trait."
+references = ["smithy-rs#1983", "smithy-rs#2029"]
+meta = { "breaking" = true, "tada" = false, "bug" = false, "target" = "all" }
+author = "ysaito1001"
+
+[[aws-sdk-rust]]
+message = "`SdkBody` callbacks have been removed. If you were using these, please [file an issue](https://github.com/awslabs/aws-sdk-rust/issues/new) so that we can better understand your use-case and provide the support you need."
+references = ["smithy-rs#2065"]
+meta = { "breaking" = true, "tada" = false, "bug" = false }
+author = "jdisanti"
+
+[[smithy-rs]]
+message = "`SdkBody` callbacks have been removed. If you were using these, please [file an issue](https://github.com/awslabs/smithy-rs/issues/new) so that we can better understand your use-case and provide the support you need."
+references = ["smithy-rs#2065"]
+meta = { "breaking" = true, "tada" = false, "bug" = false, "target" = "client" }
+author = "jdisanti"
+
+[[aws-sdk-rust]]
+message = "`AwsEndpointStage`, a middleware which set endpoints and auth has been split into `AwsAuthStage` and `SmithyEndpointStage`. Related types have also been renamed."
+references = ["smithy-rs#2063"]
+meta = { "breaking" = true, "tada" = false, "bug" = false }
+author = "rcoh"
+
+[[smithy-rs]]
+message = "Added SmithyEndpointStage which can be used to set an endpoint for smithy-native clients"
+references = ["smithy-rs#2063"]
+meta = { "breaking" = true, "tada" = false, "bug" = false, "target" = "client" }
+author = "rcoh"
+
+[[aws-sdk-rust]]
+message = "The SDK clients now default max idle connections to 70 (previously unlimited) to reduce the likelihood of hitting max file handles in AWS Lambda."
+references = ["smithy-rs#2064", "aws-sdk-rust#632"]
+meta = { "breaking" = false, "tada" = false, "bug" = false }
+author = "jdisanti"
+
+[[smithy-rs]]
+message = "Clients now default max idle connections to 70 (previously unlimited) to reduce the likelihood of hitting max file handles in AWS Lambda."
+references = ["smithy-rs#2064", "aws-sdk-rust#632"]
+meta = { "breaking" = false, "tada" = false, "bug" = false, "target" = "client"}
+author = "jdisanti"
+
+[[aws-sdk-rust]]
+message = """
+The Unit type for a Union member is no longer rendered. The serializers and parsers generated now function accordingly in the absence of the inner data associated with the Unit type.
+"""
+references = ["smithy-rs#1989"]
+meta = { "breaking" = true, "tada" = false, "bug" = false }
+author = "ysaito1001"
+
+[[smithy-rs]]
+message = """
+The Unit type for a Union member is no longer rendered. The serializers and parsers generated now function accordingly in the absence of the inner data associated with the Unit type.
+"""
+references = ["smithy-rs#1989"]
+meta = { "breaking" = true, "tada" = false, "bug" = false, "target" = "all" }
+author = "ysaito1001"
+
+[[aws-sdk-rust]]
 message = "Fixed and improved the request `tracing` span hierarchy to improve log messages, profiling, and debuggability."
 references = ["smithy-rs#2044", "smithy-rs#371"]
 meta = { "breaking" = false, "tada" = true, "bug" = false }
@@ -625,68 +688,4 @@
 message = "Fixed and improved the request `tracing` span hierarchy to improve log messages, profiling, and debuggability."
 references = ["smithy-rs#2044", "smithy-rs#371"]
 meta = { "breaking" = false, "tada" = true, "bug" = false, "target" = "client"}
-author = "jdisanti"
-=======
-message = "Implementation of the Debug trait for container shapes now redacts what is printed per the sensitive trait."
-references = ["smithy-rs#1983", "smithy-rs#2029"]
-meta = { "breaking" = true, "tada" = false, "bug" = false }
-author = "ysaito1001"
-
-[[smithy-rs]]
-message = "Implementation of the Debug trait for container shapes now redacts what is printed per the sensitive trait."
-references = ["smithy-rs#1983", "smithy-rs#2029"]
-meta = { "breaking" = true, "tada" = false, "bug" = false, "target" = "all" }
-author = "ysaito1001"
-
-[[aws-sdk-rust]]
-message = "`SdkBody` callbacks have been removed. If you were using these, please [file an issue](https://github.com/awslabs/aws-sdk-rust/issues/new) so that we can better understand your use-case and provide the support you need."
-references = ["smithy-rs#2065"]
-meta = { "breaking" = true, "tada" = false, "bug" = false }
-author = "jdisanti"
-
-[[smithy-rs]]
-message = "`SdkBody` callbacks have been removed. If you were using these, please [file an issue](https://github.com/awslabs/smithy-rs/issues/new) so that we can better understand your use-case and provide the support you need."
-references = ["smithy-rs#2065"]
-meta = { "breaking" = true, "tada" = false, "bug" = false, "target" = "client" }
-author = "jdisanti"
-
-[[aws-sdk-rust]]
-message = "`AwsEndpointStage`, a middleware which set endpoints and auth has been split into `AwsAuthStage` and `SmithyEndpointStage`. Related types have also been renamed."
-references = ["smithy-rs#2063"]
-meta = { "breaking" = true, "tada" = false, "bug" = false }
-author = "rcoh"
-
-[[smithy-rs]]
-message = "Added SmithyEndpointStage which can be used to set an endpoint for smithy-native clients"
-references = ["smithy-rs#2063"]
-meta = { "breaking" = true, "tada" = false, "bug" = false, "target" = "client" }
-author = "rcoh"
-
-[[aws-sdk-rust]]
-message = "The SDK clients now default max idle connections to 70 (previously unlimited) to reduce the likelihood of hitting max file handles in AWS Lambda."
-references = ["smithy-rs#2064", "aws-sdk-rust#632"]
-meta = { "breaking" = false, "tada" = false, "bug" = false }
-author = "jdisanti"
-
-[[smithy-rs]]
-message = "Clients now default max idle connections to 70 (previously unlimited) to reduce the likelihood of hitting max file handles in AWS Lambda."
-references = ["smithy-rs#2064", "aws-sdk-rust#632"]
-meta = { "breaking" = false, "tada" = false, "bug" = false, "target" = "client"}
-author = "jdisanti"
-
-[[aws-sdk-rust]]
-message = """
-The Unit type for a Union member is no longer rendered. The serializers and parsers generated now function accordingly in the absence of the inner data associated with the Unit type.
-"""
-references = ["smithy-rs#1989"]
-meta = { "breaking" = true, "tada" = false, "bug" = false }
-author = "ysaito1001"
-
-[[smithy-rs]]
-message = """
-The Unit type for a Union member is no longer rendered. The serializers and parsers generated now function accordingly in the absence of the inner data associated with the Unit type.
-"""
-references = ["smithy-rs#1989"]
-meta = { "breaking" = true, "tada" = false, "bug" = false, "target" = "all" }
-author = "ysaito1001"
->>>>>>> 577c90b7
+author = "jdisanti"