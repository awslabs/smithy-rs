# Example changelog entries
# [[aws-sdk-rust]]
# message = "Fix typos in module documentation for generated crates"
# references = ["smithy-rs#920"]
# meta = { "breaking" = false, "tada" = false, "bug" = false }
# author = "rcoh"
#
# [[smithy-rs]]
# message = "Fix typos in module documentation for generated crates"
# references = ["smithy-rs#920"]
# meta = { "breaking" = false, "tada" = false, "bug" = false }
# author = "rcoh"

[[aws-sdk-rust]]
message = "Generated docs should no longer contain links that don't go anywhere"
references = ["aws-sdk-rust#357"]
meta = { "breaking" = false, "tada" = false, "bug" = true }
author = "Velfi"

[[smithy-rs]]
message = "Generated docs will convert `<a>` tags with no `href` attribute to `<pre>` tags"
references = ["aws-sdk-rust#357"]
meta = { "breaking" = false, "tada" = false, "bug" = true }
author = "Velfi"

[[smithy-rs]]
message = "Made fluent operation structs cloneable"
references = ["aws-sdk-rust#254"]
meta = { "breaking" = false, "tada" = false, "bug" = false }
author = "Jacco"

[[aws-sdk-rust]]
message = "Made fluent operation structs cloneable"
references = ["aws-sdk-rust#254"]
meta = { "breaking" = false, "tada" = false, "bug" = false }
author = "Jacco"

[[aws-sdk-rust]]
message = "Codegen will no longer produce builders and clients with methods that take `impl Into<T>` except for strings and boxed types."
meta = { "breaking" = true, "tada" = false, "bug" = false }
references = ["smithy-rs#990"]
author = "Velfi"

[[smithy-rs]]
message = "Codegen will no longer produce builders and clients with methods that take `impl Into<T>` except for strings and boxed types."
meta = { "breaking" = true, "tada" = false, "bug" = false }
references = ["smithy-rs#990"]
author = "Velfi"

[[aws-sdk-rust]]
message = """
The `meta`, `environment`, and `dns` Cargo feature flags were removed from `aws-config`.
The code behind the `dns` flag is now enabled when `rt-tokio` is enabled. The code behind
the `meta` and `environment` flags is always enabled now.
"""
references = ["smithy-rs#961"]
meta = { "breaking" = true, "tada" = false, "bug" = false }
author = "jdisanti"

[[aws-sdk-rust]]
message = "Debug implementation of Credentials will print `expiry` in a human readable way."
meta = { "breaking" = false, "tada" = false, "bug" = false }
references = ["smithy-rs#973"]
author = "rcoh"

[[aws-sdk-rust]]
message = "Add Route53 customization to trim `/hostedzone/` prefix prior to serialization. This fixes a bug where round-tripping a hosted zone id resulted in an error."
meta = { "breaking" = false, "tada" = false, "bug" = true }
references = ["smithy-rs#999", "smithy-rs#143", "aws-sdk-rust#344"]
author = "rcoh"

[[aws-sdk-rust]]
message = "Fix bug where ECS credential provider could not perform retries."
meta = { "breaking" = false, "tada" = false, "bug" = true }
references = ["smithy-rs#998", "aws-sdk-rust#359"]
author = "rcoh"

[[aws-sdk-rust]]
message = "`aws_http::AwsErrorRetryPolicy` was moved to `aws_http::retry::AwsErrorRetryPolicy`."
meta = { "breaking" = true, "tada" = false, "bug" = false }
references = ["smithy-rs#1003"]
author = "rcoh"

[[smithy-rs]]
message = "The signature of `aws_smithy_protocol_test::validate_headers` was made more flexible but may require adjusting invocations slightly."
meta = { "breaking" = true, "tada" = false, "bug" = false }
references = ["smithy-rs#1003"]
author = "rcoh"

[[aws-sdk-rust]]
message = "Add recursion detection middleware to the default stack"
meta = { "breaking" = false, "tada" = false, "bug" = false }
references = ["smithy-rs#1003"]
author = "rcoh"

[[aws-sdk-rust]]
message = "aws_types::Config is now `Clone`"
meta = { "breaking" = false, "tada" = false, "bug" = false }
references = ["smithy-rs#1002", "aws-sdk-rust#352"]
author = "rcoh"

<<<<<<< HEAD
[[smithy-rs]]
message = "Add support for paginators! Paginated APIs now include `.paginate()` and (when supported) `.paginate().items()` to enable paginating responses automatically. The paginator API should be considered in preview and is subject to change pending customer feedback."
meta = { "breaking" = false, "tada" = true, "bug" = false }
references = ["aws-sdk-rust#47", "smithy-rs#1006"]
author = "rcoh"

[[aws-sdk-rust]]
message = "Add support for paginators! Paginated APIs now include `.paginate()` and (when supported) `.paginate().items()` to enable paginating responses automatically. The paginator API should be considered in preview and is subject to change pending customer feedback."
meta = { "breaking" = false, "tada" = true, "bug" = false }
references = ["aws-sdk-rust#47", "smithy-rs#1006"]
author = "rcoh"
=======
[[aws-sdk-rust]]
message = "Example for Config builder region function added"
references = ["smithy-rs#670"]
meta = { "breaking" = false, "tada" = false, "bug" = false }
author = "Jacco"

[[aws-sdk-rust]]
message = "Simplify features in aws-config. All features have been removed from `aws-config` with the exception of: `rt-tokio`, `rustls` and `native-tls`. All other features are now included by default. If you depended on those features specifically, remove them from your features listing."
references = ["smithy-rs#1017", "smithy-rs#930"]
meta = { "breaking" = true, "tada" = false, "bug" = false }
author = "rcoh"

[[aws-sdk-rust]]
message = "Add function to `aws_config::profile::ProfileSet`` that allows listing of loaded profiles by name."
references = ["smithy-rs#1021"]
meta = { "breaking" = false, "tada" = false, "bug" = false }
author = "kiiadi"
>>>>>>> 1b8707f6
<|MERGE_RESOLUTION|>--- conflicted
+++ resolved
@@ -99,7 +99,6 @@
 references = ["smithy-rs#1002", "aws-sdk-rust#352"]
 author = "rcoh"
 
-<<<<<<< HEAD
 [[smithy-rs]]
 message = "Add support for paginators! Paginated APIs now include `.paginate()` and (when supported) `.paginate().items()` to enable paginating responses automatically. The paginator API should be considered in preview and is subject to change pending customer feedback."
 meta = { "breaking" = false, "tada" = true, "bug" = false }
@@ -111,7 +110,7 @@
 meta = { "breaking" = false, "tada" = true, "bug" = false }
 references = ["aws-sdk-rust#47", "smithy-rs#1006"]
 author = "rcoh"
-=======
+
 [[aws-sdk-rust]]
 message = "Example for Config builder region function added"
 references = ["smithy-rs#670"]
@@ -128,5 +127,4 @@
 message = "Add function to `aws_config::profile::ProfileSet`` that allows listing of loaded profiles by name."
 references = ["smithy-rs#1021"]
 meta = { "breaking" = false, "tada" = false, "bug" = false }
-author = "kiiadi"
->>>>>>> 1b8707f6
+author = "kiiadi"