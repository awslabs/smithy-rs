--- conflicted
+++ resolved
@@ -11,22 +11,20 @@
 # meta = { "breaking" = false, "tada" = false, "bug" = false, "target" = "client | server | all"}
 # author = "rcoh"
 
-<<<<<<< HEAD
- [[aws-sdk-rust]]
- message = "Fix bug where stalled stream protection would panic with an underflow if the first event was logged too soon."
- references = ["smithy-rs#3744"]
- meta = { "breaking" = false, "tada" = false, "bug" = true }
- author = "Velfi"
-
- [[smithy-rs]]
- message = "Fix bug where stalled stream protection would panic with an underflow if the first event was logged too soon."
- references = ["smithy-rs#3744"]
- meta = { "breaking" = false, "tada" = false, "bug" = true, "target" = "client"}
- author = "Velfi"
-=======
 [[smithy-rs]]
 message = "Support `stringArray` type in endpoints params"
 references = ["smithy-rs#3742"]
-meta = { "breaking" = false, "tada" = false, "bug" = false, "target" = "client"}
+meta = { "breaking" = false, "tada" = false, "bug" = false, "target" = "client" }
 author = "landonxjames"
->>>>>>> 2295d5b6
+
+[[aws-sdk-rust]]
+message = "Fix bug where stalled stream protection would panic with an underflow if the first event was logged too soon."
+references = ["smithy-rs#3744"]
+meta = { "breaking" = false, "tada" = false, "bug" = true }
+author = "Velfi"
+
+[[smithy-rs]]
+message = "Fix bug where stalled stream protection would panic with an underflow if the first event was logged too soon."
+references = ["smithy-rs#3744"]
+meta = { "breaking" = false, "tada" = false, "bug" = true, "target" = "client" }
+author = "Velfi"