# Example changelog entries
# [[aws-sdk-rust]]
# message = "Fix typos in module documentation for generated crates"
# references = ["smithy-rs#920"]
# meta = { "breaking" = false, "tada" = false, "bug" = false }
# author = "rcoh"
#
# [[smithy-rs]]
# message = "Fix typos in module documentation for generated crates"
# references = ["smithy-rs#920"]
# meta = { "breaking" = false, "tada" = false, "bug" = false }
# author = "rcoh"

[[aws-sdk-rust]]
message = "Fix bug in profile file credential provider where a missing `default` profile lead to an unintended error."
references = ["aws-sdk-rust#547", "smithy-rs#1458"]
meta = { "breaking" = false, "tada" = false, "bug" = true }
author = "rcoh"

[[aws-sdk-rust]]
<<<<<<< HEAD
message = """
Fix a potential bug with `ByteStream`'s implementation of `futures_core::stream::Stream` and add helpful error messages
for users on 32-bit systems that try to stream HTTP bodies larger than 4.29Gb.
"""
references = ["smithy-rs#1460"]
meta = { "breaking" = false, "tada" = false, "bug" = false }
author = "Velfi"
=======
message = "Add `Debug` implementation to several types in `aws-config`"
references = ["smithy-rs#1421"]
meta = { "breaking" = false, "tada" = false, "bug" = false }
author = "jdisanti"

[[smithy-rs]]
message = "Fix RustWriter bugs for `rustTemplate` and `docs` utility methods"
references = ["smithy-rs#1427", "smithy-rs#1465", "smithy-rs#1459"]
meta = { "breaking" = false, "tada" = false, "bug" = true }
author = "rcoh"
>>>>>>> 898dc706
<|MERGE_RESOLUTION|>--- conflicted
+++ resolved
@@ -17,8 +17,7 @@
 meta = { "breaking" = false, "tada" = false, "bug" = true }
 author = "rcoh"
 
-[[aws-sdk-rust]]
-<<<<<<< HEAD
+[[smithy-rs]]
 message = """
 Fix a potential bug with `ByteStream`'s implementation of `futures_core::stream::Stream` and add helpful error messages
 for users on 32-bit systems that try to stream HTTP bodies larger than 4.29Gb.
@@ -26,7 +25,8 @@
 references = ["smithy-rs#1460"]
 meta = { "breaking" = false, "tada" = false, "bug" = false }
 author = "Velfi"
-=======
+
+[[aws-sdk-rust]]
 message = "Add `Debug` implementation to several types in `aws-config`"
 references = ["smithy-rs#1421"]
 meta = { "breaking" = false, "tada" = false, "bug" = false }
@@ -36,5 +36,4 @@
 message = "Fix RustWriter bugs for `rustTemplate` and `docs` utility methods"
 references = ["smithy-rs#1427", "smithy-rs#1465", "smithy-rs#1459"]
 meta = { "breaking" = false, "tada" = false, "bug" = true }
-author = "rcoh"
->>>>>>> 898dc706
+author = "rcoh"