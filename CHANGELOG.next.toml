# Example changelog entries
# [[aws-sdk-rust]]
# message = "Fix typos in module documentation for generated crates"
# references = ["smithy-rs#920"]
# meta = { "breaking" = false, "tada" = false, "bug" = false }
# author = "rcoh"
#
# [[smithy-rs]]
# message = "Fix typos in module documentation for generated crates"
# references = ["smithy-rs#920"]
# meta = { "breaking" = false, "tada" = false, "bug" = false, "target" = "client | server | all"}
# author = "rcoh"
[[rust-runtime]]
message = "Pokémon Service example code now runs clippy during build."
references = ["smithy-rs#1727"]
<<<<<<< HEAD
meta = { "breaking" = false, "tada" = false, "bug" = false }
author = "GeneralSwiss"


[[aws-sdk-rust]]
message = "Add getters to client config Config"
references = ["smithy-rs#1747"]
meta = { "breaking" = false, "tada" = false, "bug" = false, "target" = "client"}
author = "kastolars"

[[smithy-rs]]
message = "Add getters to client config Config"
 references = ["smithy-rs#1747"]
 meta = { "breaking" = false, "tada" = false, "bug" = false, "target" = "client"}
 author = "kastolars"
=======
meta = { "breaking" = false, "tada" = false, "bug" = false, "target" = "server" }
author = "GeneralSwiss"

[[smithy-rs]]
message = "Implement support for pure Python request middleware. Improve idiomatic logging support over tracing."
references = ["smithy-rs#1734"]
meta = { "breaking" = false, "tada" = false, "bug" = false, "target" = "server" }
author = "crisidev"
>>>>>>> e5c8cf30
<|MERGE_RESOLUTION|>--- conflicted
+++ resolved
@@ -13,23 +13,6 @@
 [[rust-runtime]]
 message = "Pokémon Service example code now runs clippy during build."
 references = ["smithy-rs#1727"]
-<<<<<<< HEAD
-meta = { "breaking" = false, "tada" = false, "bug" = false }
-author = "GeneralSwiss"
-
-
-[[aws-sdk-rust]]
-message = "Add getters to client config Config"
-references = ["smithy-rs#1747"]
-meta = { "breaking" = false, "tada" = false, "bug" = false, "target" = "client"}
-author = "kastolars"
-
-[[smithy-rs]]
-message = "Add getters to client config Config"
- references = ["smithy-rs#1747"]
- meta = { "breaking" = false, "tada" = false, "bug" = false, "target" = "client"}
- author = "kastolars"
-=======
 meta = { "breaking" = false, "tada" = false, "bug" = false, "target" = "server" }
 author = "GeneralSwiss"
 
@@ -37,5 +20,4 @@
 message = "Implement support for pure Python request middleware. Improve idiomatic logging support over tracing."
 references = ["smithy-rs#1734"]
 meta = { "breaking" = false, "tada" = false, "bug" = false, "target" = "server" }
-author = "crisidev"
->>>>>>> e5c8cf30
+author = "crisidev"