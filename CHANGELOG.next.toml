--- conflicted
+++ resolved
@@ -54,12 +54,6 @@
 author = "jdisanti"
 
 [[aws-sdk-rust]]
-<<<<<<< HEAD
-message = "`AppName` is now configurable from within `ConfigLoader`."
-references = ["smithy-rs#2513"]
-meta = { "breaking" = false, "tada" = false, "bug" = true }
-author = "ysaito1001"
-=======
 message = """
 S3's `GetObject` will no longer panic when checksum validation is enabled and the target object was uploaded as a multi-part upload.
 However, these objects cannot be checksum validated by the SDK due to the way checksums are calculated for multipart uploads.
@@ -68,4 +62,9 @@
 references = ["aws-sdk-rust#764"]
 meta = { "breaking" = false, "tada" = false, "bug" = true }
 author = "Velfi"
->>>>>>> 1d7dbd6b
+
+[[aws-sdk-rust]]
+message = "`AppName` is now configurable from within `ConfigLoader`."
+references = ["smithy-rs#2513"]
+meta = { "breaking" = false, "tada" = false, "bug" = true }
+author = "ysaito1001"