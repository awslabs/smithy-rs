--- conflicted
+++ resolved
@@ -62,7 +62,14 @@
 author = "david-perez"
 
 [[aws-sdk-rust]]
-<<<<<<< HEAD
+message = """
+Add static stability support to IMDS credentials provider. It does not alter common use cases for the provider, but allows the provider to serve expired credentials in case IMDS is unreachable. This allows requests to be dispatched to a target service with expired credentials. This, in turn, allows the target service to make the ultimate decision as to whether requests sent are valid or not.
+"""
+references = ["smithy-rs#2258"]
+meta = { "breaking" = false, "tada" = true, "bug" = false }
+author = "ysaito1001"
+
+[[aws-sdk-rust]]
 message = """Request IDs can now be easily retrieved on successful responses. For example, with S3:
 ```rust
 // Import the trait to get the `request_id` method on outputs
@@ -224,12 +231,4 @@
 message = "`aws_smithy_types::Error` has been renamed to `aws_smithy_types::error::ErrorMetadata`."
 references = ["smithy-rs#76", "smithy-rs#2129"]
 meta = { "breaking" = true, "tada" = false, "bug" = false }
-author = "jdisanti"
-=======
-message = """
-Add static stability support to IMDS credentials provider. It does not alter common use cases for the provider, but allows the provider to serve expired credentials in case IMDS is unreachable. This allows requests to be dispatched to a target service with expired credentials. This, in turn, allows the target service to make the ultimate decision as to whether requests sent are valid or not.
-"""
-references = ["smithy-rs#2258"]
-meta = { "breaking" = false, "tada" = true, "bug" = false }
-author = "ysaito1001"
->>>>>>> 97daba2c
+author = "jdisanti"