--- conflicted
+++ resolved
@@ -56,24 +56,6 @@
 author = "Velfi"
 
 [[aws-sdk-rust]]
-<<<<<<< HEAD
-message = """
-The `futures_core::stream::Stream` trait has been removed from public API. It should not affect usual SDK use cases, but it does require code upgrade for a small number of cases. The notable example is Transcribe streaming when streaming data is created via a `stream!` macro from the `async-stream` crate. The use of that macro needs to be replaced with `aws_smithy_async::future::fn_stream::FnStream`. See https://github.com/awslabs/smithy-rs/discussions/2952 for more details.
-"""
-references = ["smithy-rs#2910"]
-meta = { "breaking" = true, "tada" = false, "bug" = false }
-author = "ysaito1001"
-
-[[smithy-rs]]
-message = """
-The `futures_core::stream::Stream` trait has been removed from public API. The methods that were made available through the `Stream` trait have been removed from these types. However, we have preserved `.next()` and `.collect()` to continue supporting existing call sites in `smithy-rs` and `aws-sdk-rust`, including tests and rustdocs. If we need to support missing stream operations, we are planning to do so in an additive, backward compatible manner.
-
-If your code uses a `stream!` macro from the `async_stream` crate to generate stream data, it needs to be replaced by `aws_smithy_async::future::fn_steram::FnStream`. See https://github.com/awslabs/smithy-rs/discussions/2952 for more details.
-"""
-references = ["smithy-rs#2910"]
-meta = { "breaking" = true, "tada" = false, "bug" = false, "target" = "all" }
-author = "ysaito1001"
-=======
 message = "Correctly identify HTTP 200 responses from S3 with `<Error>` as the root Element as errors. **Note**: This a behavior change and will change the error type returned by the SDK in some cases."
 references = ["smithy-rs#2958", "aws-sdk-rust#873"]
 meta = { "breaking" = false, "tada" = false, "bug" = true }
@@ -84,4 +66,21 @@
 references = ["smithy-rs#2955", "aws-sdk-rust#878"]
 meta = { "breaking" = false, "tada" = false, "bug" = true }
 author = "jdisanti"
->>>>>>> 784fbdbc
+
+[[aws-sdk-rust]]
+message = """
+The `futures_core::stream::Stream` trait has been removed from public API. It should not affect usual SDK use cases, but it does require code upgrade for a small number of cases. The notable example is Transcribe streaming when streaming data is created via a `stream!` macro from the `async-stream` crate. The use of that macro needs to be replaced with `aws_smithy_async::future::fn_stream::FnStream`. See https://github.com/awslabs/smithy-rs/discussions/2952 for more details.
+"""
+references = ["smithy-rs#2910"]
+meta = { "breaking" = true, "tada" = false, "bug" = false }
+author = "ysaito1001"
+
+[[smithy-rs]]
+message = """
+The `futures_core::stream::Stream` trait has been removed from public API. The methods that were made available through the `Stream` trait have been removed from `FnStream`, `TryFlatMap`, ByteStream`, `EventStreamSender`, and `MessageStreamAdapter`. However, we have preserved `.next()` and `.collect()` to continue supporting existing call sites in `smithy-rs` and `aws-sdk-rust`, including tests and rustdocs. If we need to support missing stream operations, we are planning to do so in an additive, backward compatible manner.
+
+If your code uses a `stream!` macro from the `async_stream` crate to generate stream data, it needs to be replaced by `aws_smithy_async::future::fn_steram::FnStream`. See https://github.com/awslabs/smithy-rs/discussions/2952 for more details.
+"""
+references = ["smithy-rs#2910"]
+meta = { "breaking" = true, "tada" = false, "bug" = false, "target" = "all" }
+author = "ysaito1001"