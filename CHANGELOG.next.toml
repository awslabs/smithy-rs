--- conflicted
+++ resolved
@@ -12,12 +12,6 @@
 # author = "rcoh"
 
 [[smithy-rs]]
-<<<<<<< HEAD
-message = "`aws_smithy_types::date_time::DateTime`, `aws_smithy_types::Blob` now implement the `PartialEq` and `Hash` traits"
-references = ["smithy-rs#2223"]
-meta = { "breaking" = false, "tada" = false, "bug" = false, "target" = "all"}
-author = "david-perez"
-=======
 message = "`@sparse` list shapes and map shapes with constraint traits and with constrained members are now supported"
 references = ["smithy-rs#2213"]
 meta = { "breaking" = false, "tada" = false, "bug" = true, "target" = "server"}
@@ -376,4 +370,9 @@
 references = ["smithy-rs#2122"]
 meta = { "breaking" = true, "tada" = false, "bug" = false }
 author = "ysaito1001"
->>>>>>> a0b2ac6b
+
+[[smithy-rs]]
+message = "`aws_smithy_types::date_time::DateTime`, `aws_smithy_types::Blob` now implement the `PartialEq` and `Hash` traits"
+references = ["smithy-rs#2223"]
+meta = { "breaking" = false, "tada" = false, "bug" = false, "target" = "all"}
+author = "david-perez"