--- conflicted
+++ resolved
@@ -11,20 +11,7 @@
 # meta = { "breaking" = false, "tada" = false, "bug" = false, "target" = "client | server | all"}
 # author = "rcoh"
 
-[[smithy-rs]]
-message = "HTTP connector configuration has changed significantly. See the [upgrade guidance](https://github.com/awslabs/smithy-rs/discussions/3022) for details."
-references = ["smithy-rs#3011"]
-meta = { "breaking" = true, "tada" = false, "bug" = false, "target" = "client" }
-author = "jdisanti"
-
-[[smithy-rs]]
-message = "The `enableNewSmithyRuntime: middleware` opt-out flag in smithy-build.json has been removed and no longer opts out of the client orchestrator implementation. Middleware is no longer supported. If you haven't already upgraded to the orchestrator, see [the guide](https://github.com/awslabs/smithy-rs/discussions/2887)."
-references = ["smithy-rs#3038"]
-meta = { "breaking" = true, "tada" = false, "bug" = false, "target" = "client" }
-author = "jdisanti"
-
-[[aws-sdk-rust]]
-<<<<<<< HEAD
+[[aws-sdk-rust]]
 message = "(Behavior Break!) The SSO credentials provider is no longer enabled by default in `aws-config`, and so SSO profile config will no longer work out of box. The `credentials-sso` feature in `aws-config` was removed from the default features, and renamed to `sso`. If you need credentials from SSO, then enable the `sso` feature in `aws-config`."
 references = ["smithy-rs#2917"]
 meta = { "breaking" = true, "tada" = false, "bug" = false }
@@ -36,15 +23,22 @@
 meta = { "breaking" = false, "tada" = true, "bug" = false }
 author = "jdisanti"
 
-[[aws-sdk-rust]]
-message = "`RuntimeComponents` are now re-exported so that implementing a custom interceptor doens't require directly depending on `aws-smithy-runtime-api`."
-references = ["smithy-rs#2904", "aws-sdk-rust#862"]
-meta = { "breaking" = false, "tada" = false, "bug" = false }
-=======
+[[smithy-rs]]
 message = "HTTP connector configuration has changed significantly. See the [upgrade guidance](https://github.com/awslabs/smithy-rs/discussions/3022) for details."
 references = ["smithy-rs#3011"]
-meta = { "breaking" = true, "tada" = false, "bug" = false }
->>>>>>> 96a9f844
+meta = { "breaking" = true, "tada" = false, "bug" = false, "target" = "client" }
+author = "jdisanti"
+
+[[smithy-rs]]
+message = "The `enableNewSmithyRuntime: middleware` opt-out flag in smithy-build.json has been removed and no longer opts out of the client orchestrator implementation. Middleware is no longer supported. If you haven't already upgraded to the orchestrator, see [the guide](https://github.com/awslabs/smithy-rs/discussions/2887)."
+references = ["smithy-rs#3038"]
+meta = { "breaking" = true, "tada" = false, "bug" = false, "target" = "client" }
+author = "jdisanti"
+
+[[aws-sdk-rust]]
+message = "HTTP connector configuration has changed significantly. See the [upgrade guidance](https://github.com/awslabs/smithy-rs/discussions/3022) for details."
+references = ["smithy-rs#3011"]
+meta = { "breaking" = true, "tada" = false, "bug" = false }
 author = "jdisanti"
 
 [[smithy-rs]]
@@ -194,15 +188,6 @@
 message = "Fix regression with redacting sensitive HTTP response bodies."
 references = ["smithy-rs#2926", "smithy-rs#2972"]
 meta = { "breaking" = false, "tada" = false, "bug" = true }
-<<<<<<< HEAD
-author = "jdisanti"
-
-[[smithy-rs]]
-message = "`RuntimeComponents` have been added as an argument to the `IdentityResolver::resolve_identity` trait function."
-references = ["smithy-rs#2917"]
-meta = { "breaking" = true, "tada" = false, "bug" = false, "target" = "client"}
-author = "jdisanti"
-=======
 author = "ysaito1001"
 
 [[smithy-rs]]
@@ -350,4 +335,9 @@
 references = ["smithy-rs#2417", "smithy-rs#3018"]
 meta = { "breaking" = true, "tada" = true, "bug" = false }
 author = "Velfi"
->>>>>>> 96a9f844
+
+[[smithy-rs]]
+message = "`RuntimeComponents` have been added as an argument to the `IdentityResolver::resolve_identity` trait function."
+references = ["smithy-rs#2917"]
+meta = { "breaking" = true, "tada" = false, "bug" = false, "target" = "client"}
+author = "jdisanti"