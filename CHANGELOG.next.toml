# Example changelog entries
# [[aws-sdk-rust]]
# message = "Fix typos in module documentation for generated crates"
# references = ["smithy-rs#920"]
# meta = { "breaking" = false, "tada" = false, "bug" = false }
# author = "rcoh"
#
# [[smithy-rs]]
# message = "Fix typos in module documentation for generated crates"
# references = ["smithy-rs#920"]
# meta = { "breaking" = false, "tada" = false, "bug" = false, "target" = "client | server | all"}
# author = "rcoh"

[[aws-sdk-rust]]
<<<<<<< HEAD
message = "`CustomizableOperation`, created as a result of calling the `.customize` method on a fluent builder, ceased to be `Send` and `Sync` in the previous releases. It is now `Send` and `Sync` again."
references = ["smithy-rs#2944", "smithy-rs#2951"]
meta = { "breaking" = false, "tada" = false, "bug" = true }
author = "ysaito1001"

[[smithy-rs]]
message = "`CustomizableOperation`, created as a result of calling the `.customize` method on a fluent builder, ceased to be `Send` and `Sync` in the previous releases. It is now `Send` and `Sync` again."
references = ["smithy-rs#2944", "smithy-rs#2951"]
meta = { "breaking" = false, "tada" = false, "bug" = true, "target" = "client" }
author = "ysaito1001"
=======
message = "Update MSRV to Rust 1.70.0"
references = ["smithy-rs#2948"]
meta = { "breaking" = true, "tada" = false, "bug" = false }
author = "Velfi"

[[smithy-rs]]
message = "Update MSRV to Rust 1.70.0"
references = ["smithy-rs#2948"]
meta = { "breaking" = true, "tada" = false, "bug" = false, "target" = "all" }
author = "Velfi"
>>>>>>> 997c9c85
<|MERGE_RESOLUTION|>--- conflicted
+++ resolved
@@ -12,18 +12,6 @@
 # author = "rcoh"
 
 [[aws-sdk-rust]]
-<<<<<<< HEAD
-message = "`CustomizableOperation`, created as a result of calling the `.customize` method on a fluent builder, ceased to be `Send` and `Sync` in the previous releases. It is now `Send` and `Sync` again."
-references = ["smithy-rs#2944", "smithy-rs#2951"]
-meta = { "breaking" = false, "tada" = false, "bug" = true }
-author = "ysaito1001"
-
-[[smithy-rs]]
-message = "`CustomizableOperation`, created as a result of calling the `.customize` method on a fluent builder, ceased to be `Send` and `Sync` in the previous releases. It is now `Send` and `Sync` again."
-references = ["smithy-rs#2944", "smithy-rs#2951"]
-meta = { "breaking" = false, "tada" = false, "bug" = true, "target" = "client" }
-author = "ysaito1001"
-=======
 message = "Update MSRV to Rust 1.70.0"
 references = ["smithy-rs#2948"]
 meta = { "breaking" = true, "tada" = false, "bug" = false }
@@ -34,4 +22,15 @@
 references = ["smithy-rs#2948"]
 meta = { "breaking" = true, "tada" = false, "bug" = false, "target" = "all" }
 author = "Velfi"
->>>>>>> 997c9c85
+
+[[aws-sdk-rust]]
+message = "`CustomizableOperation`, created as a result of calling the `.customize` method on a fluent builder, ceased to be `Send` and `Sync` in the previous releases. It is now `Send` and `Sync` again."
+references = ["smithy-rs#2944", "smithy-rs#2951"]
+meta = { "breaking" = false, "tada" = false, "bug" = true }
+author = "ysaito1001"
+
+[[smithy-rs]]
+message = "`CustomizableOperation`, created as a result of calling the `.customize` method on a fluent builder, ceased to be `Send` and `Sync` in the previous releases. It is now `Send` and `Sync` again."
+references = ["smithy-rs#2944", "smithy-rs#2951"]
+meta = { "breaking" = false, "tada" = false, "bug" = true, "target" = "client" }
+author = "ysaito1001"