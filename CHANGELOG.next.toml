--- conflicted
+++ resolved
@@ -118,11 +118,6 @@
 author = "jdisanti"
 
 [[aws-sdk-rust]]
-<<<<<<< HEAD
-message = "The `sleep_impl` methods on the `SdkConfig` builder are now exposed and documented."
-references = ["smithy-rs#1556"]
-meta = { "breaking" = false, "tada" = false, "bug" = false }
-=======
 message = "Remove warning for valid IMDS provider use-case"
 references = ["smithy-rs#1559", "aws-sdk-rust#582"]
 meta = { "breaking" = false, "tada" = false, "bug" = true }
@@ -142,5 +137,10 @@
 message = "The `imds::Client` in `aws-config` now implements `Clone`"
 references = ["smithy-rs#1557", "aws-sdk-rust#580"]
 meta = { "breaking" = false, "tada" = true, "bug" = false }
->>>>>>> 9224a16c
+author = "jdisanti"
+
+[[aws-sdk-rust]]
+message = "The `sleep_impl` methods on the `SdkConfig` builder are now exposed and documented."
+references = ["smithy-rs#1556"]
+meta = { "breaking" = false, "tada" = false, "bug" = false }
 author = "jdisanti"