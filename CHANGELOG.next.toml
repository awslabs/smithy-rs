# Example changelog entries
# [[aws-sdk-rust]]
# message = "Fix typos in module documentation for generated crates"
# references = ["smithy-rs#920"]
# meta = { "breaking" = false, "tada" = false, "bug" = false }
# author = "rcoh"
#
# [[smithy-rs]]
# message = "Fix typos in module documentation for generated crates"
# references = ["smithy-rs#920"]
# meta = { "breaking" = false, "tada" = false, "bug" = false, "target" = "client | server | all"}
# author = "rcoh"

[[aws-sdk-rust]]
message = """Integrate Endpoints 2.0 into the Rust SDK. Endpoints 2.0 enables features like S3 virtual addressing & S3
object lambda. As part of this change, there are several breaking changes although efforts have been made to deprecate
where possible to smooth the upgrade path.
1. `aws_smithy_http::endpoint::Endpoint` and the `endpoint_resolver` methods have been deprecated. In general, these usages
   should be replaced with usages of `endpoint_url` instead. `endpoint_url` accepts a string so an `aws_smithy_http::Endpoint`
   does not need to be constructed. This structure and methods will be removed in a future release.
2. The `endpoint_resolver` method on `<service>::config::Builder` now accepts a service specific endpoint resolver instead
   of an implementation of `ResolveAwsEndpoint`. Most users will be able to replace these usages with a usage of `endpoint_url`.
3. `ResolveAwsEndpoint` has been deprecated and will be removed in a future version of the SDK.
4. The SDK does not support "pseudo regions" anymore. Specifically, regions like `iam-fips` will no longer resolve to a FIPS endpoint.
"""
references = ["smithy-rs#1784", "smithy-rs#2074"]
meta = { "breaking" = true, "tada" = true, "bug" = false }
author = "rcoh"

[[aws-sdk-rust]]
message = """Add additional configuration parameters to `aws_sdk_s3::Config`.

The launch of endpoints 2.0 includes more configuration options for S3. The default behavior for endpoint resolution has
been changed. Before, all requests hit the path-style endpoint. Going forward, all requests that can be routed to the
virtually hosted bucket will be routed there automatically.
- `force_path_style`: Requests will now default to the virtually-hosted endpoint `<bucketname>.s3.<region>.amazonaws.com`
- `use_arn_region`: Enables this client to use an ARN’s region when constructing an endpoint instead of the client’s configured region.
- `accelerate`: Enables this client to use S3 Transfer Acceleration endpoints.

Note: the AWS SDK for Rust does not currently support Multi Region Access Points (MRAP).
"""
references = ["smithy-rs#1784", "smithy-rs#2074"]
meta = { "breaking" = true, "tada" = true, "bug" = false }
author = "rcoh"

[[smithy-rs]]
message = "In 0.52, `@length`-constrained collection shapes whose members are not constrained made the server code generator crash. This has been fixed."
references = ["smithy-rs#2103"]
meta = { "breaking" = false, "tada" = false, "bug" = true, "target" = "server" }
author = "david-perez"

[[smithy-rs]]
message = "The Rust client codegen plugin is now called `rust-client-codegen` instead of `rust-codegen`. Be sure to update your `smithy-build.json` files to refer to the correct plugin name."
references = ["smithy-rs#2099"]
meta = { "breaking" = true, "tada" = false, "bug" = false, "target" = "client" }
author = "jdisanti"

[[smithy-rs]]
message = "Client codegen plugins need to define a service named `software.amazon.smithy.rust.codegen.client.smithy.customize.ClientCodegenDecorator` (this is the new file name for the plugin definition in `resources/META-INF/services`)."
references = ["smithy-rs#2099"]
meta = { "breaking" = true, "tada" = false, "bug" = false, "target" = "client" }
author = "jdisanti"

[[smithy-rs]]
message = "Server codegen plugins need to define a service named `software.amazon.smithy.rust.codegen.server.smithy.customize.ServerCodegenDecorator` (this is the new file name for the plugin definition in `resources/META-INF/services`)."
references = ["smithy-rs#2099"]
meta = { "breaking" = true, "tada" = false, "bug" = false, "target" = "server" }
author = "jdisanti"

[[aws-sdk-rust]]
message = """
Move types for AWS SDK credentials to a separate crate.
A new AWS runtime crate called `aws-credential-types` has been introduced. Types for AWS SDK credentials have been moved to that crate from `aws-config` and `aws-types`. The new crate is placed at the top of the dependency graph among AWS runtime crates with the aim of the downstream crates having access to the types defined in it.
"""
references = ["smithy-rs#2108"]
meta = { "breaking" = true, "tada" = false, "bug" = false }
author = "ysaito1001"

[[smithy-rs]]
message = "Servers support the `@default` trait: models can specify default values. Default values will be automatically supplied when not manually set."
references = ["smithy-rs#1879"]
meta = { "breaking" = false, "tada" = false, "bug" = false, "target" = "server" }
author = "82marbag"

[[smithy-rs]]
message = "The constraint `@length` on non-streaming blob shapes is supported."
references = ["smithy-rs#2131"]
meta = { "breaking" = false, "tada" = false, "bug" = false, "target" = "server" }
author = "82marbag"

[[aws-sdk-rust]]
references = ["smithy-rs#2152"]
meta = { "breaking" = false, "tada" = false, "bug" = false }
author = "rcoh"
message = """Add support for overriding profile name and profile file location across all providers. Prior to this change, each provider needed to be updated individually.

### Before
```rust
use aws_config::profile::{ProfileFileCredentialsProvider, ProfileFileRegionProvider};
use aws_config::profile::profile_file::{ProfileFiles, ProfileFileKind};

let profile_files = ProfileFiles::builder()
    .with_file(ProfileFileKind::Credentials, "some/path/to/credentials-file")
    .build();
let credentials_provider = ProfileFileCredentialsProvider::builder()
    .profile_files(profile_files.clone())
    .build();
let region_provider = ProfileFileRegionProvider::builder()
    .profile_files(profile_files)
    .build();

let sdk_config = aws_config::from_env()
    .credentials_provider(credentials_provider)
    .region(region_provider)
    .load()
    .await;
```

### After
```rust
use aws_config::profile::{ProfileFileCredentialsProvider, ProfileFileRegionProvider};
use aws_config::profile::profile_file::{ProfileFiles, ProfileFileKind};

let profile_files = ProfileFiles::builder()
    .with_file(ProfileFileKind::Credentials, "some/path/to/credentials-file")
    .build();
let sdk_config = aws_config::from_env()
    .profile_files(profile_files)
    .load()
    .await;
/// ```
"""

[[smithy-rs]]
message = "Fix bug where string default values were not supported for endpoint parameters"
references = ["smithy-rs#2150"]
meta = { "breaking" = false, "tada" = false, "bug" = true, "target" = "client" }
author = "rcoh"

[[aws-sdk-rust]]
references = ["smithy-rs#2162"]
meta = { "breaking" = true, "tada" = false, "bug" = false }
message = "`aws_config::profile::retry_config` && `aws_config::environment::retry_config` have been removed. Use `aws_config::default_provider::retry_config` instead."
author = "rcoh"

[[smithy-rs]]
references = ["smithy-rs#2170", "aws-sdk-rust#706"]
meta = { "breaking" = false, "tada" = false, "bug" = true }
message = "Remove the webpki-roots feature from `hyper-rustls`"
author = "rcoh"

[[aws-sdk-rust]]
references = ["smithy-rs#2168"]
meta = { "breaking" = false, "tada" = true, "bug" = false }
message = """Add support for resolving FIPS and dual-stack endpoints.

FIPS and dual-stack endpoints can each be configured in multiple ways:
1. Automatically from the environment and AWS profile
2. Across all clients loaded from the same `SdkConfig` via `from_env().use_dual_stack(true).load().await`
3. At a client level when constructing the configuration for an individual client.

Note: Not all services support FIPS and dual-stack.
"""
author = "rcoh"

[[smithy-rs]]
<<<<<<< HEAD
message = "Add serde support for datetime."
references = ["smithy-rs#2184"]
meta = { "breaking" = false, "tada" = false, "bug" = false, "target" = "all" }
author = "thomas-k-cameron"
=======
references = ["smithy-rs#2054"]
meta = { "breaking" = false, "tada" = false, "bug" = true, "target" = "server" }
message = "Servers can generate a unique request ID and use it in their handlers."
author = "82marbag"
>>>>>>> 81f435be
<|MERGE_RESOLUTION|>--- conflicted
+++ resolved
@@ -164,14 +164,7 @@
 author = "rcoh"
 
 [[smithy-rs]]
-<<<<<<< HEAD
-message = "Add serde support for datetime."
-references = ["smithy-rs#2184"]
-meta = { "breaking" = false, "tada" = false, "bug" = false, "target" = "all" }
-author = "thomas-k-cameron"
-=======
 references = ["smithy-rs#2054"]
 meta = { "breaking" = false, "tada" = false, "bug" = true, "target" = "server" }
 message = "Servers can generate a unique request ID and use it in their handlers."
-author = "82marbag"
->>>>>>> 81f435be
+author = "82marbag"