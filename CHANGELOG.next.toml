# Example changelog entries
# [[aws-sdk-rust]]
# message = "Fix typos in module documentation for generated crates"
# references = ["smithy-rs#920"]
# meta = { "breaking" = false, "tada" = false, "bug" = false }
# author = "rcoh"
#
# [[smithy-rs]]
# message = "Fix typos in module documentation for generated crates"
# references = ["smithy-rs#920"]
# meta = { "breaking" = false, "tada" = false, "bug" = false, "target" = "client | server | all"}
# author = "rcoh"

[[smithy-rs]]
message = "Fix bug in AWS JSON 1.x routers where, if a service had more than 14 operations, the router was created without the route for the 15th operation."
author = "thor-bjorgvinsson"
references = ["smithy-rs#2733"]
meta = { "breaking" = false, "tada" = false, "bug" = true, "target" = "server" }

[[aws-sdk-rust]]
message = "Remove native-tls and add a migration guide."
author = "82marbag"
references = ["smithy-rs#2675"]
meta = { "breaking" = true, "tada" = false, "bug" = false }

[[smithy-rs]]
message = "Remove native-tls and add a migration guide."
author = "82marbag"
references = ["smithy-rs#2675"]
meta = { "breaking" = true, "tada" = false, "bug" = false }

[[aws-sdk-rust]]
message = "Fix error message when `credentials-sso` feature is not enabled on `aws-config`. NOTE: if you use `no-default-features`, you will need to manually able `credentials-sso` after 0.55.*"
references = ["smithy-rs#2722", "aws-sdk-rust#703"]
meta = { "breaking" = false, "tada" = false, "bug" = true }
author = "rcoh"

[[aws-sdk-rust]]
message = "`SsoCredentialsProvider`, `AssumeRoleProvider`, and `WebIdentityTokenCredentialsProvider` now use `NoCredentialsCache` internally when fetching credentials using an STS client. This avoids double-caching when these providers are wrapped by `LazyCredentialsCache` when a service client is created."
references = ["smithy-rs#2720"]
meta = { "breaking" = false, "tada" = false, "bug" = true }
author = "ysaito1001"

[[smithy-rs]]
message = """
<details>
<summary>Breaking change in how event stream signing works (click to expand more details)</summary>

This change will only impact you if you are wiring up their own event stream signing/authentication scheme. If you're using `aws-sig-auth` to use AWS SigV4 event stream signing, then this change will **not** impact you.

Previously, event stream signing was configured at codegen time by placing a `new_event_stream_signer` method on the `Config`. This function was called at serialization time to connect the signer to the streaming body. Now, instead, a special `DeferredSigner` is wired up at serialization time that relies on a signing implementation to be sent on a channel by the HTTP request signer. To do this, a `DeferredSignerSender` must be pulled out of the property bag, and its `send()` method called with the desired event stream signing implementation.

See the changes in https://github.com/awslabs/smithy-rs/pull/2671 for an example of how this was done for SigV4.
</details>
"""
references = ["smithy-rs#2671"]
meta = { "breaking" = true, "tada" = false, "bug" = false, "target" = "client" }
author = "jdisanti"

[[aws-sdk-rust]]
message = "For event stream operations such as S3 SelectObjectContent or Transcribe StartStreamTranscription, the `EventStreamSender` in the input now requires the passed in `Stream` impl to implement `Sync`."
references = ["smithy-rs#2673"]
meta = { "breaking" = true, "tada" = false, "bug" = false }
author = "jdisanti"

[[smithy-rs]]
message = "For event stream operations, the `EventStreamSender` in inputs/outputs now requires the passed in `Stream` impl to implement `Sync`."
references = ["smithy-rs#2673"]
meta = { "breaking" = true, "tada" = false, "bug" = false, "target" = "all" }
author = "jdisanti"

[[aws-sdk-rust]]
message = "The `SigningInstructions` in the `aws-sigv4` module are now public. This allows them to be named in a function signature."
references = ["smithy-rs#2730"]
author = "cholcombe973"
meta = { "breaking" = false, "tada" = false, "bug" = true }

[[smithy-rs]]
message = "Code generation will abort if the `ignoreUnsupportedConstraints` codegen flag has no effect, that is, if all constraint traits used in your model are well-supported. Please remove the flag in such case."
references = ["smithy-rs#2539"]
meta = { "breaking" = true, "tada" = false, "bug" = false, "target" = "server" }
author = "david-perez"

[[smithy-rs]]
message = "Time is now controlled by the `TimeSource` trait. This facilitates testing as well as use cases like WASM where `SystemTime::now()` is not supported."
references = ["smithy-rs#2728", "smithy-rs#2262", "aws-sdk-rust#2087"]
meta = { "breaking" = false, "tada" = false, "bug" = false, "target" = "client" }
author = "rcoh"

[[smithy-rs]]
message = "The property bag type for Time is now `SharedTimeSource`, not `SystemTime`. If your code relies on setting request time, use `aws_smithy_async::time::SharedTimeSource`."
references = ["smithy-rs#2728", "smithy-rs#2262", "aws-sdk-rust#2087"]
meta = { "breaking" = true, "tada" = false, "bug" = false, "target" = "client" }
author = "rcoh"

[[aws-sdk-rust]]
message = "Time is now controlled by the `TimeSource` trait. This facilitates testing as well as use cases like WASM where `SystemTime::now()` is not supported."
references = ["smithy-rs#2728", "smithy-rs#2262", "aws-sdk-rust#2087"]
meta = { "breaking" = false, "tada" = false, "bug" = false }
author = "rcoh"

[[smithy-rs]]
message = "Bump dependency on `lambda_http` by `aws-smithy-http-server` to 0.8.0. This version of `aws-smithy-http-server` is only guaranteed to be compatible with 0.8.0, or semver-compatible versions of 0.8.0 of the `lambda_http` crate. It will not work with versions prior to 0.8.0 _at runtime_, making requests to your smithy-rs service unroutable, so please make sure you're running your service in a compatible configuration"
author = "david-perez"
references = ["smithy-rs#2676", "smithy-rs#2685"]
meta = { "breaking" = true, "tada" = false, "bug" = false }

[[smithy-rs]]
message = """Remove `PollError` from an operations `Service::Error`.

Any [`tower::Service`](https://docs.rs/tower/latest/tower/trait.Service.html) provided to
[`Operation::from_service`](https://docs.rs/aws-smithy-http-server/latest/aws_smithy_http_server/operation/struct.Operation.html#method.from_service)
no longer requires `Service::Error = OperationError<Op::Error, PollError>`, instead requiring just `Service::Error = Op::Error`.
"""
references = ["smithy-rs#2457"]
meta = { "breaking" = true, "tada" = false, "bug" = false, "target" = "server" }
author = "hlbarber"

[[aws-sdk-rust]]
message = "The SDK has added support for timestreamwrite and timestreamquery. Support for these services is considered experimental at this time. In order to use these services, you MUST call `.enable_endpoint_discovery()` on the `Client` after construction."
meta = { "breaking" = false, "tada" = true, "bug" = false }
references = ["smithy-rs#2707", "aws-sdk-rust#114"]
author = "rcoh"

[[smithy-rs]]
message = "A newtype wrapper `SharedAsyncSleep` has been introduced and occurrences of `Arc<dyn AsyncSleep>` that appear in public APIs have been replaced with it."
references = ["smithy-rs#2742"]
meta = { "breaking" = true, "tada" = false, "bug" = false, "target" = "client" }
author = "ysaito1001"

[[aws-sdk-rust]]
message = "A newtype wrapper `SharedAsyncSleep` has been introduced and occurrences of `Arc<dyn AsyncSleep>` that appear in public APIs have been replaced with it."
references = ["smithy-rs#2742"]
meta = { "breaking" = true, "tada" = false, "bug" = false }
author = "ysaito1001"

[[aws-sdk-rust]]
message = "Update MSRV to Rust 1.68.2"
references = ["smithy-rs#2745"]
meta = { "breaking" = true, "tada" = false, "bug" = false }
author = "jdisanti"

[[smithy-rs]]
message = "Update MSRV to Rust 1.68.2"
references = ["smithy-rs#2745"]
meta = { "breaking" = true, "tada" = false, "bug" = false, "target" = "all" }
author = "jdisanti"

[[smithy-rs]]
message = """`ShapeId` is the new structure used to represent a shape, with its absolute name, namespace and name.
`OperationExtension`'s members are replaced by the `ShapeId` and operations' names are now replced by a `ShapeId`.

Before you had an operation and an absolute name as its `NAME` member. You could apply a plugin only to some selected operation:

```
filter_by_operation_name(plugin, |name| name != Op::ID);
```

Your new filter selects on an operation's absolute name, namespace or name.

```
filter_by_operation_id(plugin, |id| id.name() != Op::ID.name());
```

The above filter is applied to an operation's name, the one you use to specify the operation in the Smithy model.

You can filter all operations in a namespace or absolute name:

```
filter_by_operation_id(plugin, |id| id.namespace() != "namespace");
filter_by_operation_id(plugin, |id| id.absolute() != "namespace#name");
```
"""
author = "82marbag"
references = ["smithy-rs#2678"]
meta = { "breaking" = true, "tada" = false, "bug" = false }

[[smithy-rs]]
message = "The occurrences of `Arc<dyn ResolveEndpoint>` have now been replaced with `SharedEndpointResolver` in public APIs."
references = ["smithy-rs#2758"]
meta = { "breaking" = true, "tada" = false, "bug" = false, "target" = "client" }
author = "ysaito1001"

[[smithy-rs]]
message = """The middleware system has been reworked as we push for a unified, simple, and consistent API. The following changes have been made in service of this goal:

- A `ServiceShape` trait has been added.
- The `Plugin` trait has been simplified.
- The `Operation` structure has been removed.
- A `Scoped` `Plugin` has been added.

The `Plugin` trait has now been simplified and the `Operation` struct has been removed.

## Addition of `ServiceShape`

Since the [0.52 release](https://github.com/awslabs/smithy-rs/releases/tag/release-2022-12-12) the `OperationShape` has existed.

```rust
/// Models the [Smithy Operation shape].
///
/// [Smithy Operation shape]: https://awslabs.github.io/smithy/1.0/spec/core/model.html#operation
pub trait OperationShape {
    /// The ID of the operation.
    const ID: ShapeId;

    /// The operation input.
    type Input;
    /// The operation output.
    type Output;
    /// The operation error. [`Infallible`](std::convert::Infallible) in the case where no error
    /// exists.
    type Error;
}
```

This allowed `Plugin` authors to access these associated types and constants. See the [`PrintPlugin`](https://github.com/awslabs/smithy-rs/blob/main/examples/pokemon-service/src/plugin.rs) as an example.

We continue with this approach and introduce the following trait:

```rust
/// Models the [Smithy Service shape].
///
/// [Smithy Service shape]: https://smithy.io/2.0/spec/service-types.html
pub trait ServiceShape {
    /// The [`ShapeId`] of the service.
    const ID: ShapeId;

    /// The version of the service.
    const VERSION: Option<&'static str>;

    /// The [Protocol] applied to this service.
    ///
    /// [Protocol]: https://smithy.io/2.0/spec/protocol-traits.html
    type Protocol;

    /// An enumeration of all operations contained in this service.
    type Operations;
}
```

With the changes to `Plugin`, described below, middleware authors now have access to this information at compile time.

## Simplication of the `Plugin` trait

Previously,

```rust
trait Plugin<P, Op, S, L> {
    type Service;
    type Layer;

    fn map(&self, input: Operation<S, L>) -> Operation<Self::Service, Self::Layer>;
}
```

modified an `Operation`.

Now,

```rust
trait Plugin<Service, Operation, T> {
    type Output;

    fn apply(&self, input: T) -> Self::Output;
}
```

maps a `tower::Service` to a `tower::Service`. This is equivalent to `tower::Layer` with two extra type parameters: `Service` and `Operation`, which implement `ServiceShape` and `OperationShape` respectively.

Having both `Service` and `Operation` as type parameters also provides an even surface for advanced users to extend the codegenerator in a structured way. See [this issue](https://github.com/awslabs/smithy-rs/issues/2777) for more context.

The following middleware setup

```rust
pub struct PrintService<S> {
    inner: S,
    name: &'static str,
}

impl<R, S> Service<R> for PrintService<S>
where
    S: Service<R>,
{
    async fn call(&mut self, req: R) -> Self::Future {
        println!("Hi {}", self.name);
        self.inner.call(req)
    }
}

pub struct PrintLayer {
    name: &'static str,
}

impl<S> Layer<S> for PrintLayer {
    type Service = PrintService<S>;

    fn layer(&self, service: S) -> Self::Service {
        PrintService {
            inner: service,
            name: self.name,
        }
    }
}

pub struct PrintPlugin;

impl<P, Op, S, L> Plugin<P, Op, S, L> for PrintPlugin
where
    Op: OperationShape,
{
    type Service = S;
    type Layer = Stack<L, PrintLayer>;

    fn map(&self, input: Operation<S, L>) -> Operation<Self::Service, Self::Layer> {
        input.layer(PrintLayer { name: Op::NAME })
    }
}
```

now becomes

```rust
pub struct PrintService<S> {
    inner: S,
    name: &'static str,
}

impl<R, S> Service<R> for PrintService<S>
where
    S: Service<R>,
{
    async fn call(&mut self, req: R) -> Self::Future {
        println!("Hi {}", self.name);
        self.inner.call(req)
    }
}

pub struct PrintPlugin;

impl<Service, Op, T> Plugin<Service, Operation, T> for PrintPlugin
where
    Op: OperationShape,
{
    type Output = PrintService<S>;

    fn apply(&self, inner: T) -> Self::Output {
        PrintService { inner, name: Op::ID.name() }
    }
}
```

Alternatively, using the new `ServiceShape`, implemented on `Ser`:

```rust
impl<Service, Operation, T> Plugin<Service, Operation, T> for PrintPlugin
where
    Ser: ServiceShape,
{
    type Service = PrintService<S>;

    fn apply(&self, inner: T) -> Self::Service {
        PrintService { inner, name: Ser::ID.name() }
    }
}
```

A single `Plugin` can no longer apply a `tower::Layer` on HTTP requests/responses _and_ modelled structures at the same time (see middleware positions [C](https://awslabs.github.io/smithy-rs/design/server/middleware.html#c-operation-specific-http-middleware) and [D](https://awslabs.github.io/smithy-rs/design/server/middleware.html#d-operation-specific-model-middleware). Instead one `Plugin` must be specified for each and passed to the service builder constructor separately:

```rust
let app = PokemonService::builder_with_plugins(/* HTTP plugins */, /* model plugins */)
    /* setters */
    .build()
    .unwrap();
```

The motivation behind this change is to simplify the job of middleware authors, separate concerns, accomodate common cases better, and to improve composition internally.

Because `Plugin` is now closer to `tower::Layer` we have two canonical converters:

```rust
use aws_smithy_http_server::plugin::{PluginLayer, LayerPlugin};

// Convert from `Layer` to `Plugin` which applies uniformly across all operations
let layer = /* some layer */;
let plugin = PluginLayer(layer);

// Convert from `Plugin` to `Layer` for some fixed protocol and operation
let plugin = /* some plugin */;
let layer = LayerPlugin::new::<SomeProtocol, SomeOperation>(plugin);
```

## Removal of `Operation`

The `aws_smithy_http_server::operation::Operation` structure has now been removed. Previously, there existed a `{operation_name}_operation` setter on the service builder, which accepted an `Operation`. This allowed users to

```rust
let operation /* : Operation<_, _> */ = GetPokemonSpecies::from_service(/* tower::Service */);

let app = PokemonService::builder_without_plugins()
    .get_pokemon_species_operation(operation)
    /* other setters */
    .build()
    .unwrap();
```

to set an operation with a `tower::Service`, and

```rust
let operation /* : Operation<_, _> */ = GetPokemonSpecies::from_service(/* tower::Service */).layer(/* layer */);
let operation /* : Operation<_, _> */ = GetPokemonSpecies::from_handler(/* closure */).layer(/* layer */);

let app = PokemonService::builder_without_plugins()
    .get_pokemon_species_operation(operation)
    /* other setters */
    .build()
    .unwrap();
```

to add a `tower::Layer` (acting on HTTP requests/responses post-routing) to a single operation.

We have seen little adoption of this API and for this reason we have opted instead to introduce a new setter, accepting a `tower::Service`, on the service builder:

```rust
let app = PokemonService::builder_without_plugins()
    .get_pokemon_species_service(/* tower::Service */)
    /* other setters */
    .build()
    .unwrap();
```

Applying a `tower::Layer` to a _subset_ of operations is should now be done through the `Plugin` API via `filter_by_operation_id`

```rust
use aws_smithy_http_server::plugin::{PluginLayer, filter_by_operation_name, IdentityPlugin};

let plugin = PluginLayer(/* layer */);
let scoped_plugin = filter_by_operation_name(plugin, |id| id == GetPokemonSpecies::ID);

let app = PokemonService::builder_with_plugins(scoped_plugin, IdentityPlugin)
    .get_pokemon_species(/* handler */)
    /* other setters */
    .build()
    .unwrap();
```

or the new `Scoped` `Plugin` introduced below.

# Addition of `Scoped`

Currently, users can selectively apply a `Plugin` via the `filter_by_operation_id` function

```rust
use aws_smithy_http_server::plugin::filter_by_operation_id;
// Only apply `plugin` to `CheckHealth` and `GetStorage` operation
let filtered_plugin = filter_by_operation_id(plugin, |name| name == CheckHealth::ID || name == GetStorage::ID);
```

In addition to this, we now provide `Scoped`, which selectively applies a `Plugin` at _compiletime_. Users should prefer this to `filter_by_operation_id` when applicable.

```rust
use aws_smithy_http_server::plugin::Scoped;
use pokemon_service_server_sdk::scoped;

scope! {
    /// Includes only the `CheckHealth` and `GetStorage` operation.
    struct SomeScope {
        includes: [CheckHealth, GetStorage]
    }
}
let scoped_plugin = Scoped::new::<SomeScope>(plugin);
```

"""
references = ["smithy-rs#2740", "smithy-rs#2759", "smithy-rs#2779"]
meta = { "breaking" = true, "tada" = false, "bug" = false }
author = "hlbarber"

[[smithy-rs]]
message = "Implement unstable serde support for the `Number`, `Blob`, `Document`, `DateTime` primitives"
author = "thomas-k-cameron"
meta = { "breaking" = false, "tada" = true, "bug" = false, target = "all" }
references = [
    "smithy-rs#2647",
    "smithy-rs#2645",
    "smithy-rs#2646",
    "smithy-rs#2616",
]

[[aws-sdk-rust]]
message = "Implement unstable serde support for the `Number`, `Blob`, `Document`, `DateTime` primitives"
author = "thomas-k-cameron"
meta = { "breaking" = false, "tada" = true, "bug" = false }
references = [
    "smithy-rs#2647",
    "smithy-rs#2645",
    "smithy-rs#2646",
    "smithy-rs#2616",
]

[[smithy-rs]]
message = "Add a `send_with` function on `-Input` types for sending requests without fluent builders"
author = "thomas-k-cameron"
references = ["smithy-rs#2652"]
meta = { "breaking" = false, "tada" = true, "bug" = false, target = "client" }

[[aws-sdk-rust]]
message = "Add a `send_with` function on `-Input` types for sending requests without fluent builders"
author = "thomas-k-cameron"
references = ["smithy-rs#2652"]
meta = { "breaking" = false, "tada" = true, "bug" = false }

[[smithy-rs]]
message = """Remove `filter_by_operation_id` and `plugin_from_operation_id_fn` in favour of `filter_by_operation` and `plugin_from_operation_fn`.

Previously, we provided `filter_by_operation_id` which filtered `Plugin` application via a predicate over the Shape ID.

```rust
use aws_smithy_http_server::plugin::filter_by_operation_id;
use pokemon_service_server_sdk::operation_shape::CheckHealth;

let filtered = filter_by_operation_id(plugin, |name| name != CheckHealth::NAME);
```

This had the problem that the user is unable to exhaustively match over a `&'static str`. To remedy this we have switched to `filter_by_operation` which is a predicate over an enum containing all operations contained in the service.

```rust
use aws_smithy_http_server::plugin::filter_by_operation_id;
use pokemon_service_server_sdk::service::Operation;

let filtered = filter_by_operation(plugin, |op: Operation| op != Operation::CheckHealth);
```

Similarly, `plugin_from_operation_fn` now allows for

```rust
use aws_smithy_http_server::plugin::plugin_from_operation_fn;
use pokemon_service_server_sdk::service::Operation;

fn map<S>(op: Operation, inner: S) -> PrintService<S> {
    match op {
        Operation::CheckHealth => PrintService { name: op.shape_id().name(), inner },
        Operation::GetPokemonSpecies => PrintService { name: "hello world", inner },
        _ => todo!()
    }
}

let plugin = plugin_from_operation_fn(map);
```
"""
references = ["smithy-rs#2740", "smithy-rs#2759", "smithy-rs#2779"]
meta = { "breaking" = true, "tada" = false, "bug" = false }
author = "hlbarber"

[[smithy-rs]]
<<<<<<< HEAD
message = "Consolidate `operation` and `operation_shape` modules in the generated server SDK"
author = "hlbarber"
references = ["smithy-rs#2781"]
meta = { "breaking" = true, "tada" = false, "bug" = false, target = "server" }
=======
message = "The naming `make_token` for fields and the API of `IdempotencyTokenProvider` in service configs and their builders has now been updated to `idempotency_token_provider`."
references = ["smithy-rs#2783"]
meta = { "breaking" = true, "tada" = false, "bug" = false, "target" = "client" }
author = "ysaito1001"

[[aws-sdk-rust]]
message = "The naming `make_token` for fields and the API of `IdempotencyTokenProvider` in service configs and their builders has now been updated to `idempotency_token_provider`."
references = ["smithy-rs#2783"]
meta = { "breaking" = true, "tada" = false, "bug" = false }
author = "ysaito1001"
>>>>>>> 96308927
<|MERGE_RESOLUTION|>--- conflicted
+++ resolved
@@ -552,12 +552,6 @@
 author = "hlbarber"
 
 [[smithy-rs]]
-<<<<<<< HEAD
-message = "Consolidate `operation` and `operation_shape` modules in the generated server SDK"
-author = "hlbarber"
-references = ["smithy-rs#2781"]
-meta = { "breaking" = true, "tada" = false, "bug" = false, target = "server" }
-=======
 message = "The naming `make_token` for fields and the API of `IdempotencyTokenProvider` in service configs and their builders has now been updated to `idempotency_token_provider`."
 references = ["smithy-rs#2783"]
 meta = { "breaking" = true, "tada" = false, "bug" = false, "target" = "client" }
@@ -568,4 +562,9 @@
 references = ["smithy-rs#2783"]
 meta = { "breaking" = true, "tada" = false, "bug" = false }
 author = "ysaito1001"
->>>>>>> 96308927
+
+[[smithy-rs]]
+message = "Consolidate `operation` and `operation_shape` modules in the generated server SDK"
+author = "hlbarber"
+references = ["smithy-rs#2781"]
+meta = { "breaking" = true, "tada" = false, "bug" = false, target = "server" }