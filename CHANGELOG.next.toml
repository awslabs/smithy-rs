# Example changelog entries
# [[aws-sdk-rust]]
# message = "Fix typos in module documentation for generated crates"
# references = ["smithy-rs#920"]
# meta = { "breaking" = false, "tada" = false, "bug" = false }
# author = "rcoh"
#
# [[smithy-rs]]
# message = "Fix typos in module documentation for generated crates"
# references = ["smithy-rs#920"]
# meta = { "breaking" = false, "tada" = false, "bug" = false, "target" = "client | server | all"}
# author = "rcoh"

[[aws-sdk-rust]]
<<<<<<< HEAD
message = "The MSRV has been increase to 1.74.1"
references = ["smithy-rs#3410"]
meta = { "bug" = false, "breaking" = false, tada = false }
author = "rcoh"

[[smithy-rs]]
message = "Implement `std::error::Error` for `ConstraintViolation`"
references = ["smithy-rs#3430"]
meta = { "breaking" = false, "tada" = true, "bug" = false, "target" = "server" }
author = "drganjoo"
=======
message = "EKS Pod Identity is now supported as part of the default ECS credential provider."
references = ["smithy-rs#3416"]
meta = { "breaking" = false, "bug" = false, "tada" = true }
author = "jackkleeman"
>>>>>>> 5b9d0c0f
<|MERGE_RESOLUTION|>--- conflicted
+++ resolved
@@ -11,21 +11,14 @@
 # meta = { "breaking" = false, "tada" = false, "bug" = false, "target" = "client | server | all"}
 # author = "rcoh"
 
-[[aws-sdk-rust]]
-<<<<<<< HEAD
-message = "The MSRV has been increase to 1.74.1"
-references = ["smithy-rs#3410"]
-meta = { "bug" = false, "breaking" = false, tada = false }
-author = "rcoh"
+[[smithy-rs]]
+message = "EKS Pod Identity is now supported as part of the default ECS credential provider."
+references = ["smithy-rs#3416"]
+meta = { "breaking" = false, "bug" = false, "tada" = true }
+author = "jackkleeman"
 
 [[smithy-rs]]
 message = "Implement `std::error::Error` for `ConstraintViolation`"
 references = ["smithy-rs#3430"]
 meta = { "breaking" = false, "tada" = true, "bug" = false, "target" = "server" }
-author = "drganjoo"
-=======
-message = "EKS Pod Identity is now supported as part of the default ECS credential provider."
-references = ["smithy-rs#3416"]
-meta = { "breaking" = false, "bug" = false, "tada" = true }
-author = "jackkleeman"
->>>>>>> 5b9d0c0f
+author = "drganjoo"