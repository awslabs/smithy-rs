--- conflicted
+++ resolved
@@ -85,13 +85,6 @@
 meta = { "breaking" = false, "tada" = false, "bug" = true, "target" = "client" }
 author = "jdisanti"
 
-<<<<<<< HEAD
-[[aws-sdk-rust]]
-message = """
-The `futures_core::stream::Stream` trait has been removed from public API. It should not affect usual SDK use cases, but it does require code upgrade for a small number of cases. The notable example is Transcribe streaming when streaming data is created via a `stream!` macro from the `async-stream` crate. The use of that macro needs to be replaced with `aws_smithy_async::future::fn_stream::FnStream`. See https://github.com/awslabs/smithy-rs/discussions/2952 for more details.
-"""
-references = ["smithy-rs#2910"]
-=======
 [[smithy-rs]]
 message = "Fix code generation for union members with the `@httpPayload` trait."
 references = ["smithy-rs#2969", "smithy-rs#1896"]
@@ -137,21 +130,29 @@
 [[aws-sdk-rust]]
 message = "Remove `once_cell` from public API"
 references = ["smithy-rs#2973"]
->>>>>>> 95e8c30b
 meta = { "breaking" = true, "tada" = false, "bug" = false }
 author = "ysaito1001"
 
 [[smithy-rs]]
-<<<<<<< HEAD
+message = "Remove `once_cell` from public API"
+references = ["smithy-rs#2973"]
+meta = { "breaking" = true, "tada" = false, "bug" = false, "target" = "all" }
+author = "ysaito1001"
+
+[[aws-sdk-rust]]
+message = """
+The `futures_core::stream::Stream` trait has been removed from public API. It should not affect usual SDK use cases, but it does require code upgrade for a small number of cases. The notable example is Transcribe streaming when streaming data is created via a `stream!` macro from the `async-stream` crate. The use of that macro needs to be replaced with `aws_smithy_async::future::fn_stream::FnStream`. See https://github.com/awslabs/smithy-rs/discussions/2952 for more details.
+"""
+references = ["smithy-rs#2910"]
+meta = { "breaking" = true, "tada" = false, "bug" = false }
+author = "ysaito1001"
+
+[[smithy-rs]]
 message = """
 The `futures_core::stream::Stream` trait has been removed from public API. The methods that were made available through the `Stream` trait have been removed from `FnStream`, `TryFlatMap`, ByteStream`, `EventStreamSender`, and `MessageStreamAdapter`. However, we have preserved `.next()` and `.collect()` to continue supporting existing call sites in `smithy-rs` and `aws-sdk-rust`, including tests and rustdocs. If we need to support missing stream operations, we are planning to do so in an additive, backward compatible manner.
 
 If your code uses a `stream!` macro from the `async_stream` crate to generate stream data, it needs to be replaced by `aws_smithy_async::future::fn_steram::FnStream`. See https://github.com/awslabs/smithy-rs/discussions/2952 for more details.
 """
 references = ["smithy-rs#2910"]
-=======
-message = "Remove `once_cell` from public API"
-references = ["smithy-rs#2973"]
->>>>>>> 95e8c30b
 meta = { "breaking" = true, "tada" = false, "bug" = false, "target" = "all" }
 author = "ysaito1001"