--- conflicted
+++ resolved
@@ -28,22 +28,10 @@
 message = "Avoid extending IMDS credentials' expiry unconditionally, which may incorrectly extend it beyond what is originally defined; If returned credentials are not stale, use them as they are."
 references = ["smithy-rs#2687", "smithy-rs#2694"]
 meta = { "breaking" = false, "tada" = false, "bug" = true }
-<<<<<<< HEAD
 author = "ysaito1001"
-
-[[smithy-rs]]
-message = """`ShapeId` is the new structure used to represent a shape, with its absolute name, namespace and name.
-`OperationExtension`'s members are replaced by the `ShapeId` and operations' names are now replced by a `ShapeId`.
-"""
-author = "82marbag"
-references = ["smithy-rs#2678"]
-meta = { "breaking" = true, "tada" = false, "bug" = false }
 
 [[smithy-rs]]
 message = "Fix compiler errors in generated code when naming shapes after types in the Rust standard library prelude."
 references = ["smithy-rs#2696"]
 meta = { "breaking" = false, "tada" = false, "bug" = true, "target" = "client"}
-author = "jdisanti"
-=======
-author = "ysaito1001"
->>>>>>> 85433cec
+author = "jdisanti"