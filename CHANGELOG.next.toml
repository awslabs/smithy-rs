--- conflicted
+++ resolved
@@ -28,19 +28,6 @@
 meta = { "breaking" = false, "bug" = true, "tada" = false }
 author = "ysaito1001"
 
-<<<<<<< HEAD
-[[smithy-rs]]
-message = "Stalled stream protection now supports request upload streams, and existing download stream protection no longer triggers when user-code is doing something other than downloading in the middle of the stream (for example, making a HTTP request to another service for each row in CSV file download from S3)."
-references = ["smithy-rs#3485"]
-meta = { "breaking" = false, "tada" = true, "bug" = true }
-authors = ["jdisanti"]
-
-[[aws-sdk-rust]]
-message = "Stalled stream protection now supports request upload streams, and existing download stream protection no longer triggers when user-code is doing something other than downloading in the middle of the stream (for example, making a HTTP request to another service for each row in CSV file download from S3)."
-references = ["smithy-rs#3485"]
-meta = { "breaking" = false, "tada" = true, "bug" = true }
-author = "jdisanti"
-=======
 [[aws-sdk-rust]]
 message = """
 Users may now set an endpoint URL from the env or profile file:
@@ -62,4 +49,15 @@
 references = ["smithy-rs#3498"]
 meta = { "breaking" = false, "bug" = true, "tada" = false }
 author = "ysaito1001"
->>>>>>> 2561e01a
+
+[[smithy-rs]]
+message = "Stalled stream protection now supports request upload streams, and existing download stream protection no longer triggers when user-code is doing something other than downloading in the middle of the stream (for example, making a HTTP request to another service for each row in CSV file download from S3)."
+references = ["smithy-rs#3485"]
+meta = { "breaking" = false, "tada" = true, "bug" = true }
+authors = ["jdisanti"]
+
+[[aws-sdk-rust]]
+message = "Stalled stream protection now supports request upload streams, and existing download stream protection no longer triggers when user-code is doing something other than downloading in the middle of the stream (for example, making a HTTP request to another service for each row in CSV file download from S3)."
+references = ["smithy-rs#3485"]
+meta = { "breaking" = false, "tada" = true, "bug" = true }
+author = "jdisanti"