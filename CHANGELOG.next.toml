# Example changelog entries
# [[aws-sdk-rust]]
# message = "Fix typos in module documentation for generated crates"
# references = ["smithy-rs#920"]
# meta = { "breaking" = false, "tada" = false, "bug" = false }
# author = "rcoh"
#
# [[smithy-rs]]
# message = "Fix typos in module documentation for generated crates"
# references = ["smithy-rs#920"]
# meta = { "breaking" = false, "tada" = false, "bug" = false, "target" = "client | server | all"}
# author = "rcoh"

[[aws-sdk-rust]]
message = """Request IDs can now be easily retrieved on successful responses. For example, with S3:
```rust
// Import the trait to get the `request_id` method on outputs
use aws_sdk_s3::types::RequestId;
let output = client.list_buckets().send().await?;
println!("Request ID: {:?}", output.request_id());
```
"""
references = ["smithy-rs#76", "smithy-rs#2129"]
meta = { "breaking" = true, "tada" = false, "bug" = false }
author = "jdisanti"

[[aws-sdk-rust]]
message = """Retrieving a request ID from errors now requires importing the `RequestId` trait. For example, with S3:
```rust
use aws_sdk_s3::types::RequestId;
println!("Request ID: {:?}", error.request_id());
```
"""
references = ["smithy-rs#76", "smithy-rs#2129"]
meta = { "breaking" = true, "tada" = false, "bug" = false }
author = "jdisanti"

[[smithy-rs]]
message = "Generic clients no longer expose a `request_id()` function on errors. To get request ID functionality, use the SDK code generator."
references = ["smithy-rs#76", "smithy-rs#2129"]
meta = { "breaking" = true, "tada" = false, "bug" = false, "target" = "client"}
author = "jdisanti"

[[aws-sdk-rust]]
message = "The `message()` and `code()` methods on errors have been moved into `ProvideErrorMetadata` trait. This trait will need to be imported to continue calling these."
references = ["smithy-rs#76", "smithy-rs#2129"]
meta = { "breaking" = true, "tada" = false, "bug" = false }
author = "jdisanti"

[[smithy-rs]]
message = "The `message()` and `code()` methods on errors have been moved into `ProvideErrorMetadata` trait. This trait will need to be imported to continue calling these."
references = ["smithy-rs#76", "smithy-rs#2129"]
meta = { "breaking" = true, "tada" = false, "bug" = false, "target" = "client"}
author = "jdisanti"

[[aws-sdk-rust]]
message = """
The `*Error` and `*ErrorKind` types have been combined to make error matching simpler.
<details>
<summary>Example with S3</summary>
**Before:**
```rust
let result = client
    .get_object()
    .bucket(BUCKET_NAME)
    .key("some-key")
    .send()
    .await;
match result {
    Ok(_output) => { /* Do something with the output */ }
    Err(err) => match err.into_service_error() {
        GetObjectError { kind, .. } => match kind {
            GetObjectErrorKind::InvalidObjectState(value) => println!("invalid object state: {:?}", value),
            GetObjectErrorKind::NoSuchKey(_) => println!("object didn't exist"),
        }
        err @ GetObjectError { .. } if err.code() == Some("SomeUnmodeledError") => {}
        err @ _ => return Err(err.into()),
    },
}
```
**After:**
```rust
// Needed to access the `.code()` function on the error type:
use aws_sdk_s3::types::ProvideErrorMetadata;
let result = client
    .get_object()
    .bucket(BUCKET_NAME)
    .key("some-key")
    .send()
    .await;
match result {
    Ok(_output) => { /* Do something with the output */ }
    Err(err) => match err.into_service_error() {
        GetObjectError::InvalidObjectState(value) => {
            println!("invalid object state: {:?}", value);
        }
        GetObjectError::NoSuchKey(_) => {
            println!("object didn't exist");
        }
        err if err.code() == Some("SomeUnmodeledError") => {}
        err @ _ => return Err(err.into()),
    },
}
```
</details>
"""
references = ["smithy-rs#76", "smithy-rs#2129", "smithy-rs#2075"]
meta = { "breaking" = true, "tada" = false, "bug" = false }
author = "jdisanti"

[[smithy-rs]]
message = """
The `*Error` and `*ErrorKind` types have been combined to make error matching simpler.
<details>
<summary>Example with S3</summary>
**Before:**
```rust
let result = client
    .get_object()
    .bucket(BUCKET_NAME)
    .key("some-key")
    .send()
    .await;
match result {
    Ok(_output) => { /* Do something with the output */ }
    Err(err) => match err.into_service_error() {
        GetObjectError { kind, .. } => match kind {
            GetObjectErrorKind::InvalidObjectState(value) => println!("invalid object state: {:?}", value),
            GetObjectErrorKind::NoSuchKey(_) => println!("object didn't exist"),
        }
        err @ GetObjectError { .. } if err.code() == Some("SomeUnmodeledError") => {}
        err @ _ => return Err(err.into()),
    },
}
```
**After:**
```rust
// Needed to access the `.code()` function on the error type:
use aws_sdk_s3::types::ProvideErrorMetadata;
let result = client
    .get_object()
    .bucket(BUCKET_NAME)
    .key("some-key")
    .send()
    .await;
match result {
    Ok(_output) => { /* Do something with the output */ }
    Err(err) => match err.into_service_error() {
        GetObjectError::InvalidObjectState(value) => {
            println!("invalid object state: {:?}", value);
        }
        GetObjectError::NoSuchKey(_) => {
            println!("object didn't exist");
        }
        err if err.code() == Some("SomeUnmodeledError") => {}
        err @ _ => return Err(err.into()),
    },
}
```
</details>
"""
references = ["smithy-rs#76", "smithy-rs#2129", "smithy-rs#2075"]
meta = { "breaking" = true, "tada" = false, "bug" = false, "target" = "client"}
author = "jdisanti"

[[smithy-rs]]
message = "`aws_smithy_types::Error` has been renamed to `aws_smithy_types::error::ErrorMetadata`."
references = ["smithy-rs#76", "smithy-rs#2129"]
meta = { "breaking" = true, "tada" = false, "bug" = false, "target" = "client"}
author = "jdisanti"

[[aws-sdk-rust]]
message = "`aws_smithy_types::Error` has been renamed to `aws_smithy_types::error::ErrorMetadata`."
references = ["smithy-rs#76", "smithy-rs#2129"]
meta = { "breaking" = true, "tada" = false, "bug" = false }
author = "jdisanti"

[[aws-sdk-rust]]
message = "Fluent builder methods on the client are now marked as deprecated when the related operation is deprecated."
references = ["aws-sdk-rust#740"]
meta = { "breaking" = false, "tada" = true, "bug" = true }
author = "Velfi"

[[smithy-rs]]
message = "Fluent builder methods on the client are now marked as deprecated when the related operation is deprecated."
references = ["aws-sdk-rust#740"]
meta = { "breaking" = false, "tada" = true, "bug" = true, "target" = "client"}
author = "Velfi"

[[smithy-rs]]
message = """
Add support for the `awsQueryCompatible` trait. This allows services to continue supporting a custom error code (via the `awsQueryError` trait) when the services migrate their protocol from `awsQuery` to `awsJson1_0` annotated with `awsQueryCompatible`.
<details>
<summary>Click to expand for more details...</summary>

After the migration, services will include an additional header `x-amzn-query-error` in their responses whose value is in the form of `<error code>;<error type>`. An example response looks something like
```
HTTP/1.1 400
x-amzn-query-error: AWS.SimpleQueueService.NonExistentQueue;Sender
Date: Wed, 08 Sep 2021 23:46:52 GMT
Content-Type: application/x-amz-json-1.0
Content-Length: 163

{
    "__type": "com.amazonaws.sqs#QueueDoesNotExist",
    "message": "some user-visible message"
}
```
`<error code>` is `AWS.SimpleQueueService.NonExistentQueue` and `<error type>` is `Sender`.

If an operation results in an error that causes a service to send back the response above, you can access `<error code>` and `<error type>` as follows:
```rust
match client.some_operation().send().await {
    Ok(_) => { /* success */ }
    Err(sdk_err) => {
        let err = sdk_err.into_service_error();
        assert_eq!(
            error.meta().code(),
            Some("AWS.SimpleQueueService.NonExistentQueue"),
        );
        assert_eq!(error.meta().extra("type"), Some("Sender"));
    }
}
</details>
```
"""
references = ["smithy-rs#2398"]
meta = { "breaking" = false, "tada" = true, "bug" = false }
author = "ysaito1001"

[[aws-sdk-rust]]
message = "`SdkError` variants can now be constructed for easier unit testing."
references = ["smithy-rs#2428", "smithy-rs#2208"]
meta = { "breaking" = false, "tada" = true, "bug" = false }
author = "jdisanti"

[[smithy-rs]]
message = "`SdkError` variants can now be constructed for easier unit testing."
references = ["smithy-rs#2428", "smithy-rs#2208"]
meta = { "breaking" = false, "tada" = true, "bug" = false, "target" = "client" }
author = "jdisanti"

[[smithy-rs]]
message = "Remove unnecessary type parameter `B` from `Upgrade` service."
references = ["smithy-rs#2436"]
meta = { "breaking" = true, "tada" = false, "bug" = false, "target" = "server" }
author = "hlbarber"

[[smithy-rs]]
message = "Fix `FilterByOperationName` plugin. This previous caused services with this applied to fail to compile due to mismatched bounds."
references = ["smithy-rs#2441"]
meta = { "breaking" = false, "tada" = false, "bug" = true, "target" = "server" }
author = "hlbarber"

[[aws-sdk-rust]]
message = "Add more client re-exports. Specifically, it re-exports `aws_smithy_http::body::SdkBody`, `aws_smithy_http::byte_stream::error::Error`, and `aws_smithy_http::operation::{Request, Response}`."
references = ["smithy-rs#2437", "aws-sdk-rust#600"]
meta = { "breaking" = false, "tada" = false, "bug" = false }
author = "ysaito1001"

[[smithy-rs]]
message = "Add more client re-exports. Specifically, it re-exports `aws_smithy_http::body::SdkBody`, `aws_smithy_http::byte_stream::error::Error`, and `aws_smithy_http::operation::{Request, Response}`."
references = ["smithy-rs#2437", "aws-sdk-rust#600"]
meta = { "breaking" = false, "tada" = false, "bug" = false, "target" = "client" }
author = "ysaito1001"

<<<<<<< HEAD
[[aws-sdk-rust]]
message = "Enable presigning for S3's `HeadObject` operation."
references = ["aws-sdk-rust#753"]
meta = { "breaking" = false, "tada" = true, "bug" = false }
author = "Velfi"
=======
[[smithy-rs]]
message = "Smithy members named `send` were previously renamed to `send_value` at codegen time. These will now be called `send` in the generated code."
references = ["smithy-rs#2382"]
meta = { "breaking" = true, "tada" = false, "bug" = true, "target" = "server" }
author = "jdisanti"
>>>>>>> 4835af9d
<|MERGE_RESOLUTION|>--- conflicted
+++ resolved
@@ -264,16 +264,14 @@
 meta = { "breaking" = false, "tada" = false, "bug" = false, "target" = "client" }
 author = "ysaito1001"
 
-<<<<<<< HEAD
 [[aws-sdk-rust]]
 message = "Enable presigning for S3's `HeadObject` operation."
 references = ["aws-sdk-rust#753"]
 meta = { "breaking" = false, "tada" = true, "bug" = false }
 author = "Velfi"
-=======
+
 [[smithy-rs]]
 message = "Smithy members named `send` were previously renamed to `send_value` at codegen time. These will now be called `send` in the generated code."
 references = ["smithy-rs#2382"]
 meta = { "breaking" = true, "tada" = false, "bug" = true, "target" = "server" }
-author = "jdisanti"
->>>>>>> 4835af9d
+author = "jdisanti"