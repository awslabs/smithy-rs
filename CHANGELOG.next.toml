--- conflicted
+++ resolved
@@ -33,14 +33,10 @@
 message = "[`SdkBody`](https://docs.rs/aws-smithy-types/latest/aws_smithy_types/body/struct.SdkBody.html) now implements the 1.0 version of the `http_body::Body` trait."
 references = ["smithy-rs#3365", "aws-sdk-rust#1046"]
 meta = { "breaking" = false, "tada" = true, "bug" = false, "target" = "all" }
-<<<<<<< HEAD
-author = "cayman-amzn"
+authors = ["cayman-amzn", "rcoh"]
 
 [[smithy-rs]]
 message = "Implement `std::error::Error` for `ConstraintViolation`"
 references = ["smithy-rs#3430"]
 meta = { "breaking" = false, "tada" = true, "bug" = false, "target" = "server" }
-author = "drganjoo"
-=======
-authors = ["cayman-amzn", "rcoh"]
->>>>>>> b2f15ce9
+author = "drganjoo"