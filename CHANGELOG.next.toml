--- conflicted
+++ resolved
@@ -12,7 +12,16 @@
 # author = "rcoh"
 
 [[aws-sdk-rust]]
-<<<<<<< HEAD
+message = """Client creation now takes microseconds instead of milliseconds.
+Previously, it would take 2-3 milliseconds for each client instantiation due to time spent compiling regexes.
+For applications that used several clients, this would increase start-up time in cases where it really matters,
+such as for AWS Lambda cold starts. This time was improved by both changing regex implementation and caching the
+result of the compilation."""
+references = ["aws-sdk-rust#975", "smithy-rs#3269"]
+meta = { "breaking" = false, "tada" = true, "bug" = false }
+author = "jdisanti"
+
+[[aws-sdk-rust]]
 message = "Fix `config::Builder::set_credentials_provider` to override credentials providers previously set."
 references = ["aws-sdk-rust#973", "smithy-rs#3276"]
 meta = { "breaking" = false, "tada" = false, "bug" = true }
@@ -22,14 +31,4 @@
 message = "`config::Config::credentials_provider` has been broken since `release-2023-11-15` and is now marked as `deprecated` explicitly."
 references = ["aws-sdk-rust#973", "smithy-rs#3276"]
 meta = { "breaking" = false, "tada" = false, "bug" = false }
-author = "ysaito1001"
-=======
-message = """Client creation now takes microseconds instead of milliseconds.
-Previously, it would take 2-3 milliseconds for each client instantiation due to time spent compiling regexes.
-For applications that used several clients, this would increase start-up time in cases where it really matters,
-such as for AWS Lambda cold starts. This time was improved by both changing regex implementation and caching the
-result of the compilation."""
-references = ["aws-sdk-rust#975", "smithy-rs#3269"]
-meta = { "breaking" = false, "tada" = true, "bug" = false }
-author = "jdisanti"
->>>>>>> 5b93fd2f
+author = "ysaito1001"