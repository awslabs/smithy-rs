# Example changelog entries
# [[aws-sdk-rust]]
# message = "Fix typos in module documentation for generated crates"
# references = ["smithy-rs#920"]
# meta = { "breaking" = false, "tada" = false, "bug" = false }
# author = "rcoh"
#
# [[smithy-rs]]
# message = "Fix typos in module documentation for generated crates"
# references = ["smithy-rs#920"]
# meta = { "breaking" = false, "tada" = false, "bug" = false, "target" = "client | server | all"}
<<<<<<< HEAD
# author = "rcoh"

[[aws-sdk-rust]]
message = "EKS Pod Identity is now supported as part of the default ECS credential provider."
references = ["smithy-rs#3416"]
meta = { "breaking" = false, "bug" = false, "tada" = true }
author = "jackkleeman"

[[smithy-rs]]
message = "Added aws-smithy-wasm crate to enable SDK use in WASI compliant environments"
references = ["smithy-rs#2087", "smithy-rs#2520", "smithy-rs#3409", "aws-sdk-rust#59", "smithy-rs#3476"]
meta = { "breaking" = false, "tada" = true, "bug" = false }
authors = ["landonxjames", "eduardomourar"]

[[smithy-rs]]
message = "Added aws-smithy-wasm crate to enable SDK use in WASI compliant environments"
references = ["smithy-rs#2087", "smithy-rs#2520", "smithy-rs#3409"]
meta = { "breaking" = false, "tada" = true, "bug" = false, "target" = "client"}
authors = ["landonxjames", "eduardomourar"]

[[smithy-rs]]
message = "[`SdkBody`](https://docs.rs/aws-smithy-types/latest/aws_smithy_types/body/struct.SdkBody.html) now implements the 1.0 version of the `http_body::Body` trait."
references = ["smithy-rs#3365", "aws-sdk-rust#1046"]
meta = { "breaking" = false, "tada" = true, "bug" = false, "target" = "all" }
authors = ["cayman-amzn", "rcoh"]

[[aws-sdk-rust]]
message = "Add support for Lambda's `InvokeWithResponseStreaming` and Bedrock Agent Runtime's `InvokeAgent` operations."
references = ["aws-sdk-rust#1075", "aws-sdk-rust#1080", "smithy-rs#3451"]
meta = { "breaking" = false, "bug" = false, "tada" = true }
author = "jdisanti"

[[aws-sdk-rust]]
message = "Added support for SSO bearer token authentication. The aws-sdk-codecatalyst crate can now send requests without erroring."
references = ["aws-sdk-rust#703", "smithy-rs#3453"]
meta = { "breaking" = false, "bug" = false, "tada" = true }
author = "jdisanti"

[[smithy-rs]]
message = "Upgrade Smithy to 1.45."
references = ["smithy-rs#3470"]
meta = { "breaking" = false, "tada" = false, "bug" = false, "target" = "all" }
authors = ["jdisanti"]

[[aws-sdk-rust]]
message = "Add support for S3 Express One Zone. See [the user guide](https://github.com/awslabs/aws-sdk-rust/discussions/1091) for more details."
references = ["aws-sdk-rust#992", "smithy-rs#3465"]
meta = { "breaking" = false, "bug" = false, "tada" = true }
author = "ysaito1001"

[[smithy-rs]]
message = "The `ResolveIdentity` trait is now aware of its `IdentityCache` location."
references = ["smithy-rs#3465", "smithy-rs#3477"]
meta = { "breaking" = false, "tada" = false, "bug" = false, "target" = "client" }
author = "ysaito1001"

[[smithy-rs]]
message = "`RuntimeComponents` can now be converted back to a `RuntimeComponentsBuilder`, using `.to_builder()`."
references = ["smithy-rs#3465", "smithy-rs#3477"]
meta = { "breaking" = false, "tada" = false, "bug" = false, "target" = "client" }
authors = "ysaito1001"

[[aws-sdk-rust]]
message = "`aws_sigv4::http_request::settigns::SigningSettings` adds a new setting `session_token_name_override` to allow for an alternative session token name for SigV4 signing."
references = ["smithy-rs#3465", "smithy-rs#3477"]
meta = { "breaking" = false, "bug" = false, "tada" = false }
author = "ysaito1001"
=======
# author = "rcoh"
>>>>>>> 8615d955
<|MERGE_RESOLUTION|>--- conflicted
+++ resolved
@@ -9,7 +9,6 @@
 # message = "Fix typos in module documentation for generated crates"
 # references = ["smithy-rs#920"]
 # meta = { "breaking" = false, "tada" = false, "bug" = false, "target" = "client | server | all"}
-<<<<<<< HEAD
 # author = "rcoh"
 
 [[aws-sdk-rust]]
@@ -26,7 +25,7 @@
 
 [[smithy-rs]]
 message = "Added aws-smithy-wasm crate to enable SDK use in WASI compliant environments"
-references = ["smithy-rs#2087", "smithy-rs#2520", "smithy-rs#3409"]
+references = ["smithy-rs#2087", "smithy-rs#2520", "smithy-rs#3409", "smithy-rs#3476"]
 meta = { "breaking" = false, "tada" = true, "bug" = false, "target" = "client"}
 authors = ["landonxjames", "eduardomourar"]
 
@@ -76,7 +75,4 @@
 message = "`aws_sigv4::http_request::settigns::SigningSettings` adds a new setting `session_token_name_override` to allow for an alternative session token name for SigV4 signing."
 references = ["smithy-rs#3465", "smithy-rs#3477"]
 meta = { "breaking" = false, "bug" = false, "tada" = false }
-author = "ysaito1001"
-=======
-# author = "rcoh"
->>>>>>> 8615d955
+author = "ysaito1001"