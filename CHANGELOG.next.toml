--- conflicted
+++ resolved
@@ -9,24 +9,4 @@
 # message = "Fix typos in module documentation for generated crates"
 # references = ["smithy-rs#920"]
 # meta = { "breaking" = false, "tada" = false, "bug" = false, "target" = "client | server | all"}
-<<<<<<< HEAD
-# author = "rcoh"
-[[aws-sdk-rust]]
-message = "Fix the Content-Length enforcement so it is only applied to GET requests."
-references = ["smithy-rs#3656", "smithy-rs#3657"]
-meta = { "breaking" = false, "tada" = false, "bug" = true }
-authors = ["rcoh", "Velfi"]
-
-[[smithy-rs]]
-message = "Fix the Content-Length enforcement so it is only applied to GET requests."
-references = ["smithy-rs#3656", "smithy-rs#3657"]
-meta = { "breaking" = false, "tada" = false, "bug" = true, "target" = "client" }
-authors = ["rcoh", "Velfi"]
-
-[[smithy-rs]]
-message = "Fix server README"
-meta = { "breaking" = false, "tada" = false, "bug" = false, "target" = "server"}
-author = "drganjoo"
-=======
-# author = "rcoh"
->>>>>>> 59ad183d
+# author = "rcoh"