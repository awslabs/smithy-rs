--- conflicted
+++ resolved
@@ -9,126 +9,4 @@
 # message = "Fix typos in module documentation for generated crates"
 # references = ["smithy-rs#920"]
 # meta = { "breaking" = false, "tada" = false, "bug" = false, "target" = "client | server | all"}
-<<<<<<< HEAD
-# author = "rcoh"
-
-[[aws-sdk-rust]]
-message = """
-Provide a way to retrieve fallback credentials if a call to `provide_credentials` is interrupted. An interrupt can occur when a timeout future is raced against a future for `provide_credentials`, and the former wins the race. A new method, `fallback_on_interrupt` on the `ProvideCredentials` trait, can be used in that case. The following code snippet from `LazyCredentialsCache::provide_cached_credentials` has been updated like so:
-Before:
-```rust
-let timeout_future = self.sleeper.sleep(self.load_timeout);
-// --snip--
-let future = Timeout::new(provider.provide_credentials(), timeout_future);
-let result = cache
-    .get_or_load(|| {
-        async move {
-            let credentials = future.await.map_err(|_err| {
-                CredentialsError::provider_timed_out(load_timeout)
-            })??;
-            // --snip--
-        }
-    }).await;
-// --snip--
-```
-After:
-```rust
-let timeout_future = self.sleeper.sleep(self.load_timeout);
-// --snip--
-let future = Timeout::new(provider.provide_credentials(), timeout_future);
-let result = cache
-    .get_or_load(|| {
-        async move {
-           let credentials = match future.await {
-                Ok(creds) => creds?,
-                Err(_err) => match provider.fallback_on_interrupt() { // can provide fallback credentials
-                    Some(creds) => creds,
-                    None => return Err(CredentialsError::provider_timed_out(load_timeout)),
-                }
-            };
-            // --snip--
-        }
-    }).await;
-// --snip--
-```
-"""
-references = ["smithy-rs#2246"]
-meta = { "breaking" = false, "tada" = false, "bug" = false }
-author = "ysaito1001"
-
-[[smithy-rs]]
-message = "The [`@uniqueItems`](https://smithy.io/2.0/spec/constraint-traits.html#uniqueitems-trait) trait on `list` shapes is now supported in server SDKs."
-references = ["smithy-rs#2232", "smithy-rs#1670"]
-meta = { "breaking" = false, "tada" = true, "bug" = false, "target" = "server"}
-author = "david-perez"
-
-[[aws-sdk-rust]]
-message = """
-Add static stability support to IMDS credentials provider. It does not alter common use cases for the provider, but allows the provider to serve expired credentials in case IMDS is unreachable. This allows requests to be dispatched to a target service with expired credentials. This, in turn, allows the target service to make the ultimate decision as to whether requests sent are valid or not.
-"""
-references = ["smithy-rs#2258"]
-meta = { "breaking" = false, "tada" = true, "bug" = false }
-author = "ysaito1001"
-
-[[smithy-rs]]
-message = "Fix broken doc link for `tokio_stream::Stream` that is a re-export of `futures_core::Stream`."
-references = ["smithy-rs#2271"]
-meta = { "breaking" = false, "tada" = false, "bug" = true, "target" = "client"}
-author = "ysaito1001"
-
-[[aws-sdk-rust]]
-message = "Fix broken doc link for `tokio_stream::Stream` that is a re-export of `futures_core::Stream`."
-references = ["smithy-rs#2271"]
-meta = { "breaking" = false, "tada" = false, "bug" = true }
-author = "ysaito1001"
-
-[[smithy-rs]]
-message = """
-Fix `name` and `absolute` methods on `OperationExtension`.
-The older, [now removed](https://github.com/awslabs/smithy-rs/pull/2161), service builder would insert `OperationExtension` into the `http::Response` containing the [absolute shape ID](https://smithy.io/2.0/spec/model.html#grammar-token-smithy-AbsoluteRootShapeId) with the `#` symbol replaced with a `.`. When [reintroduced](https://github.com/awslabs/smithy-rs/pull/2157) into the new service builder machinery the behavior was changed - we now do _not_ perform the replace. This change fixes the documentation and `name`/`absolute` methods of the `OperationExtension` API to match this new behavior.
-In the old service builder, `OperationExtension` was initialized, by the framework, and then used as follows:
-```rust
-let ext = OperationExtension::new("com.amazonaws.CompleteSnapshot");
-// This is expected
-let name = ext.name(); // "CompleteSnapshot"
-let namespace = ext.namespace(); // = "com.amazonaws";
-```
-When reintroduced, `OperationExtension` was initialized by the `Plugin` and then used as follows:
-```rust
-let ext = OperationExtension::new("com.amazonaws#CompleteSnapshot");
-// This is the bug
-let name = ext.name(); // "amazonaws#CompleteSnapshot"
-let namespace = ext.namespace(); // = "com";
-```
-The intended behavior is now restored:
-```rust
-let ext = OperationExtension::new("com.amazonaws#CompleteSnapshot");
-// This is expected
-let name = ext.name(); // "CompleteSnapshot"
-let namespace = ext.namespace(); // = "com.amazonaws";
-```
-The rationale behind this change is that the previous design was tailored towards a specific internal use case and shouldn't be enforced on all customers.
-"""
-references = ["smithy-rs#2276"]
-meta = { "breaking" = true, "tada" = false, "bug" = true, "target" = "server"}
-author = "hlbarber"
-
-[[aws-sdk-rust]]
-message = """
-Fix request canonicalization for HTTP requests with repeated headers (for example S3's `GetObjectAttributes`). Previously requests with repeated headers would fail with a 403 signature mismatch due to this bug.
-"""
-references = ["smithy-rs#2261", "aws-sdk-rust#720"]
-meta = { "breaking" = false, "tada" = false, "bug" = true }
-author = "nipunn1313"
-
-[[smithy-rs]]
-message = """Add serde crate to `aws-smithy-types`.
-
-It's behind the feature gate `aws_sdk_unstable` which can only be enabled via a `--cfg` flag.
-"""
-references = ["smithy-rs#1944"]
-meta = { "breaking" = false, "tada" = false, "bug" = false }
-author = "thomas-k-cameron"
-=======
-# author = "rcoh"
->>>>>>> c2c6a66a
+# author = "rcoh"