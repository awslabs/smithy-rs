# Example changelog entries
# [[aws-sdk-rust]]
# message = "Fix typos in module documentation for generated crates"
# references = ["smithy-rs#920"]
# meta = { "breaking" = false, "tada" = false, "bug" = false }
# author = "rcoh"
#
# [[smithy-rs]]
# message = "Fix typos in module documentation for generated crates"
# references = ["smithy-rs#920"]
# meta = { "breaking" = false, "tada" = false, "bug" = false, "target" = "client | server | all"}
# author = "rcoh"

[[aws-sdk-rust]]
message = "The outputs for event stream operations (for example, S3's SelectObjectContent) now implement the `Sync` auto-trait."
references = ["smithy-rs#2496"]
meta = { "breaking" = false, "tada" = false, "bug" = true }
author = "jdisanti"

[[smithy-rs]]
message = "The outputs for event stream operations now implement the `Sync` auto-trait."
references = ["smithy-rs#2496"]
meta = { "breaking" = false, "tada" = false, "bug" = true, "target" = "all"}
author = "jdisanti"

[[aws-sdk-rust]]
message = "The AWS SDK now compiles for the `wasm32-unknown-unknown` and `wasm32-wasi` targets when no default features are enabled. WebAssembly is not officially supported yet, but this is a great first step towards it!"
references = ["smithy-rs#2254"]
meta = { "breaking" = false, "tada" = true, "bug" = false }
author = "eduardomourar"

[[smithy-rs]]
message = "Clients now compile for the `wasm32-unknown-unknown` and `wasm32-wasi` targets when no default features are enabled. WebAssembly is not officially supported yet, but this is a great first step towards it!"
references = ["smithy-rs#2254"]
meta = { "breaking" = false, "tada" = true, "bug" = false, "target" = "client"}
author = "eduardomourar"

[[smithy-rs]]
message = "Streaming operations now emit the request ID at the `debug` log level like their non-streaming counterparts."
references = ["smithy-rs#2495"]
meta = { "breaking" = false, "tada" = false, "bug" = true }
author = "jdisanti"

[[smithy-rs]]
message = "Streaming operations now emit the request ID at the `debug` log level like their non-streaming counterparts."
references = ["smithy-rs#2495"]
meta = { "breaking" = false, "tada" = false, "bug" = true, "target" = "client"}
author = "jdisanti"

[[smithy-rs]]
message = "The `enableNewCrateOrganizationScheme` codegen flag has been removed. If you opted out of the new crate organization scheme, it must be adopted now in order to upgrade (see [the upgrade guidance](https://github.com/awslabs/smithy-rs/discussions/2449) from March 23rd's release)."
references = ["smithy-rs#2507"]
meta = { "breaking" = false, "tada" = false, "bug" = false, "target" = "client" }
author = "jdisanti"

[[aws-sdk-rust]]
message = """
S3's `GetObject` will no longer panic when checksum validation is enabled and the target object was uploaded as a multi-part upload.
However, these objects cannot be checksum validated by the SDK due to the way checksums are calculated for multipart uploads.
For more information, see [this page](https://docs.aws.amazon.com/AmazonS3/latest/userguide/checking-object-integrity.html#large-object-checksums).
"""
references = ["aws-sdk-rust#764"]
meta = { "breaking" = false, "tada" = false, "bug" = true }
author = "Velfi"

[[aws-sdk-rust]]
message = "`AppName` is now configurable from within `ConfigLoader`."
references = ["smithy-rs#2513"]
meta = { "breaking" = false, "tada" = false, "bug" = true }
author = "ysaito1001"

[[aws-sdk-rust]]
message = "Add support for omitting session token in canonical requests for SigV4 signing."
references = ["smithy-rs#2473"]
meta = { "breaking" = false, "tada" = false, "bug" = false }
author = "martinjlowm"

[[aws-sdk-rust]]
message = "Add `into_segments` method to `AggregatedBytes`, for zero-copy conversions."
references = ["smithy-rs#2525"]
meta = { "breaking" = false, "tada" = false, "bug" = false }
author = "parker-timmerman"

[[aws-sdk-rust]]
<<<<<<< HEAD
message = "`aws_smithy_types::date_time::Format` has been re-exported in service client crates."
references = ["smithy-rs#2534"]
meta = { "breaking" = false, "tada" = false, "bug" = false }
author = "ysaito1001"

[[smithy-rs]]
message = "`aws_smithy_types::date_time::Format` has been re-exported in service client crates."
references = ["smithy-rs#2534"]
meta = { "breaking" = false, "tada" = false, "bug" = false, "target" = "client" }
author = "ysaito1001"
=======
message = "Fix but where an incorrect endpoint was produced for WriteGetObjectResponse"
references = ["smithy-rs#781", "aws-sdk-rust#781"]
meta = { "breaking" = false, "tada" = false, "bug" = true }
author = "rcoh"

[[aws-sdk-rust]]
message = "Update the `std::fmt::Debug` implementation for `aws-sigv4::SigningParams` so that it will no longer print sensitive information."
references = ["smithy-rs#2562"]
meta = { "breaking" = false, "tada" = true, "bug" = true }
author = "Velfi"
>>>>>>> d97defbd
<|MERGE_RESOLUTION|>--- conflicted
+++ resolved
@@ -82,18 +82,6 @@
 author = "parker-timmerman"
 
 [[aws-sdk-rust]]
-<<<<<<< HEAD
-message = "`aws_smithy_types::date_time::Format` has been re-exported in service client crates."
-references = ["smithy-rs#2534"]
-meta = { "breaking" = false, "tada" = false, "bug" = false }
-author = "ysaito1001"
-
-[[smithy-rs]]
-message = "`aws_smithy_types::date_time::Format` has been re-exported in service client crates."
-references = ["smithy-rs#2534"]
-meta = { "breaking" = false, "tada" = false, "bug" = false, "target" = "client" }
-author = "ysaito1001"
-=======
 message = "Fix but where an incorrect endpoint was produced for WriteGetObjectResponse"
 references = ["smithy-rs#781", "aws-sdk-rust#781"]
 meta = { "breaking" = false, "tada" = false, "bug" = true }
@@ -104,4 +92,15 @@
 references = ["smithy-rs#2562"]
 meta = { "breaking" = false, "tada" = true, "bug" = true }
 author = "Velfi"
->>>>>>> d97defbd
+
+[[aws-sdk-rust]]
+message = "`aws_smithy_types::date_time::Format` has been re-exported in service client crates."
+references = ["smithy-rs#2534"]
+meta = { "breaking" = false, "tada" = false, "bug" = false }
+author = "ysaito1001"
+
+[[smithy-rs]]
+message = "`aws_smithy_types::date_time::Format` has been re-exported in service client crates."
+references = ["smithy-rs#2534"]
+meta = { "breaking" = false, "tada" = false, "bug" = false, "target" = "client" }
+author = "ysaito1001"