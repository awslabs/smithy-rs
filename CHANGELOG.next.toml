# Example changelog entries
# [[aws-sdk-rust]]
# message = "Fix typos in module documentation for generated crates"
# references = ["smithy-rs#920"]
# meta = { "breaking" = false, "tada" = false, "bug" = false }
# author = "rcoh"
#
# [[smithy-rs]]
# message = "Fix typos in module documentation for generated crates"
# references = ["smithy-rs#920"]
# meta = { "breaking" = false, "tada" = false, "bug" = false }
# author = "rcoh"

[[smithy-rs]]
message = "Add checksum calculation and validation wrappers for HTTP bodies."
references = ["smithy-rs#1263"]
meta = { "breaking" = false, "tada" = false, "bug" = false }
author = "Velfi"

[[smithy-rs]]
message = "`aws_smithy_http::header::append_merge_header_maps`, a function for merging two `HeaderMap`s, is now public."
references = ["smithy-rs#1263"]
meta = { "breaking" = false, "tada" = false, "bug" = false }
author = "Velfi"

[[aws-sdk-rust]]
message = """
Fix compilation of `aws-config` with `rustls` and `native-tls` disabled. The
`ProviderConfig::with_tcp_connector` method uses
`aws_smithy_client::hyper_ext`, which only exists with the `client-hyper`
feature enabled. Add a feature enabling that, and enable it by default.
"""
references = ["smithy-rs#1541"]
meta = { "breaking" = false, "tada" = false, "bug" = true }
author = "joshtriplett"

[[aws-sdk-rust]]
message = """
Add support for aws-chunked content encoding. Only single-chunk encoding is supported. Multiple chunks and
chunk signing are not supported at this time.
"""
references = ["smithy-rs#1263"]
meta = { "breaking" = false, "tada" = false, "bug" = false }
author = "Velfi"

[[aws-sdk-rust]]
message = "Re-export aws_types::SdkConfig in aws_config"
references = ["smithy-rs#1457"]
meta = { "breaking" = false, "tada" = true, "bug" = false }
author = "calavera"

[[aws-sdk-rust]]
message = "Add `From<aws_smithy_client::erase::DynConnector>` impl for `aws_smithy_client::http_connector::HttpConnector`"
references = ["aws-sdk-rust#581"]
meta = { "breaking" = false, "tada" = true, "bug" = false }
author = "Velfi"

[[smithy-rs]]
message = """
Updated the smithy client's retry behavior to allow for a configurable initial backoff. Previously, the initial backoff
(named `r` in the code) was set to 2 seconds. This is not an ideal default for services that expect clients to quickly
retry failed request attempts. Now, users can set quicker (or slower) backoffs according to their needs.
"""
references = ["aws-sdk-rust#567"]
meta = { "breaking" = false, "tada" = true, "bug" = false }
author = "Velfi"

[[aws-sdk-rust]]
message = """
Updated SDK Client retry behavior to allow for a configurable initial backoff. Previously, the initial backoff
(named `r` in the code) was set to 2 seconds. This is not an ideal default for services like DynamoDB that expect
clients to quickly retry failed request attempts. Now, users can set quicker (or slower) backoffs according to their
needs.

```rust
#[tokio::main]
async fn main() -> Result<(), aws_sdk_dynamodb::Error> {
    let retry_config = aws_smithy_types::retry::RetryConfigBuilder::new()
        .max_attempts(4)
        .initial_backoff(Duration::from_millis(20));

    let shared_config = aws_config::from_env()
        .retry_config(retry_config)
        .load()
        .await;

    let client = aws_sdk_dynamodb::Client::new(&shared_config);

    // Given the 20ms backoff multiplier, and assuming this request fails 3 times before succeeding,
    // the first retry would take place between 0-20ms after the initial request,
    // the second retry would take place between 0-40ms after the first retry,
    // and the third retry would take place between 0-80ms after the second retry.
    let request = client
        .put_item()
        .table_name("users")
        .item("username", "Velfi")
        .item("account_type", "Developer")
        .send().await?;

    Ok(())
}
```
"""
references = ["aws-sdk-rust#567"]
meta = { "breaking" = false, "tada" = true, "bug" = false }
author = "Velfi"

[[aws-sdk-rust]]
message = """
Until now, SDK crates have all shared the exact same version numbers.
This changes with this release. From now on, SDK crates will only version
bump if they have changes. Coincidentally, they may share the same version
number for some releases since changes to the code generator will cause
a version bump in all of them, but this should not be relied upon.
"""
references = ["smithy-rs#1540"]
meta = { "breaking" = false, "tada" = false, "bug" = false }
author = "jdisanti"

[[aws-sdk-rust]]
<<<<<<< HEAD
message = "The `imds::Client` in `aws-config` now implements `Clone`"
references = ["smithy-rs#1557", "aws-sdk-rust#580"]
meta = { "breaking" = false, "tada" = true, "bug" = false }
=======
message = "Remove warning for valid IMDS provider use-case"
references = ["smithy-rs#1559", "aws-sdk-rust#582"]
meta = { "breaking" = false, "tada" = false, "bug" = true }
author = "jdisanti"

[[aws-sdk-rust]]
message = """
Only emit a warning about failing to expand a `~` to the home
directory in a profile file's path if that path was explicitly
set (don't emit it for the default paths)
"""
references = ["smithy-rs#1558", "aws-sdk-rust#583"]
meta = { "breaking" = false, "tada" = false, "bug" = true }
>>>>>>> e8c20b29
author = "jdisanti"<|MERGE_RESOLUTION|>--- conflicted
+++ resolved
@@ -118,11 +118,6 @@
 author = "jdisanti"
 
 [[aws-sdk-rust]]
-<<<<<<< HEAD
-message = "The `imds::Client` in `aws-config` now implements `Clone`"
-references = ["smithy-rs#1557", "aws-sdk-rust#580"]
-meta = { "breaking" = false, "tada" = true, "bug" = false }
-=======
 message = "Remove warning for valid IMDS provider use-case"
 references = ["smithy-rs#1559", "aws-sdk-rust#582"]
 meta = { "breaking" = false, "tada" = false, "bug" = true }
@@ -136,5 +131,10 @@
 """
 references = ["smithy-rs#1558", "aws-sdk-rust#583"]
 meta = { "breaking" = false, "tada" = false, "bug" = true }
->>>>>>> e8c20b29
+author = "jdisanti"
+
+[[aws-sdk-rust]]
+message = "The `imds::Client` in `aws-config` now implements `Clone`"
+references = ["smithy-rs#1557", "aws-sdk-rust#580"]
+meta = { "breaking" = false, "tada" = true, "bug" = false }
 author = "jdisanti"