# Example changelog entries
# [[aws-sdk-rust]]
# message = "Fix typos in module documentation for generated crates"
# references = ["smithy-rs#920"]
# meta = { "breaking" = false, "tada" = false, "bug" = false }
# author = "rcoh"
#
# [[smithy-rs]]
# message = "Fix typos in module documentation for generated crates"
# references = ["smithy-rs#920"]
# meta = { "breaking" = false, "tada" = false, "bug" = false, "target" = "client | server | all"}
# author = "rcoh"

[[aws-sdk-rust]]
<<<<<<< HEAD
message = "The AWS SDK now compiles for the `wasm32-unknown-unknown` and `wasm32-wasi` targets when no default features are enabled. WebAssembly is not officially supported yet, but this is a great first step towards it!"
references = ["smithy-rs#2254"]
meta = { "breaking" = false, "tada" = true, "bug" = false }
author = "eduardomourar"

[[smithy-rs]]
message = "Clients now compile for the `wasm32-unknown-unknown` and `wasm32-wasi` targets when no default features are enabled. WebAssembly is not officially supported yet, but this is a great first step towards it!"
references = ["smithy-rs#2254"]
meta = { "breaking" = false, "tada" = true, "bug" = false, "target" = "client"}
author = "eduardomourar"
=======
message = "The outputs for event stream operations (for example, S3's SelectObjectContent) now implement the `Sync` auto-trait."
references = ["smithy-rs#2496"]
meta = { "breaking" = false, "tada" = false, "bug" = true }
author = "jdisanti"

[[smithy-rs]]
message = "The outputs for event stream operations now implement the `Sync` auto-trait."
references = ["smithy-rs#2496"]
meta = { "breaking" = false, "tada" = false, "bug" = true, "target" = "all"}
author = "jdisanti"
>>>>>>> db76db93
<|MERGE_RESOLUTION|>--- conflicted
+++ resolved
@@ -12,18 +12,6 @@
 # author = "rcoh"
 
 [[aws-sdk-rust]]
-<<<<<<< HEAD
-message = "The AWS SDK now compiles for the `wasm32-unknown-unknown` and `wasm32-wasi` targets when no default features are enabled. WebAssembly is not officially supported yet, but this is a great first step towards it!"
-references = ["smithy-rs#2254"]
-meta = { "breaking" = false, "tada" = true, "bug" = false }
-author = "eduardomourar"
-
-[[smithy-rs]]
-message = "Clients now compile for the `wasm32-unknown-unknown` and `wasm32-wasi` targets when no default features are enabled. WebAssembly is not officially supported yet, but this is a great first step towards it!"
-references = ["smithy-rs#2254"]
-meta = { "breaking" = false, "tada" = true, "bug" = false, "target" = "client"}
-author = "eduardomourar"
-=======
 message = "The outputs for event stream operations (for example, S3's SelectObjectContent) now implement the `Sync` auto-trait."
 references = ["smithy-rs#2496"]
 meta = { "breaking" = false, "tada" = false, "bug" = true }
@@ -34,4 +22,15 @@
 references = ["smithy-rs#2496"]
 meta = { "breaking" = false, "tada" = false, "bug" = true, "target" = "all"}
 author = "jdisanti"
->>>>>>> db76db93
+
+[[aws-sdk-rust]]
+message = "The AWS SDK now compiles for the `wasm32-unknown-unknown` and `wasm32-wasi` targets when no default features are enabled. WebAssembly is not officially supported yet, but this is a great first step towards it!"
+references = ["smithy-rs#2254"]
+meta = { "breaking" = false, "tada" = true, "bug" = false }
+author = "eduardomourar"
+
+[[smithy-rs]]
+message = "Clients now compile for the `wasm32-unknown-unknown` and `wasm32-wasi` targets when no default features are enabled. WebAssembly is not officially supported yet, but this is a great first step towards it!"
+references = ["smithy-rs#2254"]
+meta = { "breaking" = false, "tada" = true, "bug" = false, "target" = "client"}
+author = "eduardomourar"