# Example changelog entries
# [[aws-sdk-rust]]
# message = "Fix typos in module documentation for generated crates"
# references = ["smithy-rs#920"]
# meta = { "breaking" = false, "tada" = false, "bug" = false }
# author = "rcoh"
#
# [[smithy-rs]]
# message = "Fix typos in module documentation for generated crates"
# references = ["smithy-rs#920"]
# meta = { "breaking" = false, "tada" = false, "bug" = false, "target" = "client | server | all"}
# author = "rcoh"

[[aws-sdk-rust]]
message = "EKS Pod Identity is now supported as part of the default ECS credential provider."
references = ["smithy-rs#3416"]
meta = { "breaking" = false, "bug" = false, "tada" = true }
author = "jackkleeman"

[[aws-sdk-rust]]
<<<<<<< HEAD
message = "The MSRV has been increase to 1.74.1"
references = ["smithy-rs#3410"]
meta = { "bug" = false, "breaking" = false, tada = false }
author = "rcoh"

[[smithy-rs]]
message = "[`SdkBody`](https://docs.rs/aws-smithy-types/latest/aws_smithy_types/body/struct.SdkBody.html) now implements the 1.0 version of the `http_body::Body` trait."
references = ["smithy-rs#3365", "aws-sdk-rust#1046"]
meta = { "breaking" = false, "tada" = true, "bug" = false, "target" = "all" }
author = "cayman-amzn"
=======
message = "Added aws-smithy-wasm crate to enable SDK use in WASI compliant environments"
references = ["smithy-rs#2087", "smithy-rs#2520", "smithy-rs#3409", "aws-sdk-rust#59"]
meta = { "breaking" = false, "tada" = true, "bug" = false }
author = "landonxjames"

[[smithy-rs]]
message = "Added aws-smithy-wasm crate to enable SDK use in WASI compliant environments"
references = ["smithy-rs#2087", "smithy-rs#2520", "smithy-rs#3409"]
meta = { "breaking" = false, "tada" = true, "bug" = false, "target" = "client"}
author = "landonxjames"
>>>>>>> d95cc864
<|MERGE_RESOLUTION|>--- conflicted
+++ resolved
@@ -17,19 +17,7 @@
 meta = { "breaking" = false, "bug" = false, "tada" = true }
 author = "jackkleeman"
 
-[[aws-sdk-rust]]
-<<<<<<< HEAD
-message = "The MSRV has been increase to 1.74.1"
-references = ["smithy-rs#3410"]
-meta = { "bug" = false, "breaking" = false, tada = false }
-author = "rcoh"
-
 [[smithy-rs]]
-message = "[`SdkBody`](https://docs.rs/aws-smithy-types/latest/aws_smithy_types/body/struct.SdkBody.html) now implements the 1.0 version of the `http_body::Body` trait."
-references = ["smithy-rs#3365", "aws-sdk-rust#1046"]
-meta = { "breaking" = false, "tada" = true, "bug" = false, "target" = "all" }
-author = "cayman-amzn"
-=======
 message = "Added aws-smithy-wasm crate to enable SDK use in WASI compliant environments"
 references = ["smithy-rs#2087", "smithy-rs#2520", "smithy-rs#3409", "aws-sdk-rust#59"]
 meta = { "breaking" = false, "tada" = true, "bug" = false }
@@ -40,4 +28,9 @@
 references = ["smithy-rs#2087", "smithy-rs#2520", "smithy-rs#3409"]
 meta = { "breaking" = false, "tada" = true, "bug" = false, "target" = "client"}
 author = "landonxjames"
->>>>>>> d95cc864
+
+[[smithy-rs]]
+message = "[`SdkBody`](https://docs.rs/aws-smithy-types/latest/aws_smithy_types/body/struct.SdkBody.html) now implements the 1.0 version of the `http_body::Body` trait."
+references = ["smithy-rs#3365", "aws-sdk-rust#1046"]
+meta = { "breaking" = false, "tada" = true, "bug" = false, "target" = "all" }
+author = "cayman-amzn"