# Example changelog entries
# [[aws-sdk-rust]]
# message = "Fix typos in module documentation for generated crates"
# references = ["smithy-rs#920"]
# meta = { "breaking" = false, "tada" = false, "bug" = false }
# author = "rcoh"
#
# [[smithy-rs]]
# message = "Fix typos in module documentation for generated crates"
# references = ["smithy-rs#920"]
# meta = { "breaking" = false, "tada" = false, "bug" = false, "target" = "client | server | all"}
<<<<<<< HEAD
# author = "rcoh"
=======
# author = "rcoh"

[[smithy-rs]]
message = "The `Debug` implementation for `PropertyBag` now prints a list of the types it contains. This significantly improves debuggability."
author = "rcoh"
references = ["smithy-rs#2612"]
meta = { "breaking" = false, "tada" = false, "bug" = false }


[[smithy-rs]]
message = "Implement `Ord` and `PartialOrd` for `DateTime`."
author = "henriiik"
references = ["smithy-rs#2653", "smithy-rs#2656"]
meta = { "breaking" = false, "tada" = false, "bug" = false }

[[aws-sdk-rust]]
message = "Avoid extending IMDS credentials' expiry unconditionally, which may incorrectly extend it beyond what is originally defined; If returned credentials are not stale, use them as they are."
references = ["smithy-rs#2687", "smithy-rs#2694"]
meta = { "breaking" = false, "tada" = false, "bug" = true }
author = "ysaito1001"

[[smithy-rs]]
message = "Fix compiler errors in generated code when naming shapes after types in the Rust standard library prelude."
references = ["smithy-rs#2696"]
meta = { "breaking" = false, "tada" = false, "bug" = true, "target" = "client"}
author = "jdisanti"
>>>>>>> a514793f
<|MERGE_RESOLUTION|>--- conflicted
+++ resolved
@@ -9,9 +9,6 @@
 # message = "Fix typos in module documentation for generated crates"
 # references = ["smithy-rs#920"]
 # meta = { "breaking" = false, "tada" = false, "bug" = false, "target" = "client | server | all"}
-<<<<<<< HEAD
-# author = "rcoh"
-=======
 # author = "rcoh"
 
 [[smithy-rs]]
@@ -37,5 +34,4 @@
 message = "Fix compiler errors in generated code when naming shapes after types in the Rust standard library prelude."
 references = ["smithy-rs#2696"]
 meta = { "breaking" = false, "tada" = false, "bug" = true, "target" = "client"}
-author = "jdisanti"
->>>>>>> a514793f
+author = "jdisanti"