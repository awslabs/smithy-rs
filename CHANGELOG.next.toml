--- conflicted
+++ resolved
@@ -178,7 +178,12 @@
 meta = { "breaking" = false, "tada" = false, "bug" = true, "target" = "client" }
 author = "rcoh"
 
-<<<<<<< HEAD
+[[smithy-rs]]
+message = "Produce better docs when items are marked @required"
+references = ["smithy-rs#2996"]
+meta = { "breaking" = false, "tada" = false, "bug" = false, "target" = "client" }
+author = "rcoh"
+
 [[aws-sdk-rust]]
 message = "The `futures_core::stream::Stream` trait has been removed from public API. It should not affect usual SDK use cases. If your code uses paginators, you do not need to use the `Stream` trait or its exntension traits, but only the `next`, `try_next`, `collect` methods are supported on `PaginationStream`. Other stream operations made available through the trait or its extension traits are not supported, but we should be able to add them as needed in a backward compatible manner."
 references = ["smithy-rs#2978"]
@@ -189,11 +194,4 @@
 message = "The `futures_core::stream::Stream` trait has been removed from public API. [`FnStream`](https://docs.rs/aws-smithy-async/latest/aws_smithy_async/future/pagination_stream/struct.FnStream.html) only supports `next`, `try_next`, and `collect` methods. [`TryFlatMap::flat_map`](https://docs.rs/aws-smithy-async/latest/aws_smithy_async/future/pagination_stream/struct.TryFlatMap.html#method.flat_map) returns [`PaginationStream`](https://docs.rs/aws-smithy-async/latest/aws_smithy_async/future/pagination_stream/struct.PaginationStream.html), which should be preferred to `FnStream` at an interface level. For stream operations previously made available through the trait or its extension traits, we should be able to add them as needed in a backward compatible manner."
 references = ["smithy-rs#2978"]
 meta = { "breaking" = true, "tada" = false, "bug" = false, "target" = "client" }
-author = "ysaito1001"
-=======
-[[smithy-rs]]
-message = "Produce better docs when items are marked @required"
-references = ["smithy-rs#2996"]
-meta = { "breaking" = false, "tada" = false, "bug" = false, "target" = "client" }
-author = "rcoh"
->>>>>>> 4c35d7ed
+author = "ysaito1001"