# Example changelog entries
# [[aws-sdk-rust]]
# message = "Fix typos in module documentation for generated crates"
# references = ["smithy-rs#920"]
# meta = { "breaking" = false, "tada" = false, "bug" = false }
# author = "rcoh"
#
# [[smithy-rs]]
# message = "Fix typos in module documentation for generated crates"
# references = ["smithy-rs#920"]
# meta = { "breaking" = false, "tada" = false, "bug" = false, "target" = "client | server | all"}
# author = "rcoh"

[[smithy-rs]]
message = "Upgrade Rust MSRV to 1.62.1"
references = ["smithy-rs#0"]
meta = { "breaking" = true, "tada" = true, "bug" = false, "target" = "all" }
author = "jjantdev"

[[smithy-rs]]
message = "Support Sigv4 signature generation on PowerPC 32 and 64 bit. This architecture cannot compile `ring`, so the implementation has been updated to rely on `hamc` + `sha2` to achive the same result with broader platform compatibility and higher performance. We also updated the CI which is now running as many tests as possible against i686 and PowerPC 32 and 64 bit."
references = ["smithy-rs#1847"]
meta = { "breaking" = false, "tada" = false, "bug" = true }
author = "crisidev"

[[aws-sdk-rust]]
message = "Add test to exercise excluded headers in aws-sigv4."
references = ["smithy-rs#1890"]
meta = { "breaking" = false, "tada" = false, "bug" = false }
author = "ysaito1001"

[[aws-sdk-rust]]
message = "Support Sigv4 signature generation on PowerPC 32 and 64 bit. This architecture cannot compile `ring`, so the implementation has been updated to rely on `hamc` + `sha2` to achive the same result with broader platform compatibility and higher performance. We also updated the CI which is now running as many tests as possible against i686 and PowerPC 32 and 64 bit."
references = ["smithy-rs#1847"]
meta = { "breaking" = true, "tada" = false, "bug" = true }
author = "crisidev"

[[aws-sdk-rust]]
message = "Add test ensuring that a response will error if the response body returns an EOF before the entire body has been read."
references = ["smithy-rs#1801"]
meta = { "breaking" = false, "tada" = false, "bug" = false }
author = "Velfi"

[[smithy-rs]]
message = "Replace bool with enum for a function parameter of `label::fmt_string`."
references = ["smithy-rs#1875"]
meta = { "breaking" = true, "tada" = false, "bug" = false, "target" = "client" }
author = "ysaito1001"

[[smithy-rs]]
message = "`aws_smithy_http_server::routing::Router` is exported from the crate root again. This reverts unintentional breakage that was introduced in `aws-smithy-http-server` v0.51.0 only."
references = ["smithy-rs#1910"]
meta = { "breaking" = false, "tada" = false, "bug" = true, "target" = "server" }
author = "david-perez"

[[smithy-rs]]
message = "Fix bug that can cause panics in paginators"
references = ["smithy-rs#1903", "smithy-rs#1902"]
meta = { "breaking" = false, "tada" = false, "bug" = true, "target" = "client"}
author = "rcoh"

[[smithy-rs]]
message = """
Operation metadata is now added to the property bag before sending requests allowing middlewares to behave
differently depending on the operation being sent.
"""
references = ["smithy-rs#1919"]
meta = { "breaking" = false, "tada" = false, "bug" = false, "target" = "client"}
author = "Velfi"

[[smithy-rs]]
message = "Upgrade Smithy to v1.26"
references = ["smithy-rs#1929"]
meta = { "breaking" = false, "tada" = true, "bug" = false, "target" = "all"}
author = "Velfi"

[[smithy-rs]]
message = "aws_smithy_types_convert::date_time::DateTimeExt::to_chrono_utc returns a Result<>"
references = ["smithy-rs#1980"]
meta = { "breaking" = true, "tada" = false, "bug" = false, "target" = "all" }
author = "82marbag"

[[smithy-rs]]
message = "Fix cargo audit issue on chrono."
references = ["smithy-rs#1907"]
meta = { "breaking" = false, "tada" = false, "bug" = false, "target" = "all" }
author = "ysaito1001"

[[aws-sdk-rust]]
message = "Fix cargo audit issue on criterion."
references = ["smithy-rs#1923"]
meta = { "breaking" = false, "tada" = false, "bug" = false }
author = "ysaito1001"

[[aws-sdk-rust]]
message = """
<details>
<summary>The HTTP connector used when making requests is now configurable through `SdkConfig`.</summary>

```rust
use std::time::Duration;
use aws_smithy_client::{Client, hyper_ext};
use aws_smithy_client::erase::DynConnector;
use aws_smithy_client::http_connector::ConnectorSettings;
use aws_types::SdkConfig;

let https_connector = hyper_rustls::HttpsConnectorBuilder::new()
    .with_webpki_roots()
    .https_only()
    .enable_http1()
    .enable_http2()
    .build();

let smithy_connector = hyper_ext::Adapter::builder()
    // Optionally set things like timeouts as well
    .connector_settings(
        ConnectorSettings::builder()
            .connect_timeout(Duration::from_secs(5))
            .build()
    )
    .build(https_connector);

let sdk_config = aws_config::from_env()
    .http_connector(smithy_connector)
    .load()
    .await;

let client = Client::new(&sdk_config);

// When sent, this operation will go through the custom smithy connector instead of
// the default HTTP connector.
let op = client
    .get_object()
    .bucket("some-test-bucket")
    .key("test.txt")
    .send()
    .await
    .unwrap();
```

</details>
"""
references = ["smithy-rs#1225", "smithy-rs#1918"]
meta = { "breaking" = false, "tada" = true, "bug" = false }
author = "Velfi"

[[aws-sdk-rust]]
message = """
`<service>::Client::from_conf_conn` has been removed since it's now possible to configure the connection from the
shared and service configs. To update your code, pass connections to the `http_connector` method during config creation.

<details>
<summary>Example</summary>

before:

```rust
    let conf = aws_sdk_sts::Config::builder()
        // The builder has no defaults but setting other fields is omitted for brevity...
        .build();
    let (server, request) = capture_request(None);
    let client = aws_sdk_sts::Client::from_conf_conn(conf, server);
```

after:

```rust
    let (server, request) = capture_request(None);
    let conf = aws_sdk_sts::Config::builder()
        // The builder has no defaults but setting other fields is omitted for brevity...
        .http_connector(server)
        .build();
    let client = aws_sdk_sts::Client::from_conf(conf);
```

</details>
"""
references = ["smithy-rs#1225", "smithy-rs#1918"]
meta = { "breaking" = true, "tada" = false, "bug" = false }
author = "Velfi"

[[aws-sdk-rust]]
message = "Add `to_vec` method to `aws_smithy_http::byte_stream::AggregatedBytes`."
references = ["smithy-rs#1918"]
meta = { "breaking" = false, "tada" = false, "bug" = false }
author = "Velfi"

[[aws-sdk-rust]]
message = "Ability to add an inline policy or a list of policy ARNs to the `AssumeRoleProvider` builder."
references = ["aws-sdk-rust#641", "smithy-rs#1892"]
meta = { "breaking" = false, "tada" = true, "bug" = false }
author = "albe-rosado"

[[aws-sdk-rust]]
message = "Removed re-export of `aws_smithy_client::retry::Config` from the `middleware` module."
references = ["smithy-rs#1935"]
meta = { "breaking" = true, "tada" = false, "bug" = false }
author = "jdisanti"

[[aws-sdk-rust]]
message = """
It was possible in some cases to send some S3 requests without a required upload ID, causing a risk of unintended data
deletion and modification. Now, when an operation has query parameters that are marked as required, the omission of
those query parameters will cause a BuildError, preventing the invalid operation from being sent.
"""
references = ["smithy-rs#1957"]
meta = { "breaking" = false, "tada" = false, "bug" = true }
author = "Velfi"

[[smithy-rs]]
message = """
It was previously possible to send requests without setting query parameters modeled as required. Doing this may cause a
service to interpret a request incorrectly instead of just sending back a 400 error. Now, when an operation has query
parameters that are marked as required, the omission of those query parameters will cause a BuildError, preventing the
invalid operation from being sent.
"""
references = ["smithy-rs#1957"]
meta = { "breaking" = false, "tada" = false, "bug" = true, "target" = "client" }
author = "Velfi"

[[smithy-rs]]
message = "Upgrade to Smithy 1.26.2"
references = ["smithy-rs#1972"]
meta = { "breaking" = false, "tada" = false, "bug" = false }
author = "rcoh"

[[smithy-rs]]
message = "Several breaking changes have been made to errors. See [the upgrade guide](https://github.com/awslabs/smithy-rs/issues/1950) for more information."
references = ["smithy-rs#1926", "smithy-rs#1819"]
meta = { "breaking" = true, "tada" = false, "bug" = false, "target" = "client" }
author = "jdisanti"

[[aws-sdk-rust]]
message = "Several breaking changes have been made to errors. See [the upgrade guide](https://github.com/awslabs/aws-sdk-rust/issues/657) for more information."
references = ["smithy-rs#1926", "smithy-rs#1819"]
meta = { "breaking" = true, "tada" = false, "bug" = false }
author = "jdisanti"

[[smithy-rs]]
message = """
[Constraint traits](https://awslabs.github.io/smithy/2.0/spec/constraint-traits.html) in server SDKs are beginning to be supported. The following are now supported:

* The `length` trait on `string` shapes.
* The `length` trait on `map` shapes.
* The `length` trait on `list` shapes.
* The `range` trait on `byte` shapes.
* The `range` trait on `short` shapes.
* The `range` trait on `integer` shapes.
* The `range` trait on `long` shapes.
* The `pattern` trait on `string` shapes.

Upon receiving a request that violates the modeled constraints, the server SDK will reject it with a message indicating why.

Unsupported (constraint trait, target shape) combinations will now fail at code generation time, whereas previously they were just ignored. This is a breaking change to raise awareness in service owners of their server SDKs behaving differently than what was modeled. To continue generating a server SDK with unsupported constraint traits, set `codegenConfig.ignoreUnsupportedConstraints` to `true` in your `smithy-build.json`.
"""
references = ["smithy-rs#1199", "smithy-rs#1342", "smithy-rs#1401", "smithy-rs#1998", "smithy-rs#2005", "smithy-rs#2028", "smithy-rs#2034", "smithy-rs#2036"]
meta = { "breaking" = true, "tada" = true, "bug" = false, "target" = "server" }
author = "david-perez"

[[smithy-rs]]
message = """
Server SDKs now generate "constrained types" for constrained shapes. Constrained types are [newtypes](https://rust-unofficial.github.io/patterns/patterns/behavioural/newtype.html) that encapsulate the modeled constraints. They constitute a [widespread pattern to guarantee domain invariants](https://www.lpalmieri.com/posts/2020-12-11-zero-to-production-6-domain-modelling/) and promote correctness in your business logic. So, for example, the model:

```smithy
@length(min: 1, max: 69)
string NiceString
```

will now render a `struct NiceString(String)`. Instantiating a `NiceString` is a fallible operation:

```rust
let data: String = ... ;
let nice_string = NiceString::try_from(data).expect("data is not nice");
```

A failed attempt to instantiate a constrained type will yield a `ConstraintViolation` error type you may want to handle. This type's API is subject to change.

Constrained types _guarantee_, by virtue of the type system, that your service's operation outputs adhere to the modeled constraints. To learn more about the motivation for constrained types and how they work, see [the RFC](https://github.com/awslabs/smithy-rs/pull/1199).

If you'd like to opt-out of generating constrained types, you can set `codegenConfig.publicConstrainedTypes` to `false`. Note that if you do, the generated server SDK will still honor your operation input's modeled constraints upon receiving a request, but will not help you in writing business logic code that adheres to the constraints, and _will not prevent you from returning responses containing operation outputs that violate said constraints_.
"""
references = ["smithy-rs#1342", "smithy-rs#1119"]
meta = { "breaking" = true, "tada" = true, "bug" = false, "target" = "server" }
author = "david-perez"

[[smithy-rs]]
message = """
Structure builders in server SDKs have undergone significant changes.

The API surface has been reduced. It is now simpler and closely follows what you would get when using the [`derive_builder`](https://docs.rs/derive_builder/latest/derive_builder/) crate:

1. Builders no longer have `set_*` methods taking in `Option<T>`. You must use the unprefixed method, named exactly after the structure's field name, and taking in a value _whose type matches exactly that of the structure's field_.
2. Builders no longer have convenience methods to pass in an element for a field whose type is a vector or a map. You must pass in the entire contents of the collection up front.
3. Builders no longer implement [`PartialEq`](https://doc.rust-lang.org/std/cmp/trait.PartialEq.html).

Bug fixes:

4. Builders now always fail to build if a value for a `required` member is not provided. Previously, builders were falling back to a default value (e.g. `""` for `String`s) for some shapes. This was a bug.

Additions:

5. A structure `Structure` with builder `Builder` now implements `TryFrom<Builder> for Structure` or `From<Builder> for Structure`, depending on whether the structure [is constrained](https://awslabs.github.io/smithy/2.0/spec/constraint-traits.html) or not, respectively.

To illustrate how to migrate to the new API, consider the example model below.

```smithy
structure Pokemon {
    @required
    name: String,
    @required
    description: String,
    @required
    evolvesTo: PokemonList
}

list PokemonList {
    member: Pokemon
}
```

In the Rust code below, note the references calling out the changes described in the numbered list above.

Before:

```rust
let eevee_builder = Pokemon::builder()
    // (1) `set_description` takes in `Some<String>`.
    .set_description(Some("Su código genético es muy inestable. Puede evolucionar en diversas razas de Pokémon.".to_owned()))
    // (2) Convenience method to add one element to the `evolvesTo` list.
    .evolves_to(vaporeon)
    .evolves_to(jolteon)
    .evolves_to(flareon);

// (3) Builder types can be compared.
assert_ne!(eevee_builder, Pokemon::builder());

// (4) Builds fine even though we didn't provide a value for `name`, which is `required`!
let _eevee = eevee_builder.build();
```

After:

```rust
let eevee_builder = Pokemon::builder()
    // (1) `set_description` no longer exists. Use `description`, which directly takes in `String`.
    .description("Su código genético es muy inestable. Puede evolucionar en diversas razas de Pokémon.".to_owned())
    // (2) Convenience methods removed; provide the entire collection up front.
    .evolves_to(vec![vaporeon, jolteon, flareon]);

// (3) Binary operation `==` cannot be applied to `pokemon::Builder`.
// assert_ne!(eevee_builder, Pokemon::builder());

// (4) `required` member `name` was not set.
// (5) Builder type can be fallibly converted to the structure using `TryFrom` or `TryInto`.
let _error = Pokemon::try_from(eevee_builder).expect_err("name was not provided");
```
"""
references = ["smithy-rs#1714", "smithy-rs#1342"]
meta = { "breaking" = true, "tada" = true, "bug" = true, "target" = "server" }
author = "david-perez"

[[smithy-rs]]
message = """
Server SDKs now correctly reject operation inputs that don't set values for `required` structure members. Previously, in some scenarios, server SDKs would accept the request and set a default value for the member (e.g. `""` for a `String`), even when the member shape did not have [Smithy IDL v2's `default` trait](https://awslabs.github.io/smithy/2.0/spec/type-refinement-traits.html#smithy-api-default-trait) attached. The `default` trait is [still unsupported](https://github.com/awslabs/smithy-rs/issues/1860).
"""
references = ["smithy-rs#1714", "smithy-rs#1342", "smithy-rs#1860"]
meta = { "breaking" = true, "tada" = false, "bug" = true, "target" = "server" }
author = "david-perez"

[[smithy-rs]]
message = """
Generate enums that guide the users to write match expressions in a forward-compatible way.
Before this change, users could write a match expression against an enum in a non-forward-compatible way:
```rust
match some_enum {
    SomeEnum::Variant1 => { /* ... */ },
    SomeEnum::Variant2 => { /* ... */ },
    Unknown(value) if value == "NewVariant" => { /* ... */ },
    _ => { /* ... */ },
}
```
This code can handle a case for "NewVariant" with a version of SDK where the enum does not yet include `SomeEnum::NewVariant`, but breaks with another version of SDK where the enum defines `SomeEnum::NewVariant` because the execution will hit a different match arm, i.e. the last one.
After this change, users are guided to write the above match expression as follows:
```rust
match some_enum {
    SomeEnum::Variant1 => { /* ... */ },
    SomeEnum::Variant2 => { /* ... */ },
    other @ _ if other.as_str() == "NewVariant" => { /* ... */ },
    _ => { /* ... */ },
}
```
This is forward-compatible because the execution will hit the second last match arm regardless of whether the enum defines `SomeEnum::NewVariant` or not.
"""
references = ["smithy-rs#1945"]
meta = { "breaking" = true, "tada" = false, "bug" = false, "target" = "client"}
author = "ysaito1001"

[[aws-sdk-rust]]
message = """
Generate enums that guide the users to write match expressions in a forward-compatible way.
Before this change, users could write a match expression against an enum in a non-forward-compatible way:
```rust
match some_enum {
    SomeEnum::Variant1 => { /* ... */ },
    SomeEnum::Variant2 => { /* ... */ },
    Unknown(value) if value == "NewVariant" => { /* ... */ },
    _ => { /* ... */ },
}
```
This code can handle a case for "NewVariant" with a version of SDK where the enum does not yet include `SomeEnum::NewVariant`, but breaks with another version of SDK where the enum defines `SomeEnum::NewVariant` because the execution will hit a different match arm, i.e. the last one.
After this change, users are guided to write the above match expression as follows:
```rust
match some_enum {
    SomeEnum::Variant1 => { /* ... */ },
    SomeEnum::Variant2 => { /* ... */ },
    other @ _ if other.as_str() == "NewVariant" => { /* ... */ },
    _ => { /* ... */ },
}
```
This is forward-compatible because the execution will hit the second last match arm regardless of whether the enum defines `SomeEnum::NewVariant` or not.
"""
references = ["smithy-rs#1945"]
meta = { "breaking" = true, "tada" = false, "bug" = false }
author = "ysaito1001"

[[aws-sdk-rust]]
message = "Functions on `aws_smithy_http::endpoint::Endpoint` now return a `Result` instead of panicking."
references = ["smithy-rs#1984", "smithy-rs#1496"]
meta = { "breaking" = true, "tada" = false, "bug" = false }
author = "jdisanti"

[[smithy-rs]]
message = "Functions on `aws_smithy_http::endpoint::Endpoint` now return a `Result` instead of panicking."
references = ["smithy-rs#1984", "smithy-rs#1496"]
meta = { "breaking" = true, "tada" = false, "bug" = false, "target" = "client" }
author = "jdisanti"

[[aws-sdk-rust]]
message = "`Endpoint::mutable` now takes `impl AsRef<str>` instead of `Uri`. For the old functionality, use `Endpoint::mutable_uri`."
references = ["smithy-rs#1984", "smithy-rs#1496"]
meta = { "breaking" = true, "tada" = false, "bug" = false }
author = "jdisanti"

[[smithy-rs]]
message = "`Endpoint::mutable` now takes `impl AsRef<str>` instead of `Uri`. For the old functionality, use `Endpoint::mutable_uri`."
references = ["smithy-rs#1984", "smithy-rs#1496"]
meta = { "breaking" = true, "tada" = false, "bug" = false, "target" = "client" }
author = "jdisanti"

[[aws-sdk-rust]]
message = "`Endpoint::immutable` now takes `impl AsRef<str>` instead of `Uri`. For the old functionality, use `Endpoint::immutable_uri`."
references = ["smithy-rs#1984", "smithy-rs#1496"]
meta = { "breaking" = true, "tada" = false, "bug" = false }
author = "jdisanti"

[[smithy-rs]]
message = "`Endpoint::immutable` now takes `impl AsRef<str>` instead of `Uri`. For the old functionality, use `Endpoint::immutable_uri`."
references = ["smithy-rs#1984", "smithy-rs#1496"]
meta = { "breaking" = true, "tada" = false, "bug" = false, "target" = "client" }
author = "jdisanti"

[[smithy-rs]]
message = """
[RestJson1](https://awslabs.github.io/smithy/2.0/aws/protocols/aws-restjson1-protocol.html#operation-error-serialization) server SDKs now serialize the [full shape ID](https://smithy.io/2.0/spec/model.html#shape-id) (including namespace) in operation error responses.

Example server error response before:

```
HTTP/1.1 400 Bad Request
content-type: application/json
x-amzn-errortype: InvalidRequestException
...
```

Example server error response now:

```
HTTP/1.1 400 Bad Request
content-type: application/json
x-amzn-errortype: com.example.service#InvalidRequestException
...
```
"""
references = ["smithy-rs#1982"]
meta = { "breaking" = true, "tada" = false, "bug" = false, "target" = "server" }
author = "david-perez"

[[smithy-rs]]
message = "Make generated enum `values()` functions callable in const contexts."
references = ["smithy-rs#2011"]
meta = { "breaking" = false, "tada" = false, "bug" = false, "target" = "all" }
author = "lsr0"

<<<<<<< HEAD
[[aws-sdk-rust]]
message = "Implementation of the Debug trait for container shapes can redact what is printed per the sensitive trait."
references = ["smithy-rs#1983", "smithy-rs#2029"]
meta = { "breaking" = true, "tada" = false, "bug" = false }
author = "ysaito1001"

[[smithy-rs]]
message = "Implementation of the Debug trait for container shapes can redact what is printed per the sensitive trait."
references = ["smithy-rs#1983", "smithy-rs#2029"]
meta = { "breaking" = true, "tada" = false, "bug" = false, "target" = "all" }
=======
[[smithy-rs]]
message = """
All types that are exclusively relevant within the context of an AWS Lambda function are now gated behind the
`aws-lambda` feature flag.

This will reduce the number of dependencies (and improve build times) for users that are running their Smithy services
in non-serverless environments (e.g. via `hyper`).
"""
references = ["smithy-rs#2035"]
meta = { "breaking" = true, "tada" = false, "bug" = false, "target" = "server" }
author = "LukeMathWalker"

[[smithy-rs]]
message = """
### Plugins/New Service Builder API

The `Router` struct has been replaced by a new `Service` located at the root of the generated crate. Its name coincides with the same name as the Smithy service you are generating.

```rust
use pokemon_service_server_sdk::PokemonService;
```

The new service builder infrastructure comes with a `Plugin` system which supports middleware on `smithy-rs`. See the [mididleware documentation](https://github.com/awslabs/smithy-rs/blob/main/design/src/server/middleware.md) and the [API documentation](https://docs.rs/aws-smithy-http-server/latest/aws_smithy_http_server/plugin/index.html) for more details.

Usage of the new service builder API:

```rust
// Apply a sequence of plugins using `PluginPipeline`.
let plugins = PluginPipeline::new()
    // Apply the `PrintPlugin`.
    // This is a dummy plugin found in `rust-runtime/aws-smithy-http-server/examples/pokemon-service/src/plugin.rs`
    .print()
    // Apply the `InstrumentPlugin` plugin, which applies `tracing` instrumentation.
    .instrument();

// Construct the service builder using the `plugins` defined above.
let app = PokemonService::builder_with_plugins(plugins)
    // Assign all the handlers.
    .get_pokemon_species(get_pokemon_species)
    .get_storage(get_storage)
    .get_server_statistics(get_server_statistics)
    .capture_pokemon(capture_pokemon)
    .do_nothing(do_nothing)
    .check_health(check_health)
    // Construct the `PokemonService`.
    .build()
    // If handlers are missing a descriptive error will be provided.
    .expect("failed to build an instance of `PokemonService`");
```

See the `rust-runtime/aws-smithy-http-server/examples/pokemon-service/src/bin` folder for various working examples.

### Public `FromParts` trait

Previously, we only supported one [`Extension`](https://docs.rs/aws-smithy-http-server/latest/aws_smithy_http_server/request/struct.Extension.html) as an additional argument provided to the handler. This number has been increased to 8 and the argument type has been broadened to any struct which implements the [`FromParts`](https://docs.rs/aws-smithy-http-server/latest/aws_smithy_http_server/request/trait.FromParts.html) trait. The trait is publicly exported and therefore provides customers with the ability to extend the domain of the handlers.

As noted, a ubiqutious example of a struct that implements `FromParts` is the `Extension` struct, which extracts state from the `Extensions` typemap of a [`http::Request`](https://docs.rs/http/latest/http/request/struct.Request.html). A new example is the `ConnectInfo` struct which allows handlers to access the connection data. See the `rust-runtime/aws-smithy-http-server/examples/pokemon-service/src/bin/pokemon-service-connect-info.rs` example.

```rust
fn get_pokemon_species(
    input: GetPokemonSpeciesInput,
    state: Extension<State>,
    address: ConnectInfo<SocketAddr>
) -> Result<GetPokemonSpeciesOutput, GetPokemonSpeciesError> {
    todo!()
}
```

In addition to the [`ConnectInfo`](https://docs.rs/aws-smithy-http-server/latest/aws_smithy_http_server/request/connect_info/struct.ConnectInfo.html) extractor, we also have added [lambda extractors](https://docs.rs/aws-smithy-http-server/latest/aws_smithy_http_server/request/lambda/index.html) which are feature gated with `aws-lambda`.

[`FromParts` documentation](https://github.com/awslabs/smithy-rs/blob/main/design/src/server/from_parts.md) has been added.

### New Documentation

New sections to have been added to the [server side of the book](https://github.com/awslabs/smithy-rs/blob/main/design/src/server/overview.md).

These include:

- [Middleware](https://github.com/awslabs/smithy-rs/blob/main/design/src/server/middleware.md)
- [Accessing Un-modelled Data](https://github.com/awslabs/smithy-rs/blob/main/design/src/server/from_parts.md)
- [Anatomy of a Service](https://github.com/awslabs/smithy-rs/blob/main/design/src/server/anatomy.md)

This release also introduces extensive documentation at the root of the generated crate. For best results compile documentation with `cargo +nightly doc --open`.

### Deprecations

The existing service builder infrastructure, `OperationRegistryBuilder`/`OperationRegistry`/`Router`, is now deprecated. Customers should migrate to the newer scheme described above. The deprecated types will be removed in a future release.
"""
references = [
    "smithy-rs#1620",
    "smithy-rs#1666",
    "smithy-rs#1731",
    "smithy-rs#1736",
    "smithy-rs#1753",
    "smithy-rs#1738",
    "smithy-rs#1782",
    "smithy-rs#1829",
    "smithy-rs#1837",
    "smithy-rs#1891",
    "smithy-rs#1840",
    "smithy-rs#1844",
    "smithy-rs#1858",
    "smithy-rs#1930",
    "smithy-rs#1999",
    "smithy-rs#2003",
    "smithy-rs#2008",
    "smithy-rs#2010",
    "smithy-rs#2019",
    "smithy-rs#2020",
    "smithy-rs#2021",
    "smithy-rs#2038",
    "smithy-rs#2039",
    "smithy-rs#2041",
]
meta = { "breaking" = true, "tada" = true, "bug" = false, "target" = "server" }
author = "hlbarber"

[[aws-sdk-rust]]
message = "Normalize URI paths per RFC3986 when constructing canonical requests, except for S3."
references = ["smithy-rs#2018"]
meta = { "breaking" = false, "tada" = false, "bug" = true }
>>>>>>> d02ddea9
author = "ysaito1001"<|MERGE_RESOLUTION|>--- conflicted
+++ resolved
@@ -491,18 +491,6 @@
 meta = { "breaking" = false, "tada" = false, "bug" = false, "target" = "all" }
 author = "lsr0"
 
-<<<<<<< HEAD
-[[aws-sdk-rust]]
-message = "Implementation of the Debug trait for container shapes can redact what is printed per the sensitive trait."
-references = ["smithy-rs#1983", "smithy-rs#2029"]
-meta = { "breaking" = true, "tada" = false, "bug" = false }
-author = "ysaito1001"
-
-[[smithy-rs]]
-message = "Implementation of the Debug trait for container shapes can redact what is printed per the sensitive trait."
-references = ["smithy-rs#1983", "smithy-rs#2029"]
-meta = { "breaking" = true, "tada" = false, "bug" = false, "target" = "all" }
-=======
 [[smithy-rs]]
 message = """
 All types that are exclusively relevant within the context of an AWS Lambda function are now gated behind the
@@ -624,5 +612,16 @@
 message = "Normalize URI paths per RFC3986 when constructing canonical requests, except for S3."
 references = ["smithy-rs#2018"]
 meta = { "breaking" = false, "tada" = false, "bug" = true }
->>>>>>> d02ddea9
+author = "ysaito1001"
+
+[[aws-sdk-rust]]
+message = "Implementation of the Debug trait for container shapes now redacts what is printed per the sensitive trait."
+references = ["smithy-rs#1983", "smithy-rs#2029"]
+meta = { "breaking" = true, "tada" = false, "bug" = false }
+author = "ysaito1001"
+
+[[smithy-rs]]
+message = "Implementation of the Debug trait for container shapes now redacts what is printed per the sensitive trait."
+references = ["smithy-rs#1983", "smithy-rs#2029"]
+meta = { "breaking" = true, "tada" = false, "bug" = false, "target" = "all" }
 author = "ysaito1001"