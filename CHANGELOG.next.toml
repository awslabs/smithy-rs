# Example changelog entries
# [[aws-sdk-rust]]
# message = "Fix typos in module documentation for generated crates"
# references = ["smithy-rs#920"]
# meta = { "breaking" = false, "tada" = false, "bug" = false }
# author = "rcoh"
#
# [[smithy-rs]]
# message = "Fix typos in module documentation for generated crates"
# references = ["smithy-rs#920"]
# meta = { "breaking" = false, "tada" = false, "bug" = false, "target" = "client | server | all"}
# author = "rcoh"

[[aws-sdk-rust]]
message = "`RuntimeComponents` are now re-exported so that implementing a custom interceptor doens't require directly depending on `aws-smithy-runtime-api`."
references = ["smithy-rs#2904", "aws-sdk-rust#862"]
meta = { "breaking" = false, "tada" = false, "bug" = false }
author = "jdisanti"

[[smithy-rs]]
message = "`RuntimeComponents` and `RuntimeComponentsBuilder` are now re-exported in generated clients so that implementing a custom interceptor or runtime plugin doens't require directly depending on `aws-smithy-runtime-api`."
references = ["smithy-rs#2904"]
meta = { "breaking" = false, "tada" = false, "bug" = false, "target" = "client" }
author = "jdisanti"

[[smithy-rs]]
message = "Fix incorrect summary docs for builders"
references = ["smithy-rs#2914", "aws-sdk-rust#825"]
meta = { "breaking" = false, "tada" = false, "bug" = true, "target" = "client" }
author = "rcoh"

[[aws-sdk-rust]]
message = "Fix requests to S3 with `no_credentials` set."
references = ["smithy-rs#2907", "aws-sdk-rust#864"]
meta = { "breaking" = false, "tada" = false, "bug" = true }
author = "jdisanti"

[[aws-sdk-rust]]
message = """Several breaking changes were made to the aws-sigv4 API to remove the direct HTTP dependency:
- The `take_parameters` and `take_headers` APIs were removed from `SigningInstructions`. Use `into_parts()` instead
- The arguments of `SignableRequest::new` were changed to accept string types instead of types from the HTTP crate
- `SigningInstructions::apply_to_request` was gated beyond an `http0-compat` feature flag for backwards compatibility. This API MAY be removed in a future release.
- Several public accessors were removed from `SigningInstructions`.
"""
references = ["smithy-rs#2921"]
meta = { "breaking" = true, "tada" = false, "bug" = false }
author = "rcoh"

[[aws-sdk-rust]]
<<<<<<< HEAD
message = "Struct members modeled as required are no longer wrapped in `Option`s."
references = ["smithy-rs#2916", "aws-sdk-rust#536"]
meta = { "breaking" = true, "tada" = true, "bug" = false }
author = "Velfi"

[[smithy-rs]]
message = "Support for Smithy IDLv2 nullability can now be enabled by setting `generateOptionsForRequiredShapes = false` in your codegen config. This will render `@required` struct members without an `Option`."
references = ["smithy-rs#2916", "smithy-rs#1767"]
meta = { "breaking" = false, "tada" = true, "bug" = false, "target" = "client"}
=======
message = "In sigV4-related code, rename 'signing service' to 'signing name'. This aligns with the terminology used by the endpoint resolver."
references = ["smithy-rs#2911"]
meta = { "breaking" = true, "tada" = false, "bug" = false }
>>>>>>> 200fb619
author = "Velfi"<|MERGE_RESOLUTION|>--- conflicted
+++ resolved
@@ -46,20 +46,19 @@
 meta = { "breaking" = true, "tada" = false, "bug" = false }
 author = "rcoh"
 
-[[aws-sdk-rust]]
-<<<<<<< HEAD
-message = "Struct members modeled as required are no longer wrapped in `Option`s."
-references = ["smithy-rs#2916", "aws-sdk-rust#536"]
-meta = { "breaking" = true, "tada" = true, "bug" = false }
-author = "Velfi"
-
 [[smithy-rs]]
 message = "Support for Smithy IDLv2 nullability can now be enabled by setting `generateOptionsForRequiredShapes = false` in your codegen config. This will render `@required` struct members without an `Option`."
 references = ["smithy-rs#2916", "smithy-rs#1767"]
 meta = { "breaking" = false, "tada" = true, "bug" = false, "target" = "client"}
-=======
+
+[[aws-sdk-rust]]
 message = "In sigV4-related code, rename 'signing service' to 'signing name'. This aligns with the terminology used by the endpoint resolver."
 references = ["smithy-rs#2911"]
 meta = { "breaking" = true, "tada" = false, "bug" = false }
->>>>>>> 200fb619
+author = "Velfi"
+
+[[aws-sdk-rust]]
+message = "Struct members modeled as required are no longer wrapped in `Option`s."
+references = ["smithy-rs#2916", "aws-sdk-rust#536"]
+meta = { "breaking" = true, "tada" = true, "bug" = false }
 author = "Velfi"