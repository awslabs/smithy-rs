--- conflicted
+++ resolved
@@ -53,7 +53,33 @@
 meta = { "breaking" = false, "tada" = false, "bug" = true, "target" = "client"}
 author = "rcoh"
 
-<<<<<<< HEAD
+[[smithy-rs]]
+message = """
+Operation metadata is now added to the property bag before sending requests allowing middlewares to behave
+differently depending on the operation being sent.
+"""
+references = ["smithy-rs#1919"]
+meta = { "breaking" = false, "tada" = false, "bug" = false, "target" = "client"}
+author = "Velfi"
+
+[[smithy-rs]]
+message = "Upgrade Smithy to v1.26"
+references = ["smithy-rs#1929"]
+meta = { "breaking" = false, "tada" = true, "bug" = false, "target" = "all"}
+author = "Velfi"
+
+[[smithy-rs]]
+message = "Fix cargo audit issue on chrono."
+references = ["smithy-rs#1907"]
+meta = { "breaking" = false, "tada" = false, "bug" = false, "target" = "all" }
+author = "ysaito1001"
+
+[[aws-sdk-rust]]
+message = "Fix cargo audit issue on criterion."
+references = ["smithy-rs#1923"]
+meta = { "breaking" = false, "tada" = false, "bug" = false }
+author = "ysaito1001"
+
 [[aws-sdk-rust]]
 message = """
 The HTTP connector used when making requests is now configurable. This is especially useful when testing:
@@ -108,32 +134,4 @@
 message = "Add `to_vec` method to `aws_smithy_http::byte_stream::AggregatedBytes`."
 references = ["smithy-rs#1918"]
 meta = { "breaking" = false, "tada" = false, "bug" = false }
-author = "Velfi"
-=======
-[[smithy-rs]]
-message = """
-Operation metadata is now added to the property bag before sending requests allowing middlewares to behave
-differently depending on the operation being sent.
-"""
-references = ["smithy-rs#1919"]
-meta = { "breaking" = false, "tada" = false, "bug" = false, "target" = "client"}
-author = "Velfi"
-
-[[smithy-rs]]
-message = "Upgrade Smithy to v1.26"
-references = ["smithy-rs#1929"]
-meta = { "breaking" = false, "tada" = true, "bug" = false, "target" = "all"}
-author = "Velfi"
-
-[[smithy-rs]]
-message = "Fix cargo audit issue on chrono."
-references = ["smithy-rs#1907"]
-meta = { "breaking" = false, "tada" = false, "bug" = false, "target" = "all" }
-author = "ysaito1001"
-
-[[aws-sdk-rust]]
-message = "Fix cargo audit issue on criterion."
-references = ["smithy-rs#1923"]
-meta = { "breaking" = false, "tada" = false, "bug" = false }
-author = "ysaito1001"
->>>>>>> a026f6f6
+author = "Velfi"