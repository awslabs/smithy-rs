--- conflicted
+++ resolved
@@ -11,7 +11,6 @@
 # meta = { "breaking" = false, "tada" = false, "bug" = false, "target" = "client | server | all"}
 # author = "rcoh"
 
-<<<<<<< HEAD
 [[smithy-rs]]
 message = """
 Content-Type header validation now ignores parameter portion of media types.
@@ -19,7 +18,7 @@
 references = ["smithy-rs#3471","smithy-rs#3576"]
 meta = { "breaking" = false, "tada" = false, "bug" = true, target = "server" }
 authors = ["djedward"]
-=======
+
 [[aws-sdk-rust]]
 message = "Upgraded MSRV to Rust 1.75"
 references = ["smithy-rs#3553"]
@@ -42,5 +41,4 @@
 message = "Change some credentials related info log messages to debug."
 references = ["smithy-rs#3546"]
 meta = { "breaking" = false, "tada" = false, "bug" = false }
-author = "orf"
->>>>>>> 94ecd38c
+author = "orf"