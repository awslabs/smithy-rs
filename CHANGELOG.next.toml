# Example changelog entries
# [[aws-sdk-rust]]
# message = "Fix typos in module documentation for generated crates"
# references = ["smithy-rs#920"]
# meta = { "breaking" = false, "tada" = false, "bug" = false }
# author = "rcoh"
#
# [[smithy-rs]]
# message = "Fix typos in module documentation for generated crates"
# references = ["smithy-rs#920"]
# meta = { "breaking" = false, "tada" = false, "bug" = false, "target" = "client | server | all"}
# author = "rcoh"

<<<<<<< HEAD
[[smithy-rs]]
message = "The `Debug` implementation for `PropertyBag` now prints a list of the types it contains. This significantly improves debuggability."
author = "rcoh"
references = ["smithy-rs#2612"]
meta = { "breaking" = false, "tada" = false, "bug" = false }

[[smithy-rs]]
message = "Implement `Ord` and `PartialOrd` for `DateTime`."
author = "henriiik"
references = ["smithy-rs#2653", "smithy-rs#2656"]
meta = { "breaking" = false, "tada" = false, "bug" = false }

[[aws-sdk-rust]]
message = "Avoid extending IMDS credentials' expiry unconditionally, which may incorrectly extend it beyond what is originally defined; If returned credentials are not stale, use them as they are."
references = ["smithy-rs#2687", "smithy-rs#2694"]
meta = { "breaking" = false, "tada" = false, "bug" = true }
author = "ysaito1001"

[[smithy-rs]]
message = "Fix compiler errors in generated code when naming shapes after types in the Rust standard library prelude."
references = ["smithy-rs#2696"]
meta = { "breaking" = false, "tada" = false, "bug" = true, "target" = "client"}
author = "jdisanti"

=======
>>>>>>> 52902411
[[aws-sdk-rust]]
message = "Remove native-tls and add a migration guide."
author = "82marbag"
references = ["smithy-rs#2675"]
meta = { "breaking" = true, "tada" = false, "bug" = false }

[[smithy-rs]]
message = "Remove native-tls and add a migration guide."
author = "82marbag"
references = ["smithy-rs#2675"]
meta = { "breaking" = true, "tada" = false, "bug" = false }

[[aws-sdk-rust]]
message = "Fix error message when `credentials-sso` feature is not enabled on `aws-config`. NOTE: if you use `no-default-features`, you will need to manually able `credentials-sso` after 0.55.*"
references = ["smithy-rs#2722", "aws-sdk-rust#703"]
meta = { "breaking" = false, "tada" = false, "bug" = true }
author = "rcoh"

[[aws-sdk-rust]]
message = "`SsoCredentialsProvider`, `AssumeRoleProvider`, and `WebIdentityTokenCredentialsProvider` now use `NoCredentialsCache` internally when fetching credentials using an STS client. This avoids double-caching when these providers are wrapped by `LazyCredentialsCache` when a service client is created."
references = ["smithy-rs#2720"]
meta = { "breaking" = false, "tada" = false, "bug" = true }
author = "ysaito1001"<|MERGE_RESOLUTION|>--- conflicted
+++ resolved
@@ -11,33 +11,6 @@
 # meta = { "breaking" = false, "tada" = false, "bug" = false, "target" = "client | server | all"}
 # author = "rcoh"
 
-<<<<<<< HEAD
-[[smithy-rs]]
-message = "The `Debug` implementation for `PropertyBag` now prints a list of the types it contains. This significantly improves debuggability."
-author = "rcoh"
-references = ["smithy-rs#2612"]
-meta = { "breaking" = false, "tada" = false, "bug" = false }
-
-[[smithy-rs]]
-message = "Implement `Ord` and `PartialOrd` for `DateTime`."
-author = "henriiik"
-references = ["smithy-rs#2653", "smithy-rs#2656"]
-meta = { "breaking" = false, "tada" = false, "bug" = false }
-
-[[aws-sdk-rust]]
-message = "Avoid extending IMDS credentials' expiry unconditionally, which may incorrectly extend it beyond what is originally defined; If returned credentials are not stale, use them as they are."
-references = ["smithy-rs#2687", "smithy-rs#2694"]
-meta = { "breaking" = false, "tada" = false, "bug" = true }
-author = "ysaito1001"
-
-[[smithy-rs]]
-message = "Fix compiler errors in generated code when naming shapes after types in the Rust standard library prelude."
-references = ["smithy-rs#2696"]
-meta = { "breaking" = false, "tada" = false, "bug" = true, "target" = "client"}
-author = "jdisanti"
-
-=======
->>>>>>> 52902411
 [[aws-sdk-rust]]
 message = "Remove native-tls and add a migration guide."
 author = "82marbag"
