--- conflicted
+++ resolved
@@ -480,20 +480,18 @@
 meta = { "breaking" = true, "tada" = false, "bug" = false, "target" = "server" }
 author = "david-perez"
 
-<<<<<<< HEAD
-[[aws-sdk-rust]]
-message = """
-Normalize URI paths when constructing canonical requests and de-duplicate leading forward slashes from requests for S3.
-The former entails path normalization described in RFC3986 but will not be performed on requests for S3. The latter,
-on the other hand, is only applicable to requests for S3 and addresses a bug reported in aws-sdk-rust#661.
-"""
-references = ["smithy-rs#2018"]
-meta = { "breaking" = true, "tada" = false, "bug" = true }
-author = "ysaito1001"
-=======
 [[smithy-rs]]
 message = "Make generated enum `values()` functions callable in const contexts."
 references = ["smithy-rs#2011"]
 meta = { "breaking" = false, "tada" = false, "bug" = false, "target" = "all" }
 author = "lsr0"
->>>>>>> 27020be3
+
+[[aws-sdk-rust]]
+message = """
+Normalize URI paths when constructing canonical requests and de-duplicate leading forward slashes from requests for S3.
+The former entails path normalization described in RFC3986 but will not be performed on requests for S3. The latter,
+on the other hand, is only applicable to requests for S3 and addresses a bug reported in aws-sdk-rust#661.
+"""
+references = ["smithy-rs#2018"]
+meta = { "breaking" = true, "tada" = false, "bug" = true }
+author = "ysaito1001"