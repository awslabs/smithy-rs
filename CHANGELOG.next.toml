# Example changelog entries
# [[aws-sdk-rust]]
# message = "Fix typos in module documentation for generated crates"
# references = ["smithy-rs#920"]
# meta = { "breaking" = false, "tada" = false, "bug" = false }
# author = "rcoh"
#
# [[smithy-rs]]
# message = "Fix typos in module documentation for generated crates"
# references = ["smithy-rs#920"]
# meta = { "breaking" = false, "tada" = false, "bug" = false, "target" = "client | server | all"}
# author = "rcoh"

[[aws-sdk-rust]]
message = "(Behavior Break!) The SSO credentials provider is no longer enabled by default in `aws-config`, and so SSO profile config will no longer work out of box. The `credentials-sso` feature in `aws-config` was removed from the default features, and renamed to `sso`. If you need credentials from SSO, then enable the `sso` feature in `aws-config`."
references = ["smithy-rs#2917"]
meta = { "breaking" = true, "tada" = false, "bug" = false }
author = "jdisanti"

[[aws-sdk-rust]]
message = "The `SsoCredentialsProvider` now supports token refresh and is compatible with the token cache file paths the latest AWS CLI uses."
references = ["smithy-rs#2917", "aws-sdk-rust#703", "aws-sdk-rust#699"]
meta = { "breaking" = false, "tada" = true, "bug" = false }
author = "jdisanti"

[[smithy-rs]]
message = "HTTP connector configuration has changed significantly. See the [upgrade guidance](https://github.com/awslabs/smithy-rs/discussions/3022) for details."
references = ["smithy-rs#3011"]
meta = { "breaking" = true, "tada" = false, "bug" = false, "target" = "client" }
author = "jdisanti"

[[smithy-rs]]
message = "The `enableNewSmithyRuntime: middleware` opt-out flag in smithy-build.json has been removed and no longer opts out of the client orchestrator implementation. Middleware is no longer supported. If you haven't already upgraded to the orchestrator, see [the guide](https://github.com/awslabs/smithy-rs/discussions/2887)."
references = ["smithy-rs#3038"]
meta = { "breaking" = true, "tada" = false, "bug" = false, "target" = "client" }
author = "jdisanti"

[[aws-sdk-rust]]
message = "HTTP connector configuration has changed significantly. See the [upgrade guidance](https://github.com/awslabs/smithy-rs/discussions/3022) for details."
references = ["smithy-rs#3011"]
meta = { "breaking" = true, "tada" = false, "bug" = false }
author = "jdisanti"

[[smithy-rs]]
message = "It's now possible to nest runtime components with the `RuntimePlugin` trait. A `current_components` argument was added to the `runtime_components` method so that components configured from previous runtime plugins can be referenced in the current runtime plugin. Ordering of runtime plugins was also introduced via a new `RuntimePlugin::order` method."
references = ["smithy-rs#2909"]
meta = { "breaking" = true, "tada" = false, "bug" = false, "target" = "client" }
author = "jdisanti"

[[aws-sdk-rust]]
message = """Several breaking changes were made to the aws-sigv4 API to remove the direct HTTP dependency:
- The `take_parameters` and `take_headers` APIs were removed from `SigningInstructions`. Use `into_parts()` instead
- The arguments of `SignableRequest::new` were changed to accept string types instead of types from the HTTP crate
- `SigningInstructions::apply_to_request` was gated beyond an `http0-compat` feature flag for backwards compatibility. This API MAY be removed in a future release.
- Several public accessors were removed from `SigningInstructions`.
"""
references = ["smithy-rs#2921"]
meta = { "breaking" = true, "tada" = false, "bug" = false }
author = "rcoh"

[[aws-sdk-rust]]
message = "In sigV4-related code, rename 'signing service' to 'signing name'. This aligns with the terminology used by the endpoint resolver."
references = ["smithy-rs#2911"]
meta = { "breaking" = true, "tada" = false, "bug" = false }
author = "Velfi"

[[aws-sdk-rust]]
message = "Struct members modeled as required are no longer wrapped in `Option`s [when possible](https://smithy.io/2.0/spec/aggregate-types.html#structure-member-optionality). For upgrade guidance and more info, see [here](https://github.com/awslabs/smithy-rs/discussions/2929)."
references = ["smithy-rs#2916", "aws-sdk-rust#536"]
meta = { "breaking" = true, "tada" = true, "bug" = false }
author = "Velfi"

[[smithy-rs]]
message = """
Support for Smithy IDLv2 nullability is now enabled by default. You can maintain the old behavior by setting `nullabilityCheckMode: "CLIENT_ZERO_VALUE_V1" in your codegen config.
For upgrade guidance and more info, see [here](https://github.com/awslabs/smithy-rs/discussions/2929).
"""
references = ["smithy-rs#2916", "smithy-rs#1767"]
meta = { "breaking" = false, "tada" = true, "bug" = false, "target" = "client" }
author = "Velfi"

[[aws-sdk-rust]]
message = """
All versions of SigningParams have been updated to contain an [`Identity`](https://docs.rs/aws-smithy-runtime-api/latest/aws_smithy_runtime_api/client/identity/struct.Identity.html)
as opposed to AWS credentials in `&str` form. [Read more](https://github.com/awslabs/aws-sdk-rust/discussions/868).
"""
references = ["smithy-rs#2913"]
meta = { "breaking" = true, "tada" = false, "bug" = false }
author = "Velfi"

[[aws-sdk-rust]]
message = "Update MSRV to Rust 1.70.0"
references = ["smithy-rs#2948"]
meta = { "breaking" = true, "tada" = false, "bug" = false }
author = "Velfi"

[[smithy-rs]]
message = "Update MSRV to Rust 1.70.0"
references = ["smithy-rs#2948"]
meta = { "breaking" = true, "tada" = false, "bug" = false, "target" = "all" }
author = "Velfi"

[[aws-sdk-rust]]
message = "Correctly identify HTTP 200 responses from S3 with `<Error>` as the root Element as errors. **Note**: This a behavior change and will change the error type returned by the SDK in some cases."
references = ["smithy-rs#2958", "aws-sdk-rust#873"]
meta = { "breaking" = false, "tada" = false, "bug" = true }
author = "rcoh"

[[aws-sdk-rust]]
message = "Allow `no_credentials` to be used with all S3 operations."
references = ["smithy-rs#2955", "aws-sdk-rust#878"]
meta = { "breaking" = false, "tada" = false, "bug" = true }
author = "jdisanti"

[[aws-sdk-rust]]
message = "`CustomizableOperation`, created as a result of calling the `.customize` method on a fluent builder, ceased to be `Send` and `Sync` in the previous releases. It is now `Send` and `Sync` again."
references = ["smithy-rs#2944", "smithy-rs#2951"]
meta = { "breaking" = false, "tada" = false, "bug" = true }
author = "ysaito1001"

[[smithy-rs]]
message = "`CustomizableOperation`, created as a result of calling the `.customize` method on a fluent builder, ceased to be `Send` and `Sync` in the previous releases. It is now `Send` and `Sync` again."
references = ["smithy-rs#2944", "smithy-rs#2951"]
meta = { "breaking" = false, "tada" = false, "bug" = true, "target" = "client" }
author = "ysaito1001"

[[smithy-rs]]
message = "Generate a region setter when a model uses SigV4."
references = ["smithy-rs#2960"]
meta = { "breaking" = false, "tada" = false, "bug" = true, "target" = "client" }
author = "jdisanti"

[[smithy-rs]]
message = "Fix code generation for union members with the `@httpPayload` trait."
references = ["smithy-rs#2969", "smithy-rs#1896"]
meta = { "breaking" = false, "tada" = false, "bug" = true, "target" = "all" }
author = "jdisanti"

[[aws-sdk-rust]]
message = "Make `bucket` required for request construction for S3. When `bucket` is not set, a **different** operation than intended can be triggered."
references = ["smithy-rs#1668", "aws-sdk-rust#873", "smithy-rs#2964"]
meta = { "breaking" = false, "tada" = false, "bug" = true }
author = "rcoh"

[[smithy-rs]]
message = "Required members with @contextParam are now treated as client-side required."
references = ["smithy-rs#2964"]
meta = { "breaking" = false, "tada" = false, "bug" = false, target = "client" }
author = "rcoh"

[[smithy-rs]]
message = "`aws_smithy_client::hyper_ext::Adapter` was moved/renamed to `aws_smithy_runtime::client::connectors::hyper_connector::HyperConnector`."
references = ["smithy-rs#2970"]
meta = { "breaking" = true, "tada" = false, "bug" = false, "target" = "client" }
author = "jdisanti"

[[smithy-rs]]
message = "Test connectors moved into `aws_smithy_runtime::client::connectors::test_util` behind the `test-util` feature."
references = ["smithy-rs#2970"]
meta = { "breaking" = true, "tada" = false, "bug" = false, "target" = "client" }
author = "jdisanti"

[[smithy-rs]]
message = "DVR's RecordingConnection and ReplayingConnection were renamed to RecordingConnector and ReplayingConnector respectively."
references = ["smithy-rs#2970"]
meta = { "breaking" = true, "tada" = false, "bug" = false, "target" = "client" }
author = "jdisanti"

[[smithy-rs]]
message = "TestConnection was renamed to EventConnector."
references = ["smithy-rs#2970"]
meta = { "breaking" = true, "tada" = false, "bug" = false, "target" = "client" }
author = "jdisanti"

[[aws-sdk-rust]]
message = "Remove `once_cell` from public API."
references = ["smithy-rs#2973"]
meta = { "breaking" = true, "tada" = false, "bug" = false }
author = "ysaito1001"

[[smithy-rs]]
message = "Remove `once_cell` from public API."
references = ["smithy-rs#2973"]
meta = { "breaking" = true, "tada" = false, "bug" = false, "target" = "all" }
author = "ysaito1001"

[[aws-sdk-rust]]
message = "Fix regression with redacting sensitive HTTP response bodies."
references = ["smithy-rs#2926", "smithy-rs#2972"]
meta = { "breaking" = false, "tada" = false, "bug" = true }
author = "ysaito1001"

[[smithy-rs]]
message = "Fix regression with redacting sensitive HTTP response bodies."
references = ["smithy-rs#2926", "smithy-rs#2972"]
meta = { "breaking" = false, "tada" = false, "bug" = true, "target" = "client" }
author = "ysaito1001"

[[smithy-rs]]
message = "Omit fractional seconds from `http-date` format."
references = ["smithy-rs#2831", "aws-sdk-rust#818"]
meta = { "breaking" = false, "tada" = false, "bug" = true, "target" = "all" }
author = "rschmitt"

[[smithy-rs]]
message = "Source defaults from the default trait instead of implicitly based on type. This has minimal changes in the generated code."
references = ["smithy-rs#2985"]
meta = { "breaking" = false, "tada" = false, "bug" = true, "target" = "client" }
author = "rcoh"

[[smithy-rs]]
message = """
Structure members with the type `Option<Vec<T>>` now produce an accessor with the type `&[T]` instead of `Option<&[T]>`. This is enabled by default for clients and can be disabled by updating your smithy-build.json with the following setting:
```json
{
  "codegen": {
    "flattenCollectionAccessors": false,
    ...
  }
}
```
"""
references = ["smithy-rs#2995"]
author = "rcoh"
meta = { "breaking" = true, "tada" = false, "bug" = false, "target" = "all" }

[[aws-sdk-rust]]
message = "Structure members with the type `Option<Vec<T>>` now produce an accessor with the type `&[T]` instead of `Option<&[T]>`. To determine if the field was actually set use `.<field_name>.is_some()`."
references = ["smithy-rs#2995"]
author = "rcoh"
meta = { "breaking" = true, "tada" = false, "bug" = false }

[[smithy-rs]]
message = "Produce better docs when items are marked @required"
references = ["smithy-rs#2996"]
meta = { "breaking" = false, "tada" = false, "bug" = false, "target" = "client" }
author = "rcoh"

[[aws-sdk-rust]]
message = "The `futures_core::stream::Stream` trait has been removed from public API. It should not affect usual SDK use cases. If your code uses paginators, you do not need to use the `Stream` trait or its exntension traits, but only the `next`, `try_next`, `collect`, and `try_collect` methods are supported on `PaginationStream`. Other stream operations that were previously available through the trait or its extension traits can be added later in a backward compatible manner. Finally, `fn_stream` has been moved to be a child module of `pagination_stream`."
references = ["smithy-rs#2978"]
meta = { "breaking" = true, "tada" = false, "bug" = false }
author = "ysaito1001"

[[smithy-rs]]
message = "The `futures_core::stream::Stream` trait has been removed from public API. `FnStream` only supports `next`, `try_next`, `collect`, and `try_collect` methods. [`TryFlatMap::flat_map`](https://docs.rs/aws-smithy-async/latest/aws_smithy_async/future/pagination_stream/struct.TryFlatMap.html#method.flat_map) returns [`PaginationStream`](https://docs.rs/aws-smithy-async/latest/aws_smithy_async/future/pagination_stream/struct.PaginationStream.html), which should be preferred to `FnStream` at an interface level. Other stream operations that were previously available through the trait or its extension traits can be added later in a backward compatible manner. Finally, `fn_stream` has been moved to be a child module of `pagination_stream`."
references = ["smithy-rs#2978"]
meta = { "breaking" = true, "tada" = false, "bug" = false, "target" = "client" }
author = "ysaito1001"

[[smithy-rs]]
message = "Python middleware can set URI. This can be used to route a request to a different handler."
references = ["smithy-rs#3005"]
meta = { "breaking" = false, "tada" = true, "bug" = false, "target" = "server" }
author = "drganjoo"

[[aws-sdk-rust]]
message = "Add support for Sigv4A request signing. Sigv4a signing will be used automatically when appropriate for a given operation. Currently, it's used for S3 and EventBridge."
references = ["smithy-rs#1797"]
meta = { "breaking" = true, "tada" = true, "bug" = false }
author = "Velfi"

[[aws-sdk-rust]]
message = "The `futures_core::stream::Stream` trait has been removed from [`ByteStream`](https://docs.rs/aws-smithy-http/latest/aws_smithy_http/byte_stream/struct.ByteStream.html). The methods mentioned in the [doc](https://docs.rs/aws-smithy-http/latest/aws_smithy_http/byte_stream/struct.ByteStream.html#getting-data-out-of-a-bytestream) will continue to be supported. Other stream operations that were previously available through the trait or its extension traits can be added later in a backward compatible manner."
references = ["smithy-rs#2983"]
meta = { "breaking" = true, "tada" = false, "bug" = false }
author = "ysaito1001"

[[smithy-rs]]
message = "The `futures_core::stream::Stream` trait has been removed from [`ByteStream`](https://docs.rs/aws-smithy-http/latest/aws_smithy_http/byte_stream/struct.ByteStream.html). The methods mentioned in the [doc](https://docs.rs/aws-smithy-http/latest/aws_smithy_http/byte_stream/struct.ByteStream.html#getting-data-out-of-a-bytestream) will continue to be supported. Other stream operations that were previously available through the trait or its extension traits can be added later in a backward compatible manner."
references = ["smithy-rs#2983"]
meta = { "breaking" = true, "tada" = false, "bug" = false, "target" = "client" }
author = "ysaito1001"

[[smithy-rs]]
message = "`StaticUriEndpointResolver`'s `uri` constructor now takes a `String` instead of a `Uri`."
references = ["smithy-rs#2997"]
meta = { "breaking" = true, "tada" = false, "bug" = false, "target" = "client" }
author = "jdisanti"

[[aws-sdk-rust]]
message = "The IMDS Client builder's `build()` method is no longer async."
references = ["smithy-rs#2997"]
meta = { "breaking" = true, "tada" = false, "bug" = false }
author = "jdisanti"

[[aws-sdk-rust]]
message = """The API for [`AssumeRoleProvider`](https://docs.rs/aws-config/latest/aws_config/sts/struct.AssumeRoleProvider.html) has been updated to derive configuration from [`SdkConfig`](https://docs.rs/aws-config/latest/aws_config/struct.SdkConfig.html) instead of `ProviderConfig`.

For more information, see the [Change Log Discussion](https://github.com/awslabs/aws-sdk-rust/discussions/906)"""
meta = { "breaking" = true, "tada" = false, "bug" = false }
references = ["smithy-rs#3014"]
author = "rcoh"

[[aws-sdk-rust]]
message = "STS and SSO-based credential providers will now respect both `use_fips` and `use_dual_stack` when those settings are configured in a user's environment or profile."
references = ["aws-sdk-rust#882", "smithy-rs#3007"]
meta = { "breaking" = true, "tada" = true, "bug" = true }
author = "Velfi"

[[smithy-rs]]
message = "`SdkError` is no longer re-exported in generated server crates."
references = ["smithy-rs#3038"]
meta = { "breaking" = true, "tada" = false, "bug" = false, "target" = "server" }
author = "jdisanti"

[[smithy-rs]]
message = "The `customize()` method is now sync and infallible. Remove any `await`s and error handling from it to make things compile again."
references = ["smithy-rs#3039"]
meta = { "breaking" = true, "tada" = false, "bug" = false, "target" = "client" }
author = "jdisanti"

[[smithy-rs]]
message = "Our algorithm for converting identifiers to `snake_case` has been updated. This may result in a small change for some identifiers, particularly acronyms ending in `s`, e.g. `ACLs`."
references = ["smithy-rs#3037", "aws-sdk-rust#756"]
meta = { "breaking" = true, "tada" = false, "bug" = true, "target" = "all" }
author = "rcoh"

[[smithy-rs]]
message = """
Retry classifiers are now configurable at the service and operation levels. Users may also define their own custom retry classifiers.

For more information, see the [guide](https://github.com/awslabs/smithy-rs/discussions/3050).
"""
references = ["smithy-rs#2417", "smithy-rs#3018"]
meta = { "breaking" = true, "tada" = true, "bug" = false, "target" = "client" }
author = "Velfi"

[[aws-sdk-rust]]
message = """
Retry classifiers are now configurable at the service and operation levels. Users may also define their own custom retry classifiers.

For more information, see the [guide](https://github.com/awslabs/smithy-rs/discussions/3050).
"""
references = ["smithy-rs#2417", "smithy-rs#3018"]
meta = { "breaking" = true, "tada" = true, "bug" = false }
author = "Velfi"

[[aws-sdk-rust]]
message = "The future return types on traits `EndpointResolver` and `IdentityResolver` changed to new-types `EndpointFuture` and `IdentityFuture` respectively."
references = ["smithy-rs#3055"]
meta = { "breaking" = true, "tada" = false, "bug" = false }
author = "jdisanti"

[[smithy-rs]]
message = "The future return types on traits `EndpointResolver` and `IdentityResolver` changed to new-types `EndpointFuture` and `IdentityFuture` respectively."
references = ["smithy-rs#3055"]
meta = { "breaking" = true, "tada" = false, "bug" = false, "target" = "client" }
author = "jdisanti"

[[smithy-rs]]
message = """
[`EndpointPrefix::new`](https://docs.rs/aws-smithy-http/latest/aws_smithy_http/endpoint/struct.EndpointPrefix.html#method.new) no longer returns `crate::operation::error::BuildError` for an Err variant, instead returns a more specific [`InvalidEndpointError`](https://docs.rs/aws-smithy-http/latest/aws_smithy_http/endpoint/error/struct.InvalidEndpointError.html).
"""
references = ["smithy-rs#3032"]
meta = { "breaking" = true, "tada" = false, "bug" = false, "target" = "client" }
author = "ysaito1001"

[[aws-sdk-rust]]
message = "Lifetimes have been added to `EndpointResolver` and `IdentityResolver` traits."
references = ["smithy-rs#3061"]
meta = { "breaking" = true, "tada" = false, "bug" = false }
author = "jdisanti"

[[smithy-rs]]
message = "Lifetimes have been added to the `EndpointResolver` trait."
references = ["smithy-rs#3061"]
meta = { "breaking" = true, "tada" = false, "bug" = false, "target" = "client" }
author = "jdisanti"

[[aws-sdk-rust]]
message = """Several traits have been renamed from noun form to verb form to be more idiomatic:
- `EndpointResolver` -> `ResolveEndpoint`
- `Interceptor` -> `Intercept`
"""
references = ["smithy-rs#3065"]
meta = { "breaking" = true, "tada" = false, "bug" = false }
author = "jdisanti"

[[smithy-rs]]
message = """Several traits have been renamed from noun form to verb form to be more idiomatic:
- `AuthSchemeOptionResolver` -> `ResolveAuthSchemeOptions`
- `EndpointResolver` -> `ResolveEndpoint`
- `IdentityResolver` -> `ResolveIdentity`
- `Signer` -> `Sign`
- `RequestSerializer` -> `SerializeRequest`
- `ResponseDeserializer` -> `DeserializeResponse`
- `Interceptor` -> `Intercept`
"""
references = ["smithy-rs#3065"]
meta = { "breaking" = true, "tada" = false, "bug" = false, "target" = "client" }
author = "jdisanti"

[[smithy-rs]]
message = "**This change has [detailed upgrade guidance](https://github.com/awslabs/smithy-rs/discussions/3067)**. A summary is below.<br><br> The `HttpRequest` type alias now points to `aws-smithy-runtime-api::client::http::Request`. This is a first-party request type to allow us to gracefully support `http = 1.0` when it arrives. Most customer code using this method should be unaffected. `TryFrom`/`TryInto` conversions are provided for `http = 0.2.*`."
references = ["smithy-rs#3059"]
meta = { "breaking" = true, "tada" = false, "bug" = false, "target" = "client" }
author = "rcoh"

[[aws-sdk-rust]]
message = "[`PresignedRequest`](https://docs.rs/aws-sdk-s3/latest/aws_sdk_s3/presigning/struct.PresignedRequest.html) now returns standard-library types instead of types from the `http` crate. `to_http_request` has been renamed `to_http_02x_request`."
references = ["smithy-rs#3059"]
meta = { "breaking" = true, "tada" = false, "bug" = false }
author = "rcoh"

[[smithy-rs]]
message = "`RuntimeComponents` have been added as an argument to the `IdentityResolver::resolve_identity` trait function."
references = ["smithy-rs#2917"]
meta = { "breaking" = true, "tada" = false, "bug" = false, "target" = "client"}
author = "jdisanti"

[[smithy-rs]]
<<<<<<< HEAD
message = """
`aws_smithy_http::body::{BoxBody, Error, SdkBody}` have been moved to `aws_smithy_types::body::{BoxBody, Error, SdkBody}`. Type aliases for them are left in `aws_smithy_http` for backwards compatibility but being deprecated.
"""
references = ["smithy-rs#3076"]
meta = { "breaking" = true, "tada" = false, "bug" = false, "target" = "all" }
author = "ysaito1001"

[[smithy-rs]]
message = """
`aws_smithy_http::byte_stream::{AggregatedBytes, ByteStream, error::Error}` have been moved to `aws_smithy_types::byte_stream::{AggregatedBytes, ByteStream, error::Error}`. Type aliases for them are left in `aws_smithy_http` for backwards compatibility but being deprecated.
"""
references = ["smithy-rs#3076"]
meta = { "breaking" = true, "tada" = false, "bug" = false, "target" = "all" }
author = "ysaito1001"
=======
message = "The `idempotency_provider` field has been removed from config as a public field. If you need access to this field, it is still available from the context of an interceptor."
references = ["smithy-rs#3072"]
meta = { "breaking" = true, "tada" = false, "bug" = false, "target" = "client" }
author = "rcoh"
>>>>>>> d48acae8
<|MERGE_RESOLUTION|>--- conflicted
+++ resolved
@@ -410,7 +410,12 @@
 author = "jdisanti"
 
 [[smithy-rs]]
-<<<<<<< HEAD
+message = "The `idempotency_provider` field has been removed from config as a public field. If you need access to this field, it is still available from the context of an interceptor."
+references = ["smithy-rs#3072"]
+meta = { "breaking" = true, "tada" = false, "bug" = false, "target" = "client" }
+author = "rcoh"
+
+[[smithy-rs]]
 message = """
 `aws_smithy_http::body::{BoxBody, Error, SdkBody}` have been moved to `aws_smithy_types::body::{BoxBody, Error, SdkBody}`. Type aliases for them are left in `aws_smithy_http` for backwards compatibility but being deprecated.
 """
@@ -424,10 +429,4 @@
 """
 references = ["smithy-rs#3076"]
 meta = { "breaking" = true, "tada" = false, "bug" = false, "target" = "all" }
-author = "ysaito1001"
-=======
-message = "The `idempotency_provider` field has been removed from config as a public field. If you need access to this field, it is still available from the context of an interceptor."
-references = ["smithy-rs#3072"]
-meta = { "breaking" = true, "tada" = false, "bug" = false, "target" = "client" }
-author = "rcoh"
->>>>>>> d48acae8
+author = "ysaito1001"