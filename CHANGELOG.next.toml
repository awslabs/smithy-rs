# Example changelog entries
# [[aws-sdk-rust]]
# message = "Fix typos in module documentation for generated crates"
# references = ["smithy-rs#920"]
# meta = { "breaking" = false, "tada" = false, "bug" = false }
# author = "rcoh"
#
# [[smithy-rs]]
# message = "Fix typos in module documentation for generated crates"
# references = ["smithy-rs#920"]
# meta = { "breaking" = false, "tada" = false, "bug" = false, "target" = "client | server | all"}
# author = "rcoh"

[[smithy-rs]]
message = "It's now possible to nest runtime components with the `RuntimePlugin` trait. A `current_components` argument was added to the `runtime_components` method so that components configured from previous runtime plugins can be referenced in the current runtime plugin. Ordering of runtime plugins was also introduced via a new `RuntimePlugin::order` method."
references = ["smithy-rs#2909"]
meta = { "breaking" = true, "tada" = false, "bug" = false, "target" = "client" }
author = "jdisanti"

[[aws-sdk-rust]]
message = """Several breaking changes were made to the aws-sigv4 API to remove the direct HTTP dependency:
- The `take_parameters` and `take_headers` APIs were removed from `SigningInstructions`. Use `into_parts()` instead
- The arguments of `SignableRequest::new` were changed to accept string types instead of types from the HTTP crate
- `SigningInstructions::apply_to_request` was gated beyond an `http0-compat` feature flag for backwards compatibility. This API MAY be removed in a future release.
- Several public accessors were removed from `SigningInstructions`.
"""
references = ["smithy-rs#2921"]
meta = { "breaking" = true, "tada" = false, "bug" = false }
author = "rcoh"

[[aws-sdk-rust]]
message = "In sigV4-related code, rename 'signing service' to 'signing name'. This aligns with the terminology used by the endpoint resolver."
references = ["smithy-rs#2911"]
meta = { "breaking" = true, "tada" = false, "bug" = false }
author = "Velfi"

[[aws-sdk-rust]]
message = "Struct members modeled as required are no longer wrapped in `Option`s [when possible](https://smithy.io/2.0/spec/aggregate-types.html#structure-member-optionality). For upgrade guidance and more info, see [here](https://github.com/awslabs/smithy-rs/discussions/2929)."
references = ["smithy-rs#2916", "aws-sdk-rust#536"]
meta = { "breaking" = true, "tada" = true, "bug" = false }
author = "Velfi"

[[smithy-rs]]
message = """
Support for Smithy IDLv2 nullability is now enabled by default. You can maintain the old behavior by setting `nullabilityCheckMode: "CLIENT_ZERO_VALUE_V1" in your codegen config.
For upgrade guidance and more info, see [here](https://github.com/awslabs/smithy-rs/discussions/2929).
"""
references = ["smithy-rs#2916", "smithy-rs#1767"]
meta = { "breaking" = false, "tada" = true, "bug" = false, "target" = "client"}
author = "Velfi"

[[aws-sdk-rust]]
message = """
All versions of SigningParams have been updated to contain an [`Identity`](https://docs.rs/aws-smithy-runtime-api/latest/aws_smithy_runtime_api/client/identity/struct.Identity.html)
as opposed to AWS credentials in `&str` form. [Read more](https://github.com/awslabs/aws-sdk-rust/discussions/868).
"""
references = ["smithy-rs#2913"]
meta = { "breaking" = true, "tada" = false, "bug" = false }
author = "Velfi"

[[aws-sdk-rust]]
message = "Update MSRV to Rust 1.70.0"
references = ["smithy-rs#2948"]
meta = { "breaking" = true, "tada" = false, "bug" = false }
author = "Velfi"

[[smithy-rs]]
message = "Update MSRV to Rust 1.70.0"
references = ["smithy-rs#2948"]
meta = { "breaking" = true, "tada" = false, "bug" = false, "target" = "all" }
author = "Velfi"

[[aws-sdk-rust]]
message = "Correctly identify HTTP 200 responses from S3 with `<Error>` as the root Element as errors. **Note**: This a behavior change and will change the error type returned by the SDK in some cases."
references = ["smithy-rs#2958", "aws-sdk-rust#873"]
meta = { "breaking" = false, "tada" = false, "bug" = true }
author = "rcoh"

[[aws-sdk-rust]]
message = "Allow `no_credentials` to be used with all S3 operations."
references = ["smithy-rs#2955", "aws-sdk-rust#878"]
meta = { "breaking" = false, "tada" = false, "bug" = true }
author = "jdisanti"

[[aws-sdk-rust]]
message = "`CustomizableOperation`, created as a result of calling the `.customize` method on a fluent builder, ceased to be `Send` and `Sync` in the previous releases. It is now `Send` and `Sync` again."
references = ["smithy-rs#2944", "smithy-rs#2951"]
meta = { "breaking" = false, "tada" = false, "bug" = true }
author = "ysaito1001"

[[smithy-rs]]
message = "`CustomizableOperation`, created as a result of calling the `.customize` method on a fluent builder, ceased to be `Send` and `Sync` in the previous releases. It is now `Send` and `Sync` again."
references = ["smithy-rs#2944", "smithy-rs#2951"]
meta = { "breaking" = false, "tada" = false, "bug" = true, "target" = "client" }
author = "ysaito1001"

[[smithy-rs]]
message = "Generate a region setter when a model uses SigV4."
references = ["smithy-rs#2960"]
meta = { "breaking" = false, "tada" = false, "bug" = true, "target" = "client" }
author = "jdisanti"

[[smithy-rs]]
message = "Fix code generation for union members with the `@httpPayload` trait."
references = ["smithy-rs#2969", "smithy-rs#1896"]
meta = { "breaking" = false, "tada" = false, "bug" = true, "target" = "all" }
author = "jdisanti"

[[aws-sdk-rust]]
message = "Make `bucket` required for request construction for S3. When `bucket` is not set, a **different** operation than intended can be triggered."
references = ["smithy-rs#1668", "aws-sdk-rust#873", "smithy-rs#2964"]
meta = { "breaking" = false, "tada" = false, "bug" = true }
author = "rcoh"

[[smithy-rs]]
message = "Required members with @contextParam are now treated as client-side required."
references = ["smithy-rs#2964"]
meta = { "breaking" = false, "tada" = false, "bug" = false, target = "client" }
author = "rcoh"

[[smithy-rs]]
message = "`aws_smithy_client::hyper_ext::Adapter` was moved/renamed to `aws_smithy_runtime::client::connectors::hyper_connector::HyperConnector`."
references = ["smithy-rs#2970"]
meta = { "breaking" = true, "tada" = false, "bug" = false, "target" = "client" }
author = "jdisanti"

[[smithy-rs]]
message = "Test connectors moved into `aws_smithy_runtime::client::connectors::test_util` behind the `test-util` feature."
references = ["smithy-rs#2970"]
meta = { "breaking" = true, "tada" = false, "bug" = false, "target" = "client" }
author = "jdisanti"

[[smithy-rs]]
message = "DVR's RecordingConnection and ReplayingConnection were renamed to RecordingConnector and ReplayingConnector respectively."
references = ["smithy-rs#2970"]
meta = { "breaking" = true, "tada" = false, "bug" = false, "target" = "client" }
author = "jdisanti"

[[smithy-rs]]
message = "TestConnection was renamed to EventConnector."
references = ["smithy-rs#2970"]
meta = { "breaking" = true, "tada" = false, "bug" = false, "target" = "client" }
author = "jdisanti"

[[aws-sdk-rust]]
message = "Remove `once_cell` from public API."
references = ["smithy-rs#2973"]
meta = { "breaking" = true, "tada" = false, "bug" = false }
author = "ysaito1001"

[[smithy-rs]]
message = "Remove `once_cell` from public API."
references = ["smithy-rs#2973"]
meta = { "breaking" = true, "tada" = false, "bug" = false, "target" = "all" }
author = "ysaito1001"

[[aws-sdk-rust]]
message = "Fix regression with redacting sensitive HTTP response bodies."
references = ["smithy-rs#2926", "smithy-rs#2972"]
meta = { "breaking" = false, "tada" = false, "bug" = true }
author = "ysaito1001"

[[smithy-rs]]
message = "Fix regression with redacting sensitive HTTP response bodies."
references = ["smithy-rs#2926", "smithy-rs#2972"]
meta = { "breaking" = false, "tada" = false, "bug" = true, "target" = "client" }
author = "ysaito1001"

[[smithy-rs]]
message = "Omit fractional seconds from `http-date` format."
references = ["smithy-rs#2831", "aws-sdk-rust#818"]
meta = { "breaking" = false, "tada" = false, "bug" = true, "target" = "all" }
author = "rschmitt"

[[smithy-rs]]
message = "Source defaults from the default trait instead of implicitly based on type. This has minimal changes in the generated code."
references = ["smithy-rs#2985"]
meta = { "breaking" = false, "tada" = false, "bug" = true, "target" = "client" }
author = "rcoh"

[[smithy-rs]]
message = "Produce better docs when items are marked @required"
references = ["smithy-rs#2996"]
meta = { "breaking" = false, "tada" = false, "bug" = false, "target" = "client" }
author = "rcoh"

[[aws-sdk-rust]]
<<<<<<< HEAD
message = "Add support for Sigv4A request signing. Sigv4a signing will be used automatically when appropriate for a given operation. Currently, it's used for S3 and EventBridge."
references = ["smithy-rs#1797"]
meta = { "breaking" = true, "tada" = true, "bug" = false }
author = "Velfi"
=======
message = "The `futures_core::stream::Stream` trait has been removed from public API. It should not affect usual SDK use cases. If your code uses paginators, you do not need to use the `Stream` trait or its exntension traits, but only the `next`, `try_next`, `collect`, and `try_collect` methods are supported on `PaginationStream`. Other stream operations that were previously available through the trait or its extension traits can be added later in a backward compatible manner. Finally, `fn_stream` has been moved to be a child module of `pagination_stream`."
references = ["smithy-rs#2978"]
meta = { "breaking" = true, "tada" = false, "bug" = false }
author = "ysaito1001"

[[smithy-rs]]
message = "The `futures_core::stream::Stream` trait has been removed from public API. `FnStream` only supports `next`, `try_next`, `collect`, and `try_collect` methods. [`TryFlatMap::flat_map`](https://docs.rs/aws-smithy-async/latest/aws_smithy_async/future/pagination_stream/struct.TryFlatMap.html#method.flat_map) returns [`PaginationStream`](https://docs.rs/aws-smithy-async/latest/aws_smithy_async/future/pagination_stream/struct.PaginationStream.html), which should be preferred to `FnStream` at an interface level. Other stream operations that were previously available through the trait or its extension traits can be added later in a backward compatible manner. Finally, `fn_stream` has been moved to be a child module of `pagination_stream`."
references = ["smithy-rs#2978"]
meta = { "breaking" = true, "tada" = false, "bug" = false, "target" = "client" }
author = "ysaito1001"

[[smithy-rs]]
message = "Python middleware can set URI. This can be used to route a request to a different handler."
references = ["smithy-rs#3005"]
meta = { "breaking" = false, "tada" = true, "bug" = false, "target" = "server" }
author = "drganjoo"
>>>>>>> 3229089f
<|MERGE_RESOLUTION|>--- conflicted
+++ resolved
@@ -185,12 +185,6 @@
 author = "rcoh"
 
 [[aws-sdk-rust]]
-<<<<<<< HEAD
-message = "Add support for Sigv4A request signing. Sigv4a signing will be used automatically when appropriate for a given operation. Currently, it's used for S3 and EventBridge."
-references = ["smithy-rs#1797"]
-meta = { "breaking" = true, "tada" = true, "bug" = false }
-author = "Velfi"
-=======
 message = "The `futures_core::stream::Stream` trait has been removed from public API. It should not affect usual SDK use cases. If your code uses paginators, you do not need to use the `Stream` trait or its exntension traits, but only the `next`, `try_next`, `collect`, and `try_collect` methods are supported on `PaginationStream`. Other stream operations that were previously available through the trait or its extension traits can be added later in a backward compatible manner. Finally, `fn_stream` has been moved to be a child module of `pagination_stream`."
 references = ["smithy-rs#2978"]
 meta = { "breaking" = true, "tada" = false, "bug" = false }
@@ -207,4 +201,9 @@
 references = ["smithy-rs#3005"]
 meta = { "breaking" = false, "tada" = true, "bug" = false, "target" = "server" }
 author = "drganjoo"
->>>>>>> 3229089f
+
+[[aws-sdk-rust]]
+message = "Add support for Sigv4A request signing. Sigv4a signing will be used automatically when appropriate for a given operation. Currently, it's used for S3 and EventBridge."
+references = ["smithy-rs#1797"]
+meta = { "breaking" = true, "tada" = true, "bug" = false }
+author = "Velfi"