# Example changelog entries
# [[aws-sdk-rust]]
# message = "Fix typos in module documentation for generated crates"
# references = ["smithy-rs#920"]
# meta = { "breaking" = false, "tada" = false, "bug" = false }
# author = "rcoh"
#
# [[smithy-rs]]
# message = "Fix typos in module documentation for generated crates"
# references = ["smithy-rs#920"]
# meta = { "breaking" = false, "tada" = false, "bug" = false, "target" = "client | server | all"}
# author = "rcoh"

[[smithy-rs]]
message = "Clients now enforce that the Content-Length sent by the server matches the length of the returned response body. In most cases, Hyper will enforce this behavior, however, in extremely rare circumstances where the Tokio runtime is dropped in between subsequent requests, this scenario can occur."
references = ["smithy-rs#3491", "aws-sdk-rust#1079"]
meta = { "breaking" = false, "bug" = true, "tada" = false }
<<<<<<< HEAD
author = "ysaito1001"

[[aws-sdk-rust]]
message = "Ability to add an inline policy or a list of policy ARNs to the `WebIdentityTokenCredentialsProvider` builder."
references = []
meta = { "breaking" = false, "tada" = true, "bug" = false }
author = "mokhaled2992"
=======
author = "rcoh"
>>>>>>> 745d48a7
<|MERGE_RESOLUTION|>--- conflicted
+++ resolved
@@ -15,14 +15,13 @@
 message = "Clients now enforce that the Content-Length sent by the server matches the length of the returned response body. In most cases, Hyper will enforce this behavior, however, in extremely rare circumstances where the Tokio runtime is dropped in between subsequent requests, this scenario can occur."
 references = ["smithy-rs#3491", "aws-sdk-rust#1079"]
 meta = { "breaking" = false, "bug" = true, "tada" = false }
-<<<<<<< HEAD
-author = "ysaito1001"
+author = "rcoh"
+
 
 [[aws-sdk-rust]]
 message = "Ability to add an inline policy or a list of policy ARNs to the `WebIdentityTokenCredentialsProvider` builder."
 references = []
 meta = { "breaking" = false, "tada" = true, "bug" = false }
 author = "mokhaled2992"
-=======
-author = "rcoh"
->>>>>>> 745d48a7
+
+
