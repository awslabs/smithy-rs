# Example changelog entries
# [[aws-sdk-rust]]
# message = "Fix typos in module documentation for generated crates"
# references = ["smithy-rs#920"]
# meta = { "breaking" = false, "tada" = false, "bug" = false }
# author = "rcoh"
#
# [[smithy-rs]]
# message = "Fix typos in module documentation for generated crates"
# references = ["smithy-rs#920"]
# meta = { "breaking" = false, "tada" = false, "bug" = false, "target" = "client | server | all"}
# author = "rcoh"

[[smithy-rs]]
message = "Upgrade Rust MSRV to 1.62.1"
references = ["smithy-rs#0"]
meta = { "breaking" = true, "tada" = true, "bug" = false, "target" = "all" }
author = "jjantdev"

[[smithy-rs]]
message = "Support Sigv4 signature generation on PowerPC 32 and 64 bit. This architecture cannot compile `ring`, so the implementation has been updated to rely on `hamc` + `sha2` to achive the same result with broader platform compatibility and higher performance. We also updated the CI which is now running as many tests as possible against i686 and PowerPC 32 and 64 bit."
references = ["smithy-rs#1847"]
meta = { "breaking" = false, "tada" = false, "bug" = true }
author = "crisidev"

[[aws-sdk-rust]]
message = "Add test to exercise excluded headers in aws-sigv4."
references = ["smithy-rs#1890"]
meta = { "breaking" = false, "tada" = false, "bug" = false }
author = "ysaito1001"

[[aws-sdk-rust]]
message = "Support Sigv4 signature generation on PowerPC 32 and 64 bit. This architecture cannot compile `ring`, so the implementation has been updated to rely on `hamc` + `sha2` to achive the same result with broader platform compatibility and higher performance. We also updated the CI which is now running as many tests as possible against i686 and PowerPC 32 and 64 bit."
references = ["smithy-rs#1847"]
meta = { "breaking" = true, "tada" = false, "bug" = true }
author = "crisidev"

[[aws-sdk-rust]]
message = "Add test ensuring that a response will error if the response body returns an EOF before the entire body has been read."
references = ["smithy-rs#1801"]
meta = { "breaking" = false, "tada" = false, "bug" = false }
author = "Velfi"

[[smithy-rs]]
message = "Replace bool with enum for a function parameter of `label::fmt_string`."
references = ["smithy-rs#1875"]
meta = { "breaking" = true, "tada" = false, "bug" = false, "target" = "client" }
author = "ysaito1001"

[[smithy-rs]]
message = "`aws_smithy_http_server::routing::Router` is exported from the crate root again. This reverts unintentional breakage that was introduced in `aws-smithy-http-server` v0.51.0 only."
references = ["smithy-rs#1910"]
meta = { "breaking" = false, "tada" = false, "bug" = true, "target" = "server" }
author = "david-perez"

[[smithy-rs]]
message = "Fix bug that can cause panics in paginators"
references = ["smithy-rs#1903", "smithy-rs#1902"]
meta = { "breaking" = false, "tada" = false, "bug" = true, "target" = "client"}
author = "rcoh"

[[smithy-rs]]
message = """
Operation metadata is now added to the property bag before sending requests allowing middlewares to behave
differently depending on the operation being sent.
"""
references = ["smithy-rs#1919"]
meta = { "breaking" = false, "tada" = false, "bug" = false, "target" = "client"}
author = "Velfi"

[[smithy-rs]]
message = "Upgrade Smithy to v1.26"
references = ["smithy-rs#1929"]
meta = { "breaking" = false, "tada" = true, "bug" = false, "target" = "all"}
author = "Velfi"

[[smithy-rs]]
message = "aws_smithy_types_convert::date_time::DateTimeExt::to_chrono_utc returns a Result<>"
references = ["smithy-rs#1980"]
meta = { "breaking" = true, "tada" = false, "bug" = false, "target" = "all" }
author = "82marbag"

[[smithy-rs]]
message = "Fix cargo audit issue on chrono."
references = ["smithy-rs#1907"]
meta = { "breaking" = false, "tada" = false, "bug" = false, "target" = "all" }
author = "ysaito1001"

[[aws-sdk-rust]]
message = "Fix cargo audit issue on criterion."
references = ["smithy-rs#1923"]
meta = { "breaking" = false, "tada" = false, "bug" = false }
author = "ysaito1001"

[[aws-sdk-rust]]
message = """
<details>
<summary>The HTTP connector used when making requests is now configurable through `SdkConfig`.</summary>

```rust
use std::time::Duration;
use aws_smithy_client::{Client, hyper_ext};
use aws_smithy_client::erase::DynConnector;
use aws_smithy_client::http_connector::ConnectorSettings;
use aws_types::SdkConfig;

let https_connector = hyper_rustls::HttpsConnectorBuilder::new()
    .with_webpki_roots()
    .https_only()
    .enable_http1()
    .enable_http2()
    .build();

let smithy_connector = hyper_ext::Adapter::builder()
    // Optionally set things like timeouts as well
    .connector_settings(
        ConnectorSettings::builder()
            .connect_timeout(Duration::from_secs(5))
            .build()
    )
    .build(https_connector);

let sdk_config = aws_config::from_env()
    .http_connector(smithy_connector)
    .load()
    .await;

let client = Client::new(&sdk_config);

// When sent, this operation will go through the custom smithy connector instead of
// the default HTTP connector.
let op = client
    .get_object()
    .bucket("some-test-bucket")
    .key("test.txt")
    .send()
    .await
    .unwrap();
```

</details>
"""
references = ["smithy-rs#1225", "smithy-rs#1918"]
meta = { "breaking" = false, "tada" = true, "bug" = false }
author = "Velfi"

[[aws-sdk-rust]]
message = """
`<service>::Client::from_conf_conn` has been removed since it's now possible to configure the connection from the
shared and service configs. To update your code, pass connections to the `http_connector` method during config creation.

<details>
<summary>Example</summary>

before:

```rust
    let conf = aws_sdk_sts::Config::builder()
        // The builder has no defaults but setting other fields is omitted for brevity...
        .build();
    let (server, request) = capture_request(None);
    let client = aws_sdk_sts::Client::from_conf_conn(conf, server);
```

after:

```rust
    let (server, request) = capture_request(None);
    let conf = aws_sdk_sts::Config::builder()
        // The builder has no defaults but setting other fields is omitted for brevity...
        .http_connector(server)
        .build();
    let client = aws_sdk_sts::Client::from_conf(conf);
```

</details>
"""
references = ["smithy-rs#1225", "smithy-rs#1918"]
meta = { "breaking" = true, "tada" = false, "bug" = false }
author = "Velfi"

[[aws-sdk-rust]]
message = "Add `to_vec` method to `aws_smithy_http::byte_stream::AggregatedBytes`."
references = ["smithy-rs#1918"]
meta = { "breaking" = false, "tada" = false, "bug" = false }
author = "Velfi"

[[aws-sdk-rust]]
message = "Ability to add an inline policy or a list of policy ARNs to the `AssumeRoleProvider` builder."
references = ["aws-sdk-rust#641", "smithy-rs#1892"]
meta = { "breaking" = false, "tada" = true, "bug" = false }
author = "albe-rosado"

[[aws-sdk-rust]]
message = "Removed re-export of `aws_smithy_client::retry::Config` from the `middleware` module."
references = ["smithy-rs#1935"]
meta = { "breaking" = true, "tada" = false, "bug" = false }
author = "jdisanti"

[[smithy-rs]]
message = "Upgrade to Smithy 1.26.2"
references = ["smithy-rs#1972"]
meta = { "breaking" = false, "tada" = false, "bug" = false }
author = "rcoh"

[[smithy-rs]]
message = "Several breaking changes have been made to errors. See [the upgrade guide](https://github.com/awslabs/smithy-rs/issues/1950) for more information."
references = ["smithy-rs#1926", "smithy-rs#1819"]
meta = { "breaking" = true, "tada" = false, "bug" = false, "target" = "client" }
author = "jdisanti"

[[aws-sdk-rust]]
message = "Several breaking changes have been made to errors. See [the upgrade guide](https://github.com/awslabs/aws-sdk-rust/issues/657) for more information."
references = ["smithy-rs#1926", "smithy-rs#1819"]
meta = { "breaking" = true, "tada" = false, "bug" = false }
author = "jdisanti"

[[smithy-rs]]
message = """
[Constraint traits](https://awslabs.github.io/smithy/2.0/spec/constraint-traits.html) in server SDKs are beginning to be supported. The following are now supported:

* The `length` trait on `string` shapes.
* The `length` trait on `map` shapes.

Upon receiving a request that violates the modeled constraints, the server SDK will reject it with a message indicating why.

Unsupported (constraint trait, target shape) combinations will now fail at code generation time, whereas previously they were just ignored. This is a breaking change to raise awareness in service owners of their server SDKs behaving differently than what was modeled. To continue generating a server SDK with unsupported constraint traits, set `codegenConfig.ignoreUnsupportedConstraints` to `true` in your `smithy-build.json`.
"""
references = ["smithy-rs#1199", "smithy-rs#1342", "smithy-rs#1401"]
meta = { "breaking" = true, "tada" = true, "bug" = false, "target" = "server" }
author = "david-perez"

[[smithy-rs]]
message = """
Server SDKs now generate "constrained types" for constrained shapes. Constrained types are [newtypes](https://rust-unofficial.github.io/patterns/patterns/behavioural/newtype.html) that encapsulate the modeled constraints. They constitute a [widespread pattern to guarantee domain invariants](https://www.lpalmieri.com/posts/2020-12-11-zero-to-production-6-domain-modelling/) and promote correctness in your business logic. So, for example, the model:

```smithy
@length(min: 1, max: 69)
string NiceString
```

will now render a `struct NiceString(String)`. Instantiating a `NiceString` is a fallible operation:

```rust
let data: String = ... ;
let nice_string = NiceString::try_from(data).expect("data is not nice");
```

A failed attempt to instantiate a constrained type will yield a `ConstraintViolation` error type you may want to handle. This type's API is subject to change.

Constrained types _guarantee_, by virtue of the type system, that your service's operation outputs adhere to the modeled constraints. To learn more about the motivation for constrained types and how they work, see [the RFC](https://github.com/awslabs/smithy-rs/pull/1199).

If you'd like to opt-out of generating constrained types, you can set `codegenConfig.publicConstrainedTypes` to `false`. Note that if you do, the generated server SDK will still honor your operation input's modeled constraints upon receiving a request, but will not help you in writing business logic code that adheres to the constraints, and _will not prevent you from returning responses containing operation outputs that violate said constraints_.
"""
references = ["smithy-rs#1342", "smithy-rs#1119"]
meta = { "breaking" = true, "tada" = true, "bug" = false, "target" = "server" }
author = "david-perez"

[[smithy-rs]]
message = """
Structure builders in server SDKs have undergone significant changes.

The API surface has been reduced. It is now simpler and closely follows what you would get when using the [`derive_builder`](https://docs.rs/derive_builder/latest/derive_builder/) crate:

1. Builders no longer have `set_*` methods taking in `Option<T>`. You must use the unprefixed method, named exactly after the structure's field name, and taking in a value _whose type matches exactly that of the structure's field_.
2. Builders no longer have convenience methods to pass in an element for a field whose type is a vector or a map. You must pass in the entire contents of the collection up front.
3. Builders no longer implement [`PartialEq`](https://doc.rust-lang.org/std/cmp/trait.PartialEq.html).

Bug fixes:

4. Builders now always fail to build if a value for a `required` member is not provided. Previously, builders were falling back to a default value (e.g. `""` for `String`s) for some shapes. This was a bug.

Additions:

5. A structure `Structure` with builder `Builder` now implements `TryFrom<Builder> for Structure` or `From<Builder> for Structure`, depending on whether the structure [is constrained](https://awslabs.github.io/smithy/2.0/spec/constraint-traits.html) or not, respectively.

To illustrate how to migrate to the new API, consider the example model below.

```smithy
structure Pokemon {
    @required
    name: String,
    @required
    description: String,
    @required
    evolvesTo: PokemonList
}

list PokemonList {
    member: Pokemon
}
```

In the Rust code below, note the references calling out the changes described in the numbered list above.

Before:

```rust
let eevee_builder = Pokemon::builder()
    // (1) `set_description` takes in `Some<String>`.
    .set_description(Some("Su código genético es muy inestable. Puede evolucionar en diversas razas de Pokémon.".to_owned()))
    // (2) Convenience method to add one element to the `evolvesTo` list.
    .evolves_to(vaporeon)
    .evolves_to(jolteon)
    .evolves_to(flareon);

// (3) Builder types can be compared.
assert_ne!(eevee_builder, Pokemon::builder());

// (4) Builds fine even though we didn't provide a value for `name`, which is `required`!
let _eevee = eevee_builder.build();
```

After:

```rust
let eevee_builder = Pokemon::builder()
    // (1) `set_description` no longer exists. Use `description`, which directly takes in `String`.
    .description("Su código genético es muy inestable. Puede evolucionar en diversas razas de Pokémon.".to_owned())
    // (2) Convenience methods removed; provide the entire collection up front.
    .evolves_to(vec![vaporeon, jolteon, flareon]);

// (3) Binary operation `==` cannot be applied to `pokemon::Builder`.
// assert_ne!(eevee_builder, Pokemon::builder());

// (4) `required` member `name` was not set.
// (5) Builder type can be fallibly converted to the structure using `TryFrom` or `TryInto`.
let _error = Pokemon::try_from(eevee_builder).expect_err("name was not provided");
```
"""
references = ["smithy-rs#1714", "smithy-rs#1342"]
meta = { "breaking" = true, "tada" = true, "bug" = true, "target" = "server" }
author = "david-perez"

[[smithy-rs]]
message = """
Server SDKs now correctly reject operation inputs that don't set values for `required` structure members. Previously, in some scenarios, server SDKs would accept the request and set a default value for the member (e.g. `""` for a `String`), even when the member shape did not have [Smithy IDL v2's `default` trait](https://awslabs.github.io/smithy/2.0/spec/type-refinement-traits.html#smithy-api-default-trait) attached. The `default` trait is [still unsupported](https://github.com/awslabs/smithy-rs/issues/1860).
"""
references = ["smithy-rs#1714", "smithy-rs#1342", "smithy-rs#1860"]
meta = { "breaking" = true, "tada" = false, "bug" = true, "target" = "server" }
author = "david-perez"

[[smithy-rs]]
message = """
Generate enums that guide the users to write match expressions in a forward-compatible way.
Before this change, users could write a match expression against an enum in a non-forward-compatible way:
```rust
match some_enum {
    SomeEnum::Variant1 => { /* ... */ },
    SomeEnum::Variant2 => { /* ... */ },
    Unknown(value) if value == "NewVariant" => { /* ... */ },
    _ => { /* ... */ },
}
```
This code can handle a case for "NewVariant" with a version of SDK where the enum does not yet include `SomeEnum::NewVariant`, but breaks with another version of SDK where the enum defines `SomeEnum::NewVariant` because the execution will hit a different match arm, i.e. the last one.
After this change, users are guided to write the above match expression as follows:
```rust
match some_enum {
    SomeEnum::Variant1 => { /* ... */ },
    SomeEnum::Variant2 => { /* ... */ },
    other @ _ if other.as_str() == "NewVariant" => { /* ... */ },
    _ => { /* ... */ },
}
```
This is forward-compatible because the execution will hit the second last match arm regardless of whether the enum defines `SomeEnum::NewVariant` or not.
"""
references = ["smithy-rs#1945"]
meta = { "breaking" = true, "tada" = false, "bug" = false, "target" = "client"}
author = "ysaito1001"

[[aws-sdk-rust]]
message = """
Generate enums that guide the users to write match expressions in a forward-compatible way.
Before this change, users could write a match expression against an enum in a non-forward-compatible way:
```rust
match some_enum {
    SomeEnum::Variant1 => { /* ... */ },
    SomeEnum::Variant2 => { /* ... */ },
    Unknown(value) if value == "NewVariant" => { /* ... */ },
    _ => { /* ... */ },
}
```
This code can handle a case for "NewVariant" with a version of SDK where the enum does not yet include `SomeEnum::NewVariant`, but breaks with another version of SDK where the enum defines `SomeEnum::NewVariant` because the execution will hit a different match arm, i.e. the last one.
After this change, users are guided to write the above match expression as follows:
```rust
match some_enum {
    SomeEnum::Variant1 => { /* ... */ },
    SomeEnum::Variant2 => { /* ... */ },
    other @ _ if other.as_str() == "NewVariant" => { /* ... */ },
    _ => { /* ... */ },
}
```
This is forward-compatible because the execution will hit the second last match arm regardless of whether the enum defines `SomeEnum::NewVariant` or not.
"""
references = ["smithy-rs#1945"]
meta = { "breaking" = true, "tada" = false, "bug" = false }
author = "ysaito1001"

[[aws-sdk-rust]]
message = "Functions on `aws_smithy_http::endpoint::Endpoint` now return a `Result` instead of panicking."
references = ["smithy-rs#1984", "smithy-rs#1496"]
meta = { "breaking" = true, "tada" = false, "bug" = false }
author = "jdisanti"

[[smithy-rs]]
message = "Functions on `aws_smithy_http::endpoint::Endpoint` now return a `Result` instead of panicking."
references = ["smithy-rs#1984", "smithy-rs#1496"]
meta = { "breaking" = true, "tada" = false, "bug" = false, "target" = "client" }
author = "jdisanti"

[[aws-sdk-rust]]
message = "`Endpoint::mutable` now takes `impl AsRef<str>` instead of `Uri`. For the old functionality, use `Endpoint::mutable_uri`."
references = ["smithy-rs#1984", "smithy-rs#1496"]
meta = { "breaking" = true, "tada" = false, "bug" = false }
author = "jdisanti"

[[smithy-rs]]
message = "`Endpoint::mutable` now takes `impl AsRef<str>` instead of `Uri`. For the old functionality, use `Endpoint::mutable_uri`."
references = ["smithy-rs#1984", "smithy-rs#1496"]
meta = { "breaking" = true, "tada" = false, "bug" = false, "target" = "client" }
author = "jdisanti"

[[aws-sdk-rust]]
message = "`Endpoint::immutable` now takes `impl AsRef<str>` instead of `Uri`. For the old functionality, use `Endpoint::immutable_uri`."
references = ["smithy-rs#1984", "smithy-rs#1496"]
meta = { "breaking" = true, "tada" = false, "bug" = false }
author = "jdisanti"

[[smithy-rs]]
message = "`Endpoint::immutable` now takes `impl AsRef<str>` instead of `Uri`. For the old functionality, use `Endpoint::immutable_uri`."
references = ["smithy-rs#1984", "smithy-rs#1496"]
meta = { "breaking" = true, "tada" = false, "bug" = false, "target" = "client" }
author = "jdisanti"

<<<<<<< HEAD
[[aws-sdk-rust]]
message = "The Unit type for a Union member is no longer rendered."
references = ["smithy-rs#1989"]
meta = { "breaking" = true, "tada" = false, "bug" = false }
author = "ysaito1001"

[[smithy-rs]]
message = "The Unit type for a Union member is no longer rendered."
references = ["smithy-rs#1989"]
meta = { "breaking" = true, "tada" = false, "bug" = false, "target" = "all" }
author = "ysaito1001"
=======
[[smithy-rs]]
message = """
[RestJson1](https://awslabs.github.io/smithy/2.0/aws/protocols/aws-restjson1-protocol.html#operation-error-serialization) server SDKs now serialize the [full shape ID](https://smithy.io/2.0/spec/model.html#shape-id) (including namespace) in operation error responses.

Example server error response before:

```
HTTP/1.1 400 Bad Request
content-type: application/json
x-amzn-errortype: InvalidRequestException
...
```

Example server error response now:

```
HTTP/1.1 400 Bad Request
content-type: application/json
x-amzn-errortype: com.example.service#InvalidRequestException
...
```
"""
references = ["smithy-rs#1982"]
meta = { "breaking" = true, "tada" = false, "bug" = false, "target" = "server" }
author = "david-perez"
>>>>>>> 4aca7b32
<|MERGE_RESOLUTION|>--- conflicted
+++ resolved
@@ -432,19 +432,6 @@
 meta = { "breaking" = true, "tada" = false, "bug" = false, "target" = "client" }
 author = "jdisanti"
 
-<<<<<<< HEAD
-[[aws-sdk-rust]]
-message = "The Unit type for a Union member is no longer rendered."
-references = ["smithy-rs#1989"]
-meta = { "breaking" = true, "tada" = false, "bug" = false }
-author = "ysaito1001"
-
-[[smithy-rs]]
-message = "The Unit type for a Union member is no longer rendered."
-references = ["smithy-rs#1989"]
-meta = { "breaking" = true, "tada" = false, "bug" = false, "target" = "all" }
-author = "ysaito1001"
-=======
 [[smithy-rs]]
 message = """
 [RestJson1](https://awslabs.github.io/smithy/2.0/aws/protocols/aws-restjson1-protocol.html#operation-error-serialization) server SDKs now serialize the [full shape ID](https://smithy.io/2.0/spec/model.html#shape-id) (including namespace) in operation error responses.
@@ -470,4 +457,15 @@
 references = ["smithy-rs#1982"]
 meta = { "breaking" = true, "tada" = false, "bug" = false, "target" = "server" }
 author = "david-perez"
->>>>>>> 4aca7b32
+
+[[aws-sdk-rust]]
+message = "The Unit type for a Union member is no longer rendered."
+references = ["smithy-rs#1989"]
+meta = { "breaking" = true, "tada" = false, "bug" = false }
+author = "ysaito1001"
+
+[[smithy-rs]]
+message = "The Unit type for a Union member is no longer rendered."
+references = ["smithy-rs#1989"]
+meta = { "breaking" = true, "tada" = false, "bug" = false, "target" = "all" }
+author = "ysaito1001"