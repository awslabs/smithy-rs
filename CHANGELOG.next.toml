# Example changelog entries
# [[aws-sdk-rust]]
# message = "Fix typos in module documentation for generated crates"
# references = ["smithy-rs#920"]
# meta = { "breaking" = false, "tada" = false, "bug" = false }
# author = "rcoh"
#
# [[smithy-rs]]
# message = "Fix typos in module documentation for generated crates"
# references = ["smithy-rs#920"]
# meta = { "breaking" = false, "tada" = false, "bug" = false, "target" = "client | server | all"}
# author = "rcoh"

[[smithy-rs]]
<<<<<<< HEAD
message = "[`SdkBody`](https://docs.rs/aws-smithy-types/latest/aws_smithy_types/body/struct.SdkBody.html) now implements the 1.0 version of the `http_body::Body` trait."
references = ["smithy-rs#3365", "aws-sdk-rust#1046"]
meta = { "breaking" = false, "tada" = true, "bug" = false, "target" = "all" }
authors = ["cayman-amzn", "rcoh"]

[[aws-sdk-rust]]
message = "Add support for Lambda's `InvokeWithResponseStreaming` and Bedrock Agent Runtime's `InvokeAgent` operations."
references = ["aws-sdk-rust#1075", "aws-sdk-rust#1080", "smithy-rs#3451"]
meta = { "breaking" = false, "bug" = false, "tada" = true }
author = "jdisanti"

[[aws-sdk-rust]]
message = "Added support for SSO bearer token authentication. The aws-sdk-codecatalyst crate can now send requests without erroring."
references = ["aws-sdk-rust#703", "smithy-rs#3453"]
meta = { "breaking" = false, "bug" = false, "tada" = true }
author = "jdisanti"

[[smithy-rs]]
message = "Upgrade Smithy to 1.45."
references = ["smithy-rs#3470"]
meta = { "breaking" = false, "tada" = false, "bug" = false, "target" = "all" }
authors = ["jdisanti"]

[[aws-sdk-rust]]
message = "Add support for S3 Express One Zone. See [the user guide](https://github.com/awslabs/aws-sdk-rust/discussions/1091) for more details."
references = ["aws-sdk-rust#992", "smithy-rs#3465"]
meta = { "breaking" = false, "bug" = false, "tada" = true }
author = "ysaito1001"

[[smithy-rs]]
message = "The `ResolveIdentity` trait is now aware of its `IdentityCache` location."
references = ["smithy-rs#3465", "smithy-rs#3477"]
meta = { "breaking" = false, "tada" = false, "bug" = false, "target" = "client" }
author = "ysaito1001"

[[smithy-rs]]
message = "`RuntimeComponents` can now be converted back to a `RuntimeComponentsBuilder`, using `.to_builder()`."
references = ["smithy-rs#3465", "smithy-rs#3477"]
meta = { "breaking" = false, "tada" = false, "bug" = false, "target" = "client" }
authors = "ysaito1001"

[[aws-sdk-rust]]
message = "`aws_sigv4::http_request::settigns::SigningSettings` adds a new setting `session_token_name_override` to allow for an alternative session token name for SigV4 signing."
references = ["smithy-rs#3465", "smithy-rs#3477"]
meta = { "breaking" = false, "bug" = false, "tada" = false }
author = "ysaito1001"

[[aws-sdk-rust]]
message = "`DefaultS3ExpressIdentityProvider` now uses `BehaviorVersion` threaded through from the outer S3 client, instead of always creating `BehaviorVersion::latest()` on the fly."
references = ["smithy-rs#3478"]
meta = { "breaking" = false, "bug" = true, "tada" = false }
author = "ysaito1001"
=======
message = "Increased minimum version of wasi crate dependency in aws-smithy-wasm to 0.12.1."
references = ["smithy-rs#3476"]
meta = { "breaking" = false, "tada" = false, "bug" = false }
authors = ["landonxjames"]
>>>>>>> 1e55d75e
<|MERGE_RESOLUTION|>--- conflicted
+++ resolved
@@ -12,62 +12,13 @@
 # author = "rcoh"
 
 [[smithy-rs]]
-<<<<<<< HEAD
-message = "[`SdkBody`](https://docs.rs/aws-smithy-types/latest/aws_smithy_types/body/struct.SdkBody.html) now implements the 1.0 version of the `http_body::Body` trait."
-references = ["smithy-rs#3365", "aws-sdk-rust#1046"]
-meta = { "breaking" = false, "tada" = true, "bug" = false, "target" = "all" }
-authors = ["cayman-amzn", "rcoh"]
-
-[[aws-sdk-rust]]
-message = "Add support for Lambda's `InvokeWithResponseStreaming` and Bedrock Agent Runtime's `InvokeAgent` operations."
-references = ["aws-sdk-rust#1075", "aws-sdk-rust#1080", "smithy-rs#3451"]
-meta = { "breaking" = false, "bug" = false, "tada" = true }
-author = "jdisanti"
-
-[[aws-sdk-rust]]
-message = "Added support for SSO bearer token authentication. The aws-sdk-codecatalyst crate can now send requests without erroring."
-references = ["aws-sdk-rust#703", "smithy-rs#3453"]
-meta = { "breaking" = false, "bug" = false, "tada" = true }
-author = "jdisanti"
-
-[[smithy-rs]]
-message = "Upgrade Smithy to 1.45."
-references = ["smithy-rs#3470"]
-meta = { "breaking" = false, "tada" = false, "bug" = false, "target" = "all" }
-authors = ["jdisanti"]
-
-[[aws-sdk-rust]]
-message = "Add support for S3 Express One Zone. See [the user guide](https://github.com/awslabs/aws-sdk-rust/discussions/1091) for more details."
-references = ["aws-sdk-rust#992", "smithy-rs#3465"]
-meta = { "breaking" = false, "bug" = false, "tada" = true }
-author = "ysaito1001"
-
-[[smithy-rs]]
-message = "The `ResolveIdentity` trait is now aware of its `IdentityCache` location."
-references = ["smithy-rs#3465", "smithy-rs#3477"]
-meta = { "breaking" = false, "tada" = false, "bug" = false, "target" = "client" }
-author = "ysaito1001"
-
-[[smithy-rs]]
-message = "`RuntimeComponents` can now be converted back to a `RuntimeComponentsBuilder`, using `.to_builder()`."
-references = ["smithy-rs#3465", "smithy-rs#3477"]
-meta = { "breaking" = false, "tada" = false, "bug" = false, "target" = "client" }
-authors = "ysaito1001"
-
-[[aws-sdk-rust]]
-message = "`aws_sigv4::http_request::settigns::SigningSettings` adds a new setting `session_token_name_override` to allow for an alternative session token name for SigV4 signing."
-references = ["smithy-rs#3465", "smithy-rs#3477"]
-meta = { "breaking" = false, "bug" = false, "tada" = false }
-author = "ysaito1001"
+message = "Increased minimum version of wasi crate dependency in aws-smithy-wasm to 0.12.1."
+references = ["smithy-rs#3476"]
+meta = { "breaking" = false, "tada" = false, "bug" = false }
+authors = ["landonxjames"]
 
 [[aws-sdk-rust]]
 message = "`DefaultS3ExpressIdentityProvider` now uses `BehaviorVersion` threaded through from the outer S3 client, instead of always creating `BehaviorVersion::latest()` on the fly."
 references = ["smithy-rs#3478"]
 meta = { "breaking" = false, "bug" = true, "tada" = false }
-author = "ysaito1001"
-=======
-message = "Increased minimum version of wasi crate dependency in aws-smithy-wasm to 0.12.1."
-references = ["smithy-rs#3476"]
-meta = { "breaking" = false, "tada" = false, "bug" = false }
-authors = ["landonxjames"]
->>>>>>> 1e55d75e
+author = "ysaito1001"