--- conflicted
+++ resolved
@@ -118,16 +118,17 @@
 author = "jdisanti"
 
 [[aws-sdk-rust]]
-<<<<<<< HEAD
+message = "Remove warning for valid IMDS provider use-case"
+references = ["smithy-rs#1559", "aws-sdk-rust#582"]
+meta = { "breaking" = false, "tada" = false, "bug" = true }
+author = "jdisanti"
+
+[[aws-sdk-rust]]
 message = """
 Only emit a warning about failing to expand a `~` to the home
 directory in a profile file's path if that path was explicitly
 set (don't emit it for the default paths)
 """
 references = ["smithy-rs#1558", "aws-sdk-rust#583"]
-=======
-message = "Remove warning for valid IMDS provider use-case"
-references = ["smithy-rs#1559", "aws-sdk-rust#582"]
->>>>>>> 8952b455
 meta = { "breaking" = false, "tada" = false, "bug" = true }
 author = "jdisanti"