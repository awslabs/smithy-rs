--- conflicted
+++ resolved
@@ -470,20 +470,19 @@
 author = "jdisanti"
 
 [[smithy-rs]]
-<<<<<<< HEAD
-message = "Publicly exposed types from `http-body` and `hyper` crates within `aws-smithy-types` are now feature-gated. See the [upgrade guidance](https://github.com/awslabs/smithy-rs/discussions/3089) for details."
-references = ["smithy-rs#3033", "smithy-rs#3088"]
-meta = { "breaking" = true, "tada" = false, "bug" = false, "target" = "all" }
-author = "ysaito1001"
-
-[[smithy-rs]]
-message = "`ByteStream::poll_next` is now feature-gated. You can turn on a cargo feature `byte-stream-poll-next` in `aws-smithy-types` to use it."
-references = ["smithy-rs#3033", "smithy-rs#3088"]
-meta = { "breaking" = true, "tada" = false, "bug" = false, "target" = "all" }
-author = "ysaito1001"
-=======
 message = "Enable custom auth schemes to work by changing the code generated auth options to be set at the client level at `DEFAULTS` priority."
 references = ["smithy-rs#3034", "smithy-rs#3087"]
 meta = { "breaking" = false, "tada" = false, "bug" = true, "target" = "client" }
 author = "rcoh"
->>>>>>> 12bed905
+
+[[smithy-rs]]
+message = "Publicly exposed types from `http-body` and `hyper` crates within `aws-smithy-types` are now feature-gated. See the [upgrade guidance](https://github.com/awslabs/smithy-rs/discussions/3089) for details."
+references = ["smithy-rs#3033", "smithy-rs#3088"]
+meta = { "breaking" = true, "tada" = false, "bug" = false, "target" = "all" }
+author = "ysaito1001"
+
+[[smithy-rs]]
+message = "`ByteStream::poll_next` is now feature-gated. You can turn on a cargo feature `byte-stream-poll-next` in `aws-smithy-types` to use it."
+references = ["smithy-rs#3033", "smithy-rs#3088"]
+meta = { "breaking" = true, "tada" = false, "bug" = false, "target" = "all" }
+author = "ysaito1001"