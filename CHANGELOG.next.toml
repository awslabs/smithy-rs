# Example changelog entries
# [[aws-sdk-rust]]
# message = "Fix typos in module documentation for generated crates"
# references = ["smithy-rs#920"]
# meta = { "breaking" = false, "tada" = false, "bug" = false }
# author = "rcoh"
#
# [[smithy-rs]]
# message = "Fix typos in module documentation for generated crates"
# references = ["smithy-rs#920"]
# meta = { "breaking" = false, "tada" = false, "bug" = false, "target" = "client | server | all"}
# author = "rcoh"

<<<<<<< HEAD
[[aws-sdk-rust]]
message = "Make `BehaviorVersion` be future-proof by disallowing it to be constructed via the `BehaviorVersion {}` syntax."
references = ["aws-sdk-rust#1111", "smithy-rs#3513"]
meta = { "breaking" = true, "tada" = false, "bug" = true }
author = "Ten0"

[[smithy-rs]]
message = "Make `BehaviorVersion` be future-proof by disallowing it to be constructed via the `BehaviorVersion {}` syntax."
references = ["aws-sdk-rust#1111", "smithy-rs#3513"]
meta = { "breaking" = true, "tada" = false, "bug" = true, "target" = "client" }
author = "Ten0"
=======
[[smithy-rs]]
message = "Clients now enforce that the Content-Length sent by the server matches the length of the returned response body. In most cases, Hyper will enforce this behavior, however, in extremely rare circumstances where the Tokio runtime is dropped in between subsequent requests, this scenario can occur."
references = ["smithy-rs#3491", "aws-sdk-rust#1079"]
meta = { "breaking" = false, "bug" = true, "tada" = false }
author = "rcoh"
>>>>>>> 745d48a7
<|MERGE_RESOLUTION|>--- conflicted
+++ resolved
@@ -11,7 +11,12 @@
 # meta = { "breaking" = false, "tada" = false, "bug" = false, "target" = "client | server | all"}
 # author = "rcoh"
 
-<<<<<<< HEAD
+[[smithy-rs]]
+message = "Clients now enforce that the Content-Length sent by the server matches the length of the returned response body. In most cases, Hyper will enforce this behavior, however, in extremely rare circumstances where the Tokio runtime is dropped in between subsequent requests, this scenario can occur."
+references = ["smithy-rs#3491", "aws-sdk-rust#1079"]
+meta = { "breaking" = false, "bug" = true, "tada" = false }
+author = "rcoh"
+
 [[aws-sdk-rust]]
 message = "Make `BehaviorVersion` be future-proof by disallowing it to be constructed via the `BehaviorVersion {}` syntax."
 references = ["aws-sdk-rust#1111", "smithy-rs#3513"]
@@ -22,11 +27,4 @@
 message = "Make `BehaviorVersion` be future-proof by disallowing it to be constructed via the `BehaviorVersion {}` syntax."
 references = ["aws-sdk-rust#1111", "smithy-rs#3513"]
 meta = { "breaking" = true, "tada" = false, "bug" = true, "target" = "client" }
-author = "Ten0"
-=======
-[[smithy-rs]]
-message = "Clients now enforce that the Content-Length sent by the server matches the length of the returned response body. In most cases, Hyper will enforce this behavior, however, in extremely rare circumstances where the Tokio runtime is dropped in between subsequent requests, this scenario can occur."
-references = ["smithy-rs#3491", "aws-sdk-rust#1079"]
-meta = { "breaking" = false, "bug" = true, "tada" = false }
-author = "rcoh"
->>>>>>> 745d48a7
+author = "Ten0"