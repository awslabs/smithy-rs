--- conflicted
+++ resolved
@@ -552,20 +552,13 @@
 author = "hlbarber"
 
 [[smithy-rs]]
-<<<<<<< HEAD
 message = "Fix bug in client generation when using smithy.rules#endpointTests and operation and service shapes are in different namespaces."
 author = "mcmasn-amzn"
 references = ["smithy-rs#2767"]
 meta = { "breaking" = false, "tada" = false, "bug" = true, "target" = "client" }
-=======
+
+[[aws-sdk-rust]]
 message = "The naming `make_token` for fields and the API of `IdempotencyTokenProvider` in service configs and their builders has now been updated to `idempotency_token_provider`."
 references = ["smithy-rs#2783"]
-meta = { "breaking" = true, "tada" = false, "bug" = false, "target" = "client" }
-author = "ysaito1001"
-
-[[aws-sdk-rust]]
-message = "The naming `make_token` for fields and the API of `IdempotencyTokenProvider` in service configs and their builders has now been updated to `idempotency_token_provider`."
-references = ["smithy-rs#2783"]
-meta = { "breaking" = true, "tada" = false, "bug" = false }
-author = "ysaito1001"
->>>>>>> 7dc67c81
+meta = { "breaking" = true, "tada" = false, "bug" = false }
+author = "ysaito1001"