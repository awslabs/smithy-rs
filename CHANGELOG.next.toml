# Example changelog entries
# [[aws-sdk-rust]]
# message = "Fix typos in module documentation for generated crates"
# references = ["smithy-rs#920"]
# meta = { "breaking" = false, "tada" = false, "bug" = false }
# author = "rcoh"
#
# [[smithy-rs]]
# message = "Fix typos in module documentation for generated crates"
# references = ["smithy-rs#920"]
# meta = { "breaking" = false, "tada" = false, "bug" = false, "target" = "client | server | all"}
<<<<<<< HEAD
# author = "rcoh"

[[smithy-rs]]
message = "SignableRequest::apply_to_request in aws_sigv4 has been renamed `apply_to_request_http0x`"
references = ["smithy-rs#3205"]
meta = { "breaking" = true, "tada" = false, "bug" = false, "target" = "client" }
author = "rcoh"

[[aws-sdk-rust]]
message = "imds::client::Builder::endpoint has been updated to accept a string instead of a URI. The method now returns a result instead."
references = ["smithy-rs#3205"]
meta = { "breaking" = true, "tada" = false, "bug" = false }
author = "rcoh"

[[aws-sdk-rust]]
message = "The `AssumeRoleBuilder::policy_arns` now accepts strings instead of an STS specific type"
references = ["smithy-rs#3205"]
meta = { "breaking" = true, "tada" = false, "bug" = false }
author = "rcoh"

[[aws-sdk-rust]]
message = "Fix optional types in S3. Many types in S3 were modeled as non-optional but this causes serialization issues."
references = ["smithy-rs#3213"]
meta = { "breaking" = true, "tada" = false, "bug" = false }
author = "rcoh"

[[smithy-rs]]
message = """
Types/functions that were deprecated in previous releases were removed. Unfortunately, some of these deprecations
were ignored by the Rust compiler (we found out later that `#[deprecated]` on `pub use` doesn't work). See
the [deprecations removal list](https://github.com/smithy-lang/smithy-rs/discussions/3223) for more details.
"""
references = ["smithy-rs#3222"]
meta = { "breaking" = true, "tada" = false, "bug" = false, "target" = "client" }
author = "jdisanti"

[[aws-sdk-rust]]
message = """
Types/functions that were deprecated in previous releases were removed. Unfortunately, some of these deprecations
were ignored by the Rust compiler (we found out later that `#[deprecated]` on `pub use` doesn't work). See
the [deprecations removal list](https://github.com/smithy-lang/smithy-rs/discussions/3223) for more details.
"""
references = ["smithy-rs#3222"]
meta = { "breaking" = true, "tada" = false, "bug" = false }
author = "jdisanti"
=======
# author = "rcoh"
>>>>>>> 7d1e3211
<|MERGE_RESOLUTION|>--- conflicted
+++ resolved
@@ -9,32 +9,7 @@
 # message = "Fix typos in module documentation for generated crates"
 # references = ["smithy-rs#920"]
 # meta = { "breaking" = false, "tada" = false, "bug" = false, "target" = "client | server | all"}
-<<<<<<< HEAD
 # author = "rcoh"
-
-[[smithy-rs]]
-message = "SignableRequest::apply_to_request in aws_sigv4 has been renamed `apply_to_request_http0x`"
-references = ["smithy-rs#3205"]
-meta = { "breaking" = true, "tada" = false, "bug" = false, "target" = "client" }
-author = "rcoh"
-
-[[aws-sdk-rust]]
-message = "imds::client::Builder::endpoint has been updated to accept a string instead of a URI. The method now returns a result instead."
-references = ["smithy-rs#3205"]
-meta = { "breaking" = true, "tada" = false, "bug" = false }
-author = "rcoh"
-
-[[aws-sdk-rust]]
-message = "The `AssumeRoleBuilder::policy_arns` now accepts strings instead of an STS specific type"
-references = ["smithy-rs#3205"]
-meta = { "breaking" = true, "tada" = false, "bug" = false }
-author = "rcoh"
-
-[[aws-sdk-rust]]
-message = "Fix optional types in S3. Many types in S3 were modeled as non-optional but this causes serialization issues."
-references = ["smithy-rs#3213"]
-meta = { "breaking" = true, "tada" = false, "bug" = false }
-author = "rcoh"
 
 [[smithy-rs]]
 message = """
@@ -54,7 +29,4 @@
 """
 references = ["smithy-rs#3222"]
 meta = { "breaking" = true, "tada" = false, "bug" = false }
-author = "jdisanti"
-=======
-# author = "rcoh"
->>>>>>> 7d1e3211
+author = "jdisanti"