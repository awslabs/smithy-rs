--- conflicted
+++ resolved
@@ -24,7 +24,6 @@
 author = "jdisanti"
 
 [[aws-sdk-rust]]
-<<<<<<< HEAD
 message = "The AWS SDK now compiles for the `wasm32-unknown-unknown` and `wasm32-wasi` targets when no default features are enabled. WebAssembly is not officially supported yet, but this is a great first step towards it!"
 references = ["smithy-rs#2254"]
 meta = { "breaking" = false, "tada" = true, "bug" = false }
@@ -35,7 +34,8 @@
 references = ["smithy-rs#2254"]
 meta = { "breaking" = false, "tada" = true, "bug" = false, "target" = "client"}
 author = "eduardomourar"
-=======
+
+[[smithy-rs]]
 message = "Streaming operations now emit the request ID at the `debug` log level like their non-streaming counterparts."
 references = ["smithy-rs#2495"]
 meta = { "breaking" = false, "tada" = false, "bug" = true }
@@ -51,5 +51,4 @@
 message = "The `enableNewCrateOrganizationScheme` codegen flag has been removed. If you opted out of the new crate organization scheme, it must be adopted now in order to upgrade (see [the upgrade guidance](https://github.com/awslabs/smithy-rs/discussions/2449) from March 23rd's release)."
 references = ["smithy-rs#2507"]
 meta = { "breaking" = false, "tada" = false, "bug" = false, "target" = "client" }
-author = "jdisanti"
->>>>>>> 9a77a8c1
+author = "jdisanti"