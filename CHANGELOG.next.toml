--- conflicted
+++ resolved
@@ -12,11 +12,12 @@
 # author = "rcoh"
 
 [[aws-sdk-rust]]
-<<<<<<< HEAD
 message = "The docs for fluent builders now have easy links to their corresponding Input, Output, and Error structs"
 references = ["aws-sdk-rust#348"]
 meta = { "breaking" = false, "tada" = true, "bug" = false }
-=======
+author = "Velfi"
+
+[[aws-sdk-rust]]
 message = "Generated docs should no longer contain links that don't go anywhere"
 references = ["aws-sdk-rust#357"]
 meta = { "breaking" = false, "tada" = false, "bug" = true }
@@ -26,7 +27,6 @@
 message = "Generated docs will convert `<a>` tags with no `href` attribute to `<pre>` tags"
 references = ["aws-sdk-rust#357"]
 meta = { "breaking" = false, "tada" = false, "bug" = true }
->>>>>>> 4dc75bb2
 author = "Velfi"
 
 [[smithy-rs]]
