--- conflicted
+++ resolved
@@ -9,32 +9,7 @@
 # message = "Fix typos in module documentation for generated crates"
 # references = ["smithy-rs#920"]
 # meta = { "breaking" = false, "tada" = false, "bug" = false, "target" = "client | server | all"}
-<<<<<<< HEAD
 # author = "rcoh"
-
-[[aws-sdk-rust]]
-message = "Upgraded MSRV to Rust 1.75"
-references = ["smithy-rs#3553"]
-meta = { "breaking" = false, "tada" = false, "bug" = false }
-author = "jdisanti"
-
-[[smithy-rs]]
-message = "Upgraded MSRV to Rust 1.75"
-references = ["smithy-rs#3553"]
-meta = { "breaking" = false, "tada" = false, "bug" = false, "target" = "all"}
-author = "jdisanti"
-
-[[aws-sdk-rust]]
-message = "Make `SigningSettings` and its fields implement `Clone` and `Copy`"
-references = ["smithy-rs#3533"]
-meta = { "breaking" = false, "tada" = false, "bug" = false }
-author = "avandesa"
-
-[[aws-sdk-rust]]
-message = "Change some credentials related info log messages to debug."
-references = ["smithy-rs#3546"]
-meta = { "breaking" = false, "tada" = false, "bug" = false }
-author = "orf"
 
 [[smithy-rs]]
 message = "Stalled stream protection on uploads is now enabled by default behind `BehaviorVersion::v2024_03_28()`. If you're using `BehaviorVersion::latest()`, you will get this change automatically by running `cargo update`."
@@ -46,7 +21,4 @@
 message = "Stalled stream protection on uploads is now enabled by default behind `BehaviorVersion::v2024_03_28()`. If you're using `BehaviorVersion::latest()`, you will get this change automatically by running `cargo update`. Updating your SDK is not necessary, this change will happen when a new version of the client libraries are consumed."
 references = ["smithy-rs#3527"]
 meta = { "breaking" = true, "tada" = true, "bug" = false }
-author = "jdisanti"
-=======
-# author = "rcoh"
->>>>>>> c7178749
+author = "jdisanti"