--- conflicted
+++ resolved
@@ -176,7 +176,12 @@
 author = "ethyi"
 
 [[smithy-rs]]
-<<<<<<< HEAD
+message = "Enable local maven repo dependency override."
+references = ["smithy-rs#1852"]
+meta = { "breaking" = false, "tada" = false, "bug" = false }
+author = "ogudavid"
+
+[[smithy-rs]]
 message = "Support Sigv4 signature generation on PowerPC 32 and 64 bit. This architecture cannot compile ring, so the PowerPC implementation uses hmac + sha2 to achive the same result. We also updated the CI which is now running as many tests as possible against i686 and PowerPC 32 and 64 bit."
 references = ["smithy-rs#1847"]
 meta = { "breaking" = false, "tada" = false, "bug" = true }
@@ -186,10 +191,4 @@
 message = "Support Sigv4 signature generation on PowerPC 32 and 64 bit. This architecture cannot compile ring, so the PowerPC implementation uses hmac + sha2 to achive the same result."
 references = ["smithy-rs#1847"]
 meta = { "breaking" = true, "tada" = false, "bug" = true }
-author = "crisidev"
-=======
-message = "Enable local maven repo dependency override."
-references = ["smithy-rs#1852"]
-meta = { "breaking" = false, "tada" = false, "bug" = false }
-author = "ogudavid"
->>>>>>> 9260781f
+author = "crisidev"