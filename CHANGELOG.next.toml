# Example changelog entries
# [[aws-sdk-rust]]
# message = "Fix typos in module documentation for generated crates"
# references = ["smithy-rs#920"]
# meta = { "breaking" = false, "tada" = false, "bug" = false }
# author = "rcoh"
#
# [[smithy-rs]]
# message = "Fix typos in module documentation for generated crates"
# references = ["smithy-rs#920"]
# meta = { "breaking" = false, "tada" = false, "bug" = false, "target" = "client | server | all"}
# author = "rcoh"

[[aws-sdk-rust]]
message = "Change `ByteStream::into_async_read` to return `AsyncBufRead`"
references = ["smithy-rs#3164"]
meta = { "breaking" = false, "tada" = false, "bug" = true }
author = "utkarshgupta137"

[[aws-sdk-rust]]
message = "[Upgrade guidance for HTTP Request/Response changes](https://github.com/awslabs/aws-sdk-rust/discussions/950). HTTP request types moved, and a new HTTP response type was added."
references = ["smithy-rs#3138", "smithy-rs#3148"]
meta = { "breaking" = true, "tada" = false, "bug" = false }
author = "jdisanti"

[[smithy-rs]]
message = "[Upgrade guidance for HTTP Request/Response changes](https://github.com/awslabs/smithy-rs/discussions/3154). HTTP request types moved, and a new HTTP response type was added."
references = ["smithy-rs#3138", "smithy-rs#3148"]
meta = { "breaking" = true, "tada" = false, "bug" = false, "target" = "all" }
author = "jdisanti"

[[smithy-rs]]
message = """
`Message`, `Header`, `HeaderValue`, and `StrBytes` have been moved to `aws-smithy-types` from `aws-smithy-eventstream`. `Message::read_from` and `Message::write_to` remain in `aws-smithy-eventstream` but they are converted to free functions with the names `read_message_from` and `write_message_to` respectively.
"""
references = ["smithy-rs#3139"]
meta = { "breaking" = true, "tada" = false, "bug" = false, "target" = "all"}
author = "ysaito1001"

[[smithy-rs]]
message = """
An operation output that supports receiving events from stream now provides a new-type wrapping `aws_smithy_http::event_stream::receiver::Receiver`. The new-type supports the `.recv()` method whose signature is the same as [`aws_smithy_http::event_stream::receiver::Receiver::recv`](https://docs.rs/aws-smithy-http/0.57.0/aws_smithy_http/event_stream/struct.Receiver.html#method.recv).
"""
references = ["smithy-rs#3100", "smithy-rs#3114"]
meta = { "breaking" = true, "tada" = false, "bug" = false, "target" = "client" }
author = "ysaito1001"

[[aws-sdk-rust]]
message = """
An operation output that supports receiving events from stream now provides a new-type wrapping `aws_smithy_http::event_stream::receiver::Receiver`. The new-type supports the `.recv()` method whose signature is the same as [`aws_smithy_http::event_stream::receiver::Receiver::recv`](https://docs.rs/aws-smithy-http/0.57.0/aws_smithy_http/event_stream/struct.Receiver.html#method.recv).
"""
references = ["smithy-rs#3100", "smithy-rs#3114"]
meta = { "breaking" = true, "tada" = false, "bug" = false }
author = "ysaito1001"

[[aws-sdk-rust]]
message = "Fix exclusively setting the credentials provider at operation config-override time. It's now possible to set the credentials when an operation is sent (via `.config_override()`), rather than at client-creation time."
references = ["smithy-rs#3156", "aws-sdk-rust#901"]
meta = { "breaking" = false, "tada" = false, "bug" = true }
author = "ysaito1001"

[[smithy-rs]]
message = """Enable conversion from `BuildError` into `SdkError` & `<service>::Error`. This allows customers to write the following code:
```rust
async fn do_a_thing(client: &Client) -> Result<SdkError<SomeOperationError>> {
    client.run_operation().complex_field(ComplexField::builder()
        .a("a")
        .b("b")
        .build()?
    ).send().await?;
}
```

Previously, `?` could not be used in this position.
"""
references = ["smithy-rs#3173", "smithy-rs#3171"]
meta = { "breaking" = false, "tada" = true, "bug" = false }
author = "rcoh"

[[aws-sdk-rust]]
message = """Enable conversion from `BuildError` into `SdkError` & `<service>::Error`. This allows customers to write the following code:
```rust
async fn create_table(dynamo_client: &Client) -> Result<(), SdkError<CreateTableError>> {
    dynamo_client
        .create_table()
        .table_name("test")
        .key_schema(
            KeySchemaElement::builder()
                .attribute_name("year")
                .key_type(KeyType::Hash)
                .build()?, // Previously, `?` could not be used here
        )
        .send()
        .await?;
    Ok(())
}
```

Previously, `?` could not be used in this position.
"""
references = ["smithy-rs#3173", "smithy-rs#3171"]
meta = { "breaking" = false, "tada" = true, "bug" = false }
author = "rcoh"

[[aws-sdk-rust]]
message = "ProvideCredentials and SharedCredentialsProvider are now re-exported."
references = ["smithy-rs#3173", "smithy-rs#3155"]
meta = { "breaking" = false, "tada" = false, "bug" = false }
author = "rcoh"

[[aws-sdk-rust]]
message = "The `RequestId` trait has moved from the aws-http crate into aws-types."
references = ["smithy-rs#3160"]
meta = { "breaking" = true, "tada" = false, "bug" = false }
author = "jdisanti"

[[aws-sdk-rust]]
<<<<<<< HEAD
message = """Clients now require a `BehaviorMajorVersion` to be provided. For must customers, `latest` is the best choice. This will be enabled automatically if you enable the `behavior-version-latest` cargo feature on `aws-config` or on an SDK crate. For customers that wish to pin to a specific behavior major version, it can be set in `aws-config` or when constructing the service client.

```rust
async fn example() {
    // with aws-config
    let conf = aws_config::from_env_with_version(aws_config::BehaviorMajorVersion::v2023_11_09());

    // when creating a client
    let client = my_service::Client::from_conf(my_service::Config::builder().behavior_major_version(..).<other params>.build());
}
```"""
references = ["smithy-rs#3151"]
author = "rcoh"
meta = { "breaking" = true, "tada" = false, "bug" = false }

[[smithy-rs]]
message = """Clients now require a `BehaviorMajorVersion` to be provided. For must customers, `latest` is the best choice. This will be enabled automatically if you enable the `behavior-version-latest` cargo feature on `aws-config` or on an SDK crate. For customers that wish to pin to a specific behavior major version, it can be set in `aws-config` or when constructing the service client.

```rust
async fn example() {
    // when creating a client
    let client = my_service::Client::from_conf(my_service::Config::builder().behavior_major_version(..).<other params>.build());
}
```"""
references = ["smithy-rs#3151"]
author = "rcoh"
meta = { "breaking" = true, "tada" = false, "bug" = false }
=======
message = "Add `ProvideErrorMetadata` impl for service `Error` type."
references = ["aws-sdk-rust#780", "smithy-rs#3189"]
meta = { "breaking" = false, "tada" = true, "bug" = false }
author = "jdisanti"

[[smithy-rs]]
message = "Add `ProvideErrorMetadata` impl for service `Error` type."
references = ["aws-sdk-rust#780", "smithy-rs#3189"]
meta = { "breaking" = false, "tada" = true, "bug" = false, "target" = "client" }
author = "jdisanti"

[[aws-sdk-rust]]
message = "Remove deprecated error kind type aliases."
references = ["smithy-rs#3189"]
meta = { "breaking" = true, "tada" = false, "bug" = false }
author = "jdisanti"

[[smithy-rs]]
message = "Remove deprecated error kind type aliases."
references = ["smithy-rs#3189"]
meta = { "breaking" = true, "tada" = false, "bug" = false, "target" = "client" }
author = "jdisanti"
>>>>>>> cbcbed95
<|MERGE_RESOLUTION|>--- conflicted
+++ resolved
@@ -115,7 +115,6 @@
 author = "jdisanti"
 
 [[aws-sdk-rust]]
-<<<<<<< HEAD
 message = """Clients now require a `BehaviorMajorVersion` to be provided. For must customers, `latest` is the best choice. This will be enabled automatically if you enable the `behavior-version-latest` cargo feature on `aws-config` or on an SDK crate. For customers that wish to pin to a specific behavior major version, it can be set in `aws-config` or when constructing the service client.
 
 ```rust
@@ -143,7 +142,8 @@
 references = ["smithy-rs#3151"]
 author = "rcoh"
 meta = { "breaking" = true, "tada" = false, "bug" = false }
-=======
+
+[[aws-sdk-rust]]
 message = "Add `ProvideErrorMetadata` impl for service `Error` type."
 references = ["aws-sdk-rust#780", "smithy-rs#3189"]
 meta = { "breaking" = false, "tada" = true, "bug" = false }
@@ -165,5 +165,4 @@
 message = "Remove deprecated error kind type aliases."
 references = ["smithy-rs#3189"]
 meta = { "breaking" = true, "tada" = false, "bug" = false, "target" = "client" }
-author = "jdisanti"
->>>>>>> cbcbed95
+author = "jdisanti"