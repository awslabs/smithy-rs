--- conflicted
+++ resolved
@@ -54,13 +54,6 @@
 meta = { "breaking" = false, "bug" = false, "tada" = false }
 author = "landonxjames"
 
-<<<<<<< HEAD
-[[smithy-rs]]
-message = "A feature, `aws-lambda`, is added to the generated SDK to re-export types required for Lambda deployment."
-references = ["smithy-rs#3643"]
-meta = { "breaking" = false, "bug" = true, "tada" = false }
-author = "drganjoo"
-=======
 [[aws-sdk-rust]]
 message = "Update MSRV to `1.76.0`"
 references = ["smithy-rs#3653"]
@@ -72,4 +65,9 @@
 references = ["smithy-rs#3653"]
 meta = { "breaking" = true, "tada" = true, "bug" = false, "target" = "all" }
 author = "landonxjames"
->>>>>>> 68933b75
+
+[[smithy-rs]]
+message = "A feature, `aws-lambda`, is added to the generated SDK to re-export types required for Lambda deployment."
+references = ["smithy-rs#3643"]
+meta = { "breaking" = false, "bug" = true, "tada" = false }
+author = "drganjoo"