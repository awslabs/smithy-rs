--- conflicted
+++ resolved
@@ -47,16 +47,14 @@
 meta = { "breaking" = false, "bug" = false, "tada" = true }
 author = "jdisanti"
 
-<<<<<<< HEAD
-[[aws-sdk-rust]]
-message = "Add support for S3 Express One Zone. See [the user guide](https://github.com/awslabs/aws-sdk-rust/discussions/1091) for more details."
-references = ["aws-sdk-rust#992", "smithy-rs#3465"]
-meta = { "breaking" = false, "bug" = false, "tada" = true }
-author = "ysaito1001"
-=======
 [[smithy-rs]]
 message = "Upgrade Smithy to 1.45."
 references = ["smithy-rs#3470"]
 meta = { "breaking" = false, "tada" = false, "bug" = false, "target" = "all" }
 authors = ["jdisanti"]
->>>>>>> a413b9ba
+
+[[aws-sdk-rust]]
+message = "Add support for S3 Express One Zone. See [the user guide](https://github.com/awslabs/aws-sdk-rust/discussions/1091) for more details."
+references = ["aws-sdk-rust#992", "smithy-rs#3465"]
+meta = { "breaking" = false, "bug" = false, "tada" = true }
+author = "ysaito1001"