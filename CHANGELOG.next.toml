--- conflicted
+++ resolved
@@ -104,7 +104,6 @@
 author = "david-perez"
 references = ["smithy-rs#2676", "smithy-rs#2685"]
 meta = { "breaking" = true, "tada" = false, "bug" = false }
-<<<<<<< HEAD
 
 [[smithy-rs]]
 message = """Remove `PollError` from an operations `Service::Error`.
@@ -115,6 +114,4 @@
 """
 references = ["smithy-rs#2457"]
 meta = { "breaking" = true, "tada" = false, "bug" = false, "target" = "server" }
-author = "hlbarber"
-=======
->>>>>>> 840221dd
+author = "hlbarber"