--- conflicted
+++ resolved
@@ -11,7 +11,6 @@
 # meta = { "breaking" = false, "tada" = false, "bug" = false }
 # author = "rcoh"
 
-<<<<<<< HEAD
 [[aws-sdk-rust]]
 message = "Fixed a bug that caused clients to eventually stop retrying. The cross-request retry allowance wasn't being reimbursed upon receiving a successful response, so once this allowance reached zero, no further retries would ever be attempted."
 references = ["smithy-rs#1197"]
@@ -27,10 +26,11 @@
 [[smithy-rs]]
 message = "`aws_smithy_types::retry::RetryKind` had its `NotRetryable` variant split into `UnretryableFailure` and `Unnecessary`. If you implement the `ClassifyResponse`, then successful responses need to return `Unnecessary`, and failures that shouldn't be retried need to return `UnretryableFailure`."
 references = ["smithy-rs#1197"]
-=======
+meta = { "breaking" = true, "tada" = false, "bug" = false }
+author = "jdisanti"
+
 [[smithy-rs]]
 message = "`aws_smithy_types::primitive::Encoder` is now a struct rather than an enum, but its usage remains the same."
 references = ["smithy-rs#1209"]
->>>>>>> 375e0b2b
 meta = { "breaking" = true, "tada" = false, "bug" = false }
 author = "jdisanti"