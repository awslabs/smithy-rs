# Example changelog entries
# [[aws-sdk-rust]]
# message = "Fix typos in module documentation for generated crates"
# references = ["smithy-rs#920"]
# meta = { "breaking" = false, "tada" = false, "bug" = false }
# author = "rcoh"
#
# [[smithy-rs]]
# message = "Fix typos in module documentation for generated crates"
# references = ["smithy-rs#920"]
# meta = { "breaking" = false, "tada" = false, "bug" = false }
<<<<<<< HEAD
# author = "rcoh"

[[aws-sdk-rust]]
message = "The `ProfileFileRegionProvider` will now respect regions set in chained profiles"
references = ["aws-sdk-rust#443"]
meta = { "breaking" = false, "tada" = false, "bug" = true }
author = "Velfi"

[[aws-sdk-rust]]
message = "Several modules defined in the `aws_config` crate that used to be declared within another module's file have been moved to their own files. The moved modules are `sts`, `connector`, and `default_providers`. They still have the exact same import paths."
references = ["smithy-rs#1144"]
meta = { "breaking" = false, "tada" = false, "bug" = false }
author = "Velfi"

[[aws-sdk-rust]]
message = "The `aws_config::http_provider` module has been renamed to `aws_config::http_credential_provider` to better reflect its purpose."
references = ["smithy-rs#1144"]
meta = { "breaking" = true, "tada" = false, "bug" = false }
author = "Velfi"

[[aws-sdk-rust]]
message = """
Some APIs required that timeout configuration be specified with an `aws_smithy_client::timeout::Settings` struct while
others required an `aws_smithy_types::timeout::TimeoutConfig` struct. Both were equivalent. Now `aws_smithy_types::timeout::TimeoutConfig`
is used everywhere and `aws_smithy_client::timeout::Settings` has been removed. Here's how to migrate code your code that
depended on `timeout::Settings`:

The old way:
```rust
let timeout = timeout::Settings::new()
    .with_connect_timeout(Duration::from_secs(1))
    .with_read_timeout(Duration::from_secs(2));
```

The new way:
```rust
// This example is passing values, so they're wrapped in `Option::Some`. You can disable a timeout by passing `None`.
let timeout = TimeoutConfig::new()
    .with_connect_timeout(Some(Duration::from_secs(1)))
    .with_read_timeout(Some(Duration::from_secs(2)));
```
"""
references = ["smithy-rs#1144"]
meta = { "breaking" = true, "tada" = false, "bug" = false }
author = "Velfi"

[[smithy-rs]]
message = """
Some APIs required that timeout configuration be specified with an `aws_smithy_client::timeout::Settings` struct while
others required an `aws_smithy_types::timeout::TimeoutConfig` struct. Both were equivalent. Now `aws_smithy_types::timeout::TimeoutConfig`
is used everywhere and `aws_smithy_client::timeout::Settings` has been removed. Here's how to migrate code your code that
depended on `timeout::Settings`:

The old way:
```rust
let timeout = timeout::Settings::new()
    .with_connect_timeout(Duration::from_secs(1))
    .with_read_timeout(Duration::from_secs(2));
```

The new way:
```rust
// This example is passing values, so they're wrapped in `Option::Some`. You can disable a timeout by passing `None`.
let timeout = TimeoutConfig::new()
    .with_connect_timeout(Some(Duration::from_secs(1)))
    .with_read_timeout(Some(Duration::from_secs(2)));
```
"""
references = ["smithy-rs#1144"]
meta = { "breaking" = true, "tada" = false, "bug" = false }
author = "Velfi"

[[aws-sdk-rust]]
message = """
`MakeConnectorFn`, `HttpConnector`, and `HttpSettings` have been moved from `aws_config::provider_config` to
`aws_smithy_client::http_connector`. This is in preparation for a later update that will change how connectors are
created and configured.

If you were using these structs/enums, you can migrate your old code by importing them from their new location.
"""
references = ["smithy-rs#1144"]
meta = { "breaking" = true, "tada" = false, "bug" = false }
author = "Velfi"

[[smithy-rs]]
message = """
`MakeConnectorFn`, `HttpConnector`, and `HttpSettings` have been moved from `aws_config::provider_config` to
`aws_smithy_client::http_connector`. This is in preparation for a later update that will change how connectors are
created and configured.
"""
references = ["smithy-rs#1144"]
meta = { "breaking" = false, "tada" = false, "bug" = false }
author = "Velfi"

[[aws-sdk-rust]]
message = """
Along with moving `HttpConnector` to `aws_smithy_client`, the `HttpConnector::make_connector` method has been renamed to
`HttpConnector::connector`.

If you were using this method, you can migrate your old code by calling `connector` instead of `make_connector`.
"""
references = ["smithy-rs#1144"]
meta = { "breaking" = true, "tada" = false, "bug" = false }
author = "Velfi"

[[smithy-rs]]
message = "Refactor `Document` shape parser generation"
references = ["smithy-rs#1123"]
meta = { "breaking" = false, "tada" = false, "bug" = false }
author = "rcoh"

[[aws-sdk-rust]]
message = "Fix some docs links not working because they were escaped when they shouldn't have been"
references = ["smithy-rs#1129"]
meta = { "breaking" = false, "tada" = false, "bug" = true }
author = "Velfi"

[[aws-sdk-rust]]
message = """
Moved the following re-exports into a `types` module for all services:
- `aws_sdk_<service>::AggregatedBytes` -> `aws_sdk_<service>::types::AggregatedBytes`
- `aws_sdk_<service>::Blob` -> `aws_sdk_<service>::types::Blob`
- `aws_sdk_<service>::ByteStream` -> `aws_sdk_<service>::types::ByteStream`
- `aws_sdk_<service>::DateTime` -> `aws_sdk_<service>::types::DateTime`
- `aws_sdk_<service>::SdkError` -> `aws_sdk_<service>::types::SdkError`
"""
references = ["smithy-rs#1085"]
meta = { "breaking" = true, "tada" = false, "bug" = false }
author = "jdisanti"

[[aws-sdk-rust]]
message = """
`AggregatedBytes` and `ByteStream` are now only re-exported if the service has streaming operations,
and `Blob`/`DateTime` are only re-exported if the service uses them.
"""
references = ["smithy-rs#1085"]
meta = { "breaking" = true, "tada" = false, "bug" = false }
author = "jdisanti"

[[aws-sdk-rust]]
message = "The `Client` and `Config` re-exports now have their documentation inlined in the service docs"
references = ["smithy-rs#1085"]
meta = { "breaking" = false, "tada" = false, "bug" = false }
author = "jdisanti"

[[smithy-rs]]
message = """
Moved the following re-exports into a `types` module for all services:
- `<service>::AggregatedBytes` -> `<service>::types::AggregatedBytes`
- `<service>::Blob` -> `<service>::types::Blob`
- `<service>::ByteStream` -> `<service>::types::ByteStream`
- `<service>::DateTime` -> `<service>::types::DateTime`
- `<service>::SdkError` -> `<service>::types::SdkError`
"""
references = ["smithy-rs#1085"]
meta = { "breaking" = true, "tada" = false, "bug" = false }
author = "jdisanti"

[[smithy-rs]]
message = """
`AggregatedBytes` and `ByteStream` are now only re-exported if the service has streaming operations,
and `Blob`/`DateTime` are only re-exported if the service uses them.
"""
references = ["smithy-rs#1085"]
meta = { "breaking" = true, "tada" = false, "bug" = false }
author = "jdisanti"

[[smithy-rs]]
message = "The `Client` and `Config` re-exports now have their documentation inlined in the service docs"
references = ["smithy-rs#1085"]
meta = { "breaking" = false, "tada" = false, "bug" = false }
author = "jdisanti"

[[aws-sdk-rust]]
message = "MSRV increased from `1.54` to `1.56.1` per our 2-behind MSRV policy."
references = ["smithy-rs#1130"]
meta = { "breaking" = true, "tada" = false, "bug" = false }
author = "jdisanti"

[[smithy-rs]]
message = "MSRV increased from `1.54` to `1.56.1` per our 2-behind MSRV policy."
references = ["smithy-rs#1130"]
meta = { "breaking" = true, "tada" = false, "bug" = false }
author = "jdisanti"

[[aws-sdk-rust]]
message = """
Fluent clients for all services no longer have generics, and now use `DynConnector` and `DynMiddleware` to allow
for connector/middleware customization. This should only break references to the client that specified generic types for it.

If you customized the AWS client's connector or middleware with something like the following:
```rust
let client = aws_sdk_s3::Client::with_config(
    aws_sdk_s3::client::Builder::new()
        .connector(my_custom_connector) // Connector customization
        .middleware(my_custom_middleware) // Middleware customization
        .default_async_sleep()
        .build(),
    config
);
```
Then you will need to wrap the custom connector or middleware in
[`DynConnector`](https://docs.rs/aws-smithy-client/0.36.0/aws_smithy_client/erase/struct.DynConnector.html)
and
[`DynMiddleware`](https://docs.rs/aws-smithy-client/0.36.0/aws_smithy_client/erase/struct.DynMiddleware.html)
respectively:
```rust
let client = aws_sdk_s3::Client::with_config(
    aws_sdk_s3::client::Builder::new()
        .connector(DynConnector::new(my_custom_connector)) // Now with `DynConnector`
        .middleware(DynMiddleware::new(my_custom_middleware)) // Now with `DynMiddleware`
        .default_async_sleep()
        .build(),
    config
);
```

If you had functions that took a generic connector, such as the following:
```rust
fn some_function<C, E>(conn: C) -> Result<()>
where
    C: aws_smithy_client::bounds::SmithyConnector<Error = E> + Send + 'static,
    E: Into<aws_smithy_http::result::ConnectorError>
{
    // ...
}
```

Then the generics and trait bounds will no longer be necessary:
```rust
fn some_function(conn: DynConnector) -> Result<()> {
    // ...
}
```

Similarly, functions that took a generic middleware can replace the generic with `DynMiddleware` and
remove their trait bounds.
"""
references = ["smithy-rs#1132"]
meta = { "breaking" = true, "tada" = false, "bug" = false }
author = "jdisanti"

[[aws-sdk-rust]]
message = "Fixed example showing how to use hardcoded credentials in `aws-types`"
references = ["smithy-rs#1180"]
meta = { "breaking" = false, "tada" = false, "bug" = true }
author = "jdisanti"

[[aws-sdk-rust]]
message = "Fixed a bug that caused clients to eventually stop retrying. The cross-request retry allowance wasn't being reimbursed upon receiving a successful response, so once this allowance reached zero, no further retries would ever be attempted."
references = ["smithy-rs#1197"]
meta = { "breaking" = false, "tada" = false, "bug" = true }
author = "jdisanti"

[[smithy-rs]]
message = "Fixed a bug that caused clients to eventually stop retrying. The cross-request retry allowance wasn't being reimbursed upon receiving a successful response, so once this allowance reached zero, no further retries would ever be attempted."
references = ["smithy-rs#1197"]
meta = { "breaking" = false, "tada" = false, "bug" = true }
author = "jdisanti"

[[smithy-rs]]
message = "`aws_smithy_types::retry::RetryKind` had its `NotRetryable` variant split into `UnretryableFailure` and `Unnecessary`. If you implement the `ClassifyResponse`, then successful responses need to return `Unnecessary`, and failures that shouldn't be retried need to return `UnretryableFailure`."
references = ["smithy-rs#1197"]
meta = { "breaking" = true, "tada" = false, "bug" = false }
author = "jdisanti"
=======
# author = "rcoh"
>>>>>>> 0a7d0521
<|MERGE_RESOLUTION|>--- conflicted
+++ resolved
@@ -9,254 +9,7 @@
 # message = "Fix typos in module documentation for generated crates"
 # references = ["smithy-rs#920"]
 # meta = { "breaking" = false, "tada" = false, "bug" = false }
-<<<<<<< HEAD
 # author = "rcoh"
-
-[[aws-sdk-rust]]
-message = "The `ProfileFileRegionProvider` will now respect regions set in chained profiles"
-references = ["aws-sdk-rust#443"]
-meta = { "breaking" = false, "tada" = false, "bug" = true }
-author = "Velfi"
-
-[[aws-sdk-rust]]
-message = "Several modules defined in the `aws_config` crate that used to be declared within another module's file have been moved to their own files. The moved modules are `sts`, `connector`, and `default_providers`. They still have the exact same import paths."
-references = ["smithy-rs#1144"]
-meta = { "breaking" = false, "tada" = false, "bug" = false }
-author = "Velfi"
-
-[[aws-sdk-rust]]
-message = "The `aws_config::http_provider` module has been renamed to `aws_config::http_credential_provider` to better reflect its purpose."
-references = ["smithy-rs#1144"]
-meta = { "breaking" = true, "tada" = false, "bug" = false }
-author = "Velfi"
-
-[[aws-sdk-rust]]
-message = """
-Some APIs required that timeout configuration be specified with an `aws_smithy_client::timeout::Settings` struct while
-others required an `aws_smithy_types::timeout::TimeoutConfig` struct. Both were equivalent. Now `aws_smithy_types::timeout::TimeoutConfig`
-is used everywhere and `aws_smithy_client::timeout::Settings` has been removed. Here's how to migrate code your code that
-depended on `timeout::Settings`:
-
-The old way:
-```rust
-let timeout = timeout::Settings::new()
-    .with_connect_timeout(Duration::from_secs(1))
-    .with_read_timeout(Duration::from_secs(2));
-```
-
-The new way:
-```rust
-// This example is passing values, so they're wrapped in `Option::Some`. You can disable a timeout by passing `None`.
-let timeout = TimeoutConfig::new()
-    .with_connect_timeout(Some(Duration::from_secs(1)))
-    .with_read_timeout(Some(Duration::from_secs(2)));
-```
-"""
-references = ["smithy-rs#1144"]
-meta = { "breaking" = true, "tada" = false, "bug" = false }
-author = "Velfi"
-
-[[smithy-rs]]
-message = """
-Some APIs required that timeout configuration be specified with an `aws_smithy_client::timeout::Settings` struct while
-others required an `aws_smithy_types::timeout::TimeoutConfig` struct. Both were equivalent. Now `aws_smithy_types::timeout::TimeoutConfig`
-is used everywhere and `aws_smithy_client::timeout::Settings` has been removed. Here's how to migrate code your code that
-depended on `timeout::Settings`:
-
-The old way:
-```rust
-let timeout = timeout::Settings::new()
-    .with_connect_timeout(Duration::from_secs(1))
-    .with_read_timeout(Duration::from_secs(2));
-```
-
-The new way:
-```rust
-// This example is passing values, so they're wrapped in `Option::Some`. You can disable a timeout by passing `None`.
-let timeout = TimeoutConfig::new()
-    .with_connect_timeout(Some(Duration::from_secs(1)))
-    .with_read_timeout(Some(Duration::from_secs(2)));
-```
-"""
-references = ["smithy-rs#1144"]
-meta = { "breaking" = true, "tada" = false, "bug" = false }
-author = "Velfi"
-
-[[aws-sdk-rust]]
-message = """
-`MakeConnectorFn`, `HttpConnector`, and `HttpSettings` have been moved from `aws_config::provider_config` to
-`aws_smithy_client::http_connector`. This is in preparation for a later update that will change how connectors are
-created and configured.
-
-If you were using these structs/enums, you can migrate your old code by importing them from their new location.
-"""
-references = ["smithy-rs#1144"]
-meta = { "breaking" = true, "tada" = false, "bug" = false }
-author = "Velfi"
-
-[[smithy-rs]]
-message = """
-`MakeConnectorFn`, `HttpConnector`, and `HttpSettings` have been moved from `aws_config::provider_config` to
-`aws_smithy_client::http_connector`. This is in preparation for a later update that will change how connectors are
-created and configured.
-"""
-references = ["smithy-rs#1144"]
-meta = { "breaking" = false, "tada" = false, "bug" = false }
-author = "Velfi"
-
-[[aws-sdk-rust]]
-message = """
-Along with moving `HttpConnector` to `aws_smithy_client`, the `HttpConnector::make_connector` method has been renamed to
-`HttpConnector::connector`.
-
-If you were using this method, you can migrate your old code by calling `connector` instead of `make_connector`.
-"""
-references = ["smithy-rs#1144"]
-meta = { "breaking" = true, "tada" = false, "bug" = false }
-author = "Velfi"
-
-[[smithy-rs]]
-message = "Refactor `Document` shape parser generation"
-references = ["smithy-rs#1123"]
-meta = { "breaking" = false, "tada" = false, "bug" = false }
-author = "rcoh"
-
-[[aws-sdk-rust]]
-message = "Fix some docs links not working because they were escaped when they shouldn't have been"
-references = ["smithy-rs#1129"]
-meta = { "breaking" = false, "tada" = false, "bug" = true }
-author = "Velfi"
-
-[[aws-sdk-rust]]
-message = """
-Moved the following re-exports into a `types` module for all services:
-- `aws_sdk_<service>::AggregatedBytes` -> `aws_sdk_<service>::types::AggregatedBytes`
-- `aws_sdk_<service>::Blob` -> `aws_sdk_<service>::types::Blob`
-- `aws_sdk_<service>::ByteStream` -> `aws_sdk_<service>::types::ByteStream`
-- `aws_sdk_<service>::DateTime` -> `aws_sdk_<service>::types::DateTime`
-- `aws_sdk_<service>::SdkError` -> `aws_sdk_<service>::types::SdkError`
-"""
-references = ["smithy-rs#1085"]
-meta = { "breaking" = true, "tada" = false, "bug" = false }
-author = "jdisanti"
-
-[[aws-sdk-rust]]
-message = """
-`AggregatedBytes` and `ByteStream` are now only re-exported if the service has streaming operations,
-and `Blob`/`DateTime` are only re-exported if the service uses them.
-"""
-references = ["smithy-rs#1085"]
-meta = { "breaking" = true, "tada" = false, "bug" = false }
-author = "jdisanti"
-
-[[aws-sdk-rust]]
-message = "The `Client` and `Config` re-exports now have their documentation inlined in the service docs"
-references = ["smithy-rs#1085"]
-meta = { "breaking" = false, "tada" = false, "bug" = false }
-author = "jdisanti"
-
-[[smithy-rs]]
-message = """
-Moved the following re-exports into a `types` module for all services:
-- `<service>::AggregatedBytes` -> `<service>::types::AggregatedBytes`
-- `<service>::Blob` -> `<service>::types::Blob`
-- `<service>::ByteStream` -> `<service>::types::ByteStream`
-- `<service>::DateTime` -> `<service>::types::DateTime`
-- `<service>::SdkError` -> `<service>::types::SdkError`
-"""
-references = ["smithy-rs#1085"]
-meta = { "breaking" = true, "tada" = false, "bug" = false }
-author = "jdisanti"
-
-[[smithy-rs]]
-message = """
-`AggregatedBytes` and `ByteStream` are now only re-exported if the service has streaming operations,
-and `Blob`/`DateTime` are only re-exported if the service uses them.
-"""
-references = ["smithy-rs#1085"]
-meta = { "breaking" = true, "tada" = false, "bug" = false }
-author = "jdisanti"
-
-[[smithy-rs]]
-message = "The `Client` and `Config` re-exports now have their documentation inlined in the service docs"
-references = ["smithy-rs#1085"]
-meta = { "breaking" = false, "tada" = false, "bug" = false }
-author = "jdisanti"
-
-[[aws-sdk-rust]]
-message = "MSRV increased from `1.54` to `1.56.1` per our 2-behind MSRV policy."
-references = ["smithy-rs#1130"]
-meta = { "breaking" = true, "tada" = false, "bug" = false }
-author = "jdisanti"
-
-[[smithy-rs]]
-message = "MSRV increased from `1.54` to `1.56.1` per our 2-behind MSRV policy."
-references = ["smithy-rs#1130"]
-meta = { "breaking" = true, "tada" = false, "bug" = false }
-author = "jdisanti"
-
-[[aws-sdk-rust]]
-message = """
-Fluent clients for all services no longer have generics, and now use `DynConnector` and `DynMiddleware` to allow
-for connector/middleware customization. This should only break references to the client that specified generic types for it.
-
-If you customized the AWS client's connector or middleware with something like the following:
-```rust
-let client = aws_sdk_s3::Client::with_config(
-    aws_sdk_s3::client::Builder::new()
-        .connector(my_custom_connector) // Connector customization
-        .middleware(my_custom_middleware) // Middleware customization
-        .default_async_sleep()
-        .build(),
-    config
-);
-```
-Then you will need to wrap the custom connector or middleware in
-[`DynConnector`](https://docs.rs/aws-smithy-client/0.36.0/aws_smithy_client/erase/struct.DynConnector.html)
-and
-[`DynMiddleware`](https://docs.rs/aws-smithy-client/0.36.0/aws_smithy_client/erase/struct.DynMiddleware.html)
-respectively:
-```rust
-let client = aws_sdk_s3::Client::with_config(
-    aws_sdk_s3::client::Builder::new()
-        .connector(DynConnector::new(my_custom_connector)) // Now with `DynConnector`
-        .middleware(DynMiddleware::new(my_custom_middleware)) // Now with `DynMiddleware`
-        .default_async_sleep()
-        .build(),
-    config
-);
-```
-
-If you had functions that took a generic connector, such as the following:
-```rust
-fn some_function<C, E>(conn: C) -> Result<()>
-where
-    C: aws_smithy_client::bounds::SmithyConnector<Error = E> + Send + 'static,
-    E: Into<aws_smithy_http::result::ConnectorError>
-{
-    // ...
-}
-```
-
-Then the generics and trait bounds will no longer be necessary:
-```rust
-fn some_function(conn: DynConnector) -> Result<()> {
-    // ...
-}
-```
-
-Similarly, functions that took a generic middleware can replace the generic with `DynMiddleware` and
-remove their trait bounds.
-"""
-references = ["smithy-rs#1132"]
-meta = { "breaking" = true, "tada" = false, "bug" = false }
-author = "jdisanti"
-
-[[aws-sdk-rust]]
-message = "Fixed example showing how to use hardcoded credentials in `aws-types`"
-references = ["smithy-rs#1180"]
-meta = { "breaking" = false, "tada" = false, "bug" = true }
-author = "jdisanti"
 
 [[aws-sdk-rust]]
 message = "Fixed a bug that caused clients to eventually stop retrying. The cross-request retry allowance wasn't being reimbursed upon receiving a successful response, so once this allowance reached zero, no further retries would ever be attempted."
@@ -274,7 +27,4 @@
 message = "`aws_smithy_types::retry::RetryKind` had its `NotRetryable` variant split into `UnretryableFailure` and `Unnecessary`. If you implement the `ClassifyResponse`, then successful responses need to return `Unnecessary`, and failures that shouldn't be retried need to return `UnretryableFailure`."
 references = ["smithy-rs#1197"]
 meta = { "breaking" = true, "tada" = false, "bug" = false }
-author = "jdisanti"
-=======
-# author = "rcoh"
->>>>>>> 0a7d0521
+author = "jdisanti"