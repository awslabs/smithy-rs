--- conflicted
+++ resolved
@@ -9,44 +9,7 @@
 # message = "Fix typos in module documentation for generated crates"
 # references = ["smithy-rs#920"]
 # meta = { "breaking" = false, "tada" = false, "bug" = false, "target" = "client | server | all"}
-<<<<<<< HEAD
 # author = "rcoh"
-
-[[aws-sdk-rust]]
-message = "Upgraded MSRV to Rust 1.75"
-references = ["smithy-rs#3553"]
-meta = { "breaking" = false, "tada" = false, "bug" = false }
-author = "jdisanti"
-
-[[smithy-rs]]
-message = "Upgraded MSRV to Rust 1.75"
-references = ["smithy-rs#3553"]
-meta = { "breaking" = false, "tada" = false, "bug" = false, "target" = "all"}
-author = "jdisanti"
-
-[[aws-sdk-rust]]
-message = "Make `SigningSettings` and its fields implement `Clone` and `Copy`"
-references = ["smithy-rs#3533"]
-meta = { "breaking" = false, "tada" = false, "bug" = false }
-author = "avandesa"
-
-[[aws-sdk-rust]]
-message = "Change some credentials related info log messages to debug."
-references = ["smithy-rs#3546"]
-meta = { "breaking" = false, "tada" = false, "bug" = false }
-author = "orf"
-
-[[aws-sdk-rust]]
-message = "Fix an S3 crate's dependency on `ahash` so the crate can be compiled for `wasm32-unknown-unknown`."
-references = ["smithy-rs#3590", "aws-sdk-rust#1131"]
-meta = { "breaking" = false, "tada" = false, "bug" = true }
-author = "ysaito1001"
-
-[[smithy-rs]]
-message = "Implement `std::error::Error` for `ConstraintViolation`"
-references = ["smithy-rs#3430"]
-meta = { "breaking" = false, "tada" = true, "bug" = false, "target" = "server" }
-author = "drganjoo"
 
 [[aws-sdk-rust]]
 message = """
@@ -88,7 +51,4 @@
 """
 references = ["smithy-rs#119", "smithy-rs#3595", "smithy-rs#3593", "smithy-rs#3585", "smithy-rs#3571", "smithy-rs#3569"]
 meta = { "breaking" = false, "tada" = true, "bug" = false, "target" = "client" }
-author = "jdisanti"
-=======
-# author = "rcoh"
->>>>>>> c7178749
+author = "jdisanti"