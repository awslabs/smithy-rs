--- conflicted
+++ resolved
@@ -18,20 +18,19 @@
 author = "crisidev"
 
 [[aws-sdk-rust]]
-<<<<<<< HEAD
 message = "Add test to exercise excluded headers in aws-sigv4."
 references = ["smithy-rs#1890"]
 meta = { "breaking" = false, "tada" = false, "bug" = false }
 author = "ysaito1001"
 
 [[aws-sdk-rust]]
-message = "Add test ensuring that a response will error if the response body returns an EOF before the entire body has been read."
-references = ["smithy-rs#1801"]
-meta = { "breaking" = false, "tada" = false, "bug" = false }
-author = "Velfi"
-=======
 message = "Support Sigv4 signature generation on PowerPC 32 and 64 bit. This architecture cannot compile `ring`, so the implementation has been updated to rely on `hamc` + `sha2` to achive the same result with broader platform compatibility and higher performance. We also updated the CI which is now running as many tests as possible against i686 and PowerPC 32 and 64 bit."
 references = ["smithy-rs#1847"]
 meta = { "breaking" = true, "tada" = false, "bug" = true }
 author = "crisidev"
->>>>>>> 7e666dab
+
+[[aws-sdk-rust]]
+message = "Add test ensuring that a response will error if the response body returns an EOF before the entire body has been read."
+references = ["smithy-rs#1801"]
+meta = { "breaking" = false, "tada" = false, "bug" = false }
+author = "Velfi"