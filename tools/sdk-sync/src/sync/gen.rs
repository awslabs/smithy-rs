/*
 * Copyright Amazon.com, Inc. or its affiliates. All Rights Reserved.
 * SPDX-License-Identifier: Apache-2.0
 */

use crate::fs::Fs;
use crate::git::{CommitHash, Git, GitCLI};
use anyhow::{Context, Result};
use smithy_rs_tool_common::here;
use smithy_rs_tool_common::shell::handle_failure;
use std::path::{Path, PathBuf};
use std::process::Command;
use std::sync::Arc;
use tracing::{info, instrument};

pub struct GeneratedSdk {
    path: PathBuf,
    // Keep a reference to the temp directory so that it doesn't get cleaned up
    // until the generated SDK is no longer referenced anywhere.
    _temp_dir: Option<Arc<tempfile::TempDir>>,
}

impl GeneratedSdk {
    pub fn new(path: impl Into<PathBuf>) -> Self {
        Self {
            path: path.into(),
            _temp_dir: None,
        }
    }

    pub fn path(&self) -> &Path {
        &self.path
    }
}

/// Generates a SDK.
#[cfg_attr(test, mockall::automock)]
pub trait SdkGenerator {
    /// Generates the full SDK and returns a path to the generated SDK artifacts.
    fn generate_sdk(&self) -> Result<GeneratedSdk>;
}

/// SDK generator that creates a temporary directory and clones the given `smithy-rs` into it
/// so that generation can safely be done in parallel for other commits.
pub struct DefaultSdkGenerator {
    previous_versions_manifest: PathBuf,
    aws_doc_sdk_examples_revision: CommitHash,
    examples_path: PathBuf,
    fs: Arc<dyn Fs>,
    smithy_rs: Box<dyn Git>,
    smithy_parallelism: usize,
    temp_dir: Arc<tempfile::TempDir>,
}

impl DefaultSdkGenerator {
    #[instrument(skip(fs))]
    pub fn new(
        previous_versions_manifest: &Path,
        aws_doc_sdk_examples_revision: &CommitHash,
        examples_path: &Path,
        fs: Arc<dyn Fs>,
        reset_to_commit: Option<CommitHash>,
        original_smithy_rs_path: &Path,
        smithy_parallelism: usize,
    ) -> Result<Self> {
        let temp_dir = tempfile::tempdir().context(here!("create temp dir"))?;
        GitCLI::new(original_smithy_rs_path)
            .context(here!())?
            .clone_to(temp_dir.path())
            .context(here!())?;

        let smithy_rs = GitCLI::new(&temp_dir.path().join("smithy-rs")).context(here!())?;
        if let Some(smithy_rs_commit) = reset_to_commit {
            smithy_rs
                .hard_reset(smithy_rs_commit.as_ref())
                .with_context(|| format!("failed to reset to {} in smithy-rs", smithy_rs_commit))?;
        }

        Ok(Self {
            previous_versions_manifest: previous_versions_manifest.into(),
            aws_doc_sdk_examples_revision: aws_doc_sdk_examples_revision.clone(),
            examples_path: examples_path.into(),
            fs,
            smithy_rs: Box::new(smithy_rs) as Box<dyn Git>,
            smithy_parallelism,
            temp_dir: Arc::new(temp_dir),
        })
    }

    /// Copies examples into smithy-rs.
    #[instrument(skip(self))]
    fn copy_examples(&self) -> Result<()> {
        info!("Cleaning examples...");
        self.fs
            .remove_dir_all_idempotent(&self.smithy_rs.path().join("aws/sdk/examples"))
            .context(here!())?;

        let from = &self.examples_path;
        let to = self.smithy_rs.path().join("aws/sdk/examples");
        info!("Copying examples from {:?} to {:?}...", from, to);
        self.fs.recursive_copy(from, &to).context(here!())?;

        // Remove files that may come in from aws-doc-sdk-examples that are not needed
        self.fs
            .remove_dir_all_idempotent(&to.join(".cargo"))
            .context(here!())?;
        self.fs
            .remove_file_idempotent(&to.join("Cargo.toml"))
            .context(here!())?;
        Ok(())
    }

    /// Runs `aws:sdk:assemble` target with property `aws.fullsdk=true` set
    #[instrument(skip(self))]
    fn aws_sdk_assemble(&self) -> Result<()> {
        info!("Generating the SDK...");

        let mut command = Command::new("./gradlew");
        command.arg("--no-daemon"); // Don't let Gradle continue running after the build
<<<<<<< HEAD
        command.arg("--info"); // Increase logging verbosity for failure debugging
=======
        command.arg("--no-parallel"); // Disable Gradle parallelism
        command.arg("--max-workers=1"); // Cap the Gradle workers at 1
        command.arg("--info"); // Increase logging verbosity for failure debugging

        // Customize the Gradle daemon JVM args (these are required even with `--no-daemon`
        // since Gradle still forks out a daemon process that gets terminated at the end)
        command.arg(format!(
            "-Dorg.gradle.jvmargs={}",
            [
                // Retain default Gradle JVM args
                "-Xmx512m",
                "-XX:MaxMetaspaceSize=256m",
                // Disable incremental compilation and caching since we're compiling exactly once per commit
                "-Dkotlin.incremental=false",
                "-Dkotlin.caching.enabled=false",
                // Run the compiler in the gradle daemon process to avoid more forking thrash
                "-Dkotlin.compiler.execution.strategy=in-process"
            ]
            .join(" ")
        ));

        // Disable Smithy's codegen parallelism in favor of sdk-sync parallelism
        command.arg(format!(
            "-Djava.util.concurrent.ForkJoinPool.common.parallelism={}",
            self.smithy_parallelism
        ));

>>>>>>> 4d4f91a0
        command.arg("-Paws.fullsdk=true");
        command.arg(format!(
            "-Paws.sdk.previous.release.versions.manifest={}",
            self.previous_versions_manifest
                .to_str()
                .expect("not expecting strange file names")
        ));
        command.arg(format!(
            "-Paws.sdk.examples.revision={}",
            &self.aws_doc_sdk_examples_revision
        ));
        command.arg("aws:sdk:assemble");
        command.current_dir(self.smithy_rs.path());

        let output = command.output()?;
        handle_failure("aws_sdk_assemble", &output)?;
        Ok(())
    }
}

impl SdkGenerator for DefaultSdkGenerator {
    #[instrument(skip(self))]
    fn generate_sdk(&self) -> Result<GeneratedSdk> {
        self.copy_examples().context(here!())?;
        self.aws_sdk_assemble().context(here!())?;
        Ok(GeneratedSdk {
            path: self.smithy_rs.path().join("aws/sdk/build/aws-sdk"),
            _temp_dir: Some(self.temp_dir.clone()),
        })
    }
}<|MERGE_RESOLUTION|>--- conflicted
+++ resolved
@@ -117,9 +117,6 @@
 
         let mut command = Command::new("./gradlew");
         command.arg("--no-daemon"); // Don't let Gradle continue running after the build
-<<<<<<< HEAD
-        command.arg("--info"); // Increase logging verbosity for failure debugging
-=======
         command.arg("--no-parallel"); // Disable Gradle parallelism
         command.arg("--max-workers=1"); // Cap the Gradle workers at 1
         command.arg("--info"); // Increase logging verbosity for failure debugging
@@ -147,7 +144,6 @@
             self.smithy_parallelism
         ));
 
->>>>>>> 4d4f91a0
         command.arg("-Paws.fullsdk=true");
         command.arg(format!(
             "-Paws.sdk.previous.release.versions.manifest={}",
