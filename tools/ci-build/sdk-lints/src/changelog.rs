--- conflicted
+++ resolved
@@ -23,8 +23,7 @@
 }
 
 impl Check for ChangelogNext {
-<<<<<<< HEAD
-    fn check(&self, path: impl AsRef<Path>) -> Result<Vec<LintError>> {
+    fn check(&self, path: impl AsRef<Path> + Debug) -> Result<Vec<LintError>> {
         if path.as_ref().exists() {
             Ok(vec![LintError::new(
                 "the legacy `CHANGELOG.next.toml` should no longer exist",
@@ -48,10 +47,7 @@
 }
 
 impl Check for DotChangelog {
-    fn check(&self, path: impl AsRef<Path>) -> Result<Vec<LintError>> {
-=======
     fn check(&self, path: impl AsRef<Path> + Debug) -> Result<Vec<LintError>> {
->>>>>>> 63753f3f
         match check_changelog_next(path) {
             Ok(_) => Ok(vec![]),
             Err(errs) => Ok(errs),
@@ -59,16 +55,8 @@
     }
 }
 
-<<<<<<< HEAD
 /// Validate that changelog entries in the `.changelog` directory follows best practices
-fn check_changelog_next(path: impl AsRef<Path>) -> std::result::Result<(), Vec<LintError>> {
-=======
-// TODO(file-per-change-changelog): Use `.load_from_dir` to read from the `.changelog` directory
-//  and run the validation only when the directory has at least one changelog entry file, otherwise
-//  a default constructed `ChangeLog` won't pass the validation.
-/// Validate that `CHANGELOG.next.toml` follows best practices
 fn check_changelog_next(path: impl AsRef<Path> + Debug) -> std::result::Result<(), Vec<LintError>> {
->>>>>>> 63753f3f
     let parsed = ChangelogLoader::default()
         .load_from_dir(path)
         .map_err(|e| vec![LintError::via_display(e)])?;
