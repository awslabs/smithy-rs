--- conflicted
+++ resolved
@@ -14,10 +14,6 @@
 test-util = []
 serde-serialize = []
 serde-deserialize = []
-<<<<<<< HEAD
-
-=======
->>>>>>> b97a85c8
 
 [dependencies]
 itoa = "1.0.0"
@@ -48,8 +44,4 @@
 
 [[bench]]
 name = "base64"
-harness = false
-
-[target."cfg(aws_sdk_unstable)".dependencies.serde]
-version = "1"
-features = ["derive"]+harness = false