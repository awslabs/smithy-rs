[package]
name = "aws-smithy-types"
version = "0.0.0-smithy-rs-head"
authors = ["AWS Rust SDK Team <aws-sdk-rust@amazon.com>", "Russell Cohen <rcoh@amazon.com>"]
description = "Types for smithy-rs codegen."
edition = "2021"
license = "Apache-2.0"
repository = "https://github.com/awslabs/smithy-rs"

[dependencies]
itoa = "1.0.0"
num-integer = "0.1.44"
ryu = "1.0.5"
time = { version = "0.3.4", features = ["parsing"] }
base64-simd = "0.7"

[target.'cfg(aws_sdk_unstable)'.dependencies.serde]
version = "1"
features = ["derive"]
<<<<<<< HEAD
=======
optional = true

>>>>>>> d11bbf39

[dev-dependencies]
base64 = "0.13.0"
lazy_static = "1.4"
proptest = "1"
serde = { version = "1", features = ["derive"] }
serde_json = "1"
criterion = "0.4"
rand = "0.8.4"
ciborium = "0.2.0"

[package.metadata.docs.rs]
all-features = true
targets = ["x86_64-unknown-linux-gnu"]
rustdoc-args = ["--cfg", "docsrs"]
# End of docs.rs metadata

[[bench]]
name = "base64"
harness = false

[features]
"serialize" = []
"deserialize" = []<|MERGE_RESOLUTION|>--- conflicted
+++ resolved
@@ -17,11 +17,7 @@
 [target.'cfg(aws_sdk_unstable)'.dependencies.serde]
 version = "1"
 features = ["derive"]
-<<<<<<< HEAD
-=======
 optional = true
-
->>>>>>> d11bbf39
 
 [dev-dependencies]
 base64 = "0.13.0"
