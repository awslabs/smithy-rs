[package]
name = "aws-smithy-types"
version = "0.0.0-smithy-rs-head"
authors = ["AWS Rust SDK Team <aws-sdk-rust@amazon.com>", "Russell Cohen <rcoh@amazon.com>"]
description = "Types for smithy-rs codegen."
edition = "2021"
license = "Apache-2.0"
repository = "https://github.com/awslabs/smithy-rs"

[dependencies]
itoa = "1.0.0"
num-integer = "0.1.44"
ryu = "1.0.5"
time = { version = "0.3.4", features = ["parsing"] }
serde = { version = "1", features = ["derive"] }
<<<<<<< HEAD
=======
base64-simd = "0.7"
>>>>>>> 14c1fa34

[dev-dependencies]
base64 = "0.13.0"
lazy_static = "1.4"
proptest = "1"
serde_json = "1"
ciborium = "0.2.0"
<<<<<<< HEAD
=======
criterion = "0.4"
rand = "0.8.4"
>>>>>>> 14c1fa34

[package.metadata.docs.rs]
all-features = true
targets = ["x86_64-unknown-linux-gnu"]
rustdoc-args = ["--cfg", "docsrs"]
# End of docs.rs metadata

[features]
"unstable" = []
"serialize" = []
<<<<<<< HEAD
"deserialize" = []
=======
"deserialize" = []
[[bench]]
name = "base64"
harness = false
>>>>>>> 14c1fa34
<|MERGE_RESOLUTION|>--- conflicted
+++ resolved
@@ -13,10 +13,7 @@
 ryu = "1.0.5"
 time = { version = "0.3.4", features = ["parsing"] }
 serde = { version = "1", features = ["derive"] }
-<<<<<<< HEAD
-=======
 base64-simd = "0.7"
->>>>>>> 14c1fa34
 
 [dev-dependencies]
 base64 = "0.13.0"
@@ -24,11 +21,8 @@
 proptest = "1"
 serde_json = "1"
 ciborium = "0.2.0"
-<<<<<<< HEAD
-=======
 criterion = "0.4"
 rand = "0.8.4"
->>>>>>> 14c1fa34
 
 [package.metadata.docs.rs]
 all-features = true
@@ -39,11 +33,7 @@
 [features]
 "unstable" = []
 "serialize" = []
-<<<<<<< HEAD
-"deserialize" = []
-=======
 "deserialize" = []
 [[bench]]
 name = "base64"
-harness = false
->>>>>>> 14c1fa34
+harness = false