--- conflicted
+++ resolved
@@ -42,17 +42,6 @@
 }
 
 #[cfg(all(aws_sdk_unstable, feature = "serde-serialize"))]
-<<<<<<< HEAD
-impl Serialize for Blob {
-    fn serialize<S>(&self, serializer: S) -> Result<S::Ok, S::Error>
-    where
-        S: serde::Serializer,
-    {
-        if serializer.is_human_readable() {
-            serializer.serialize_str(&crate::base64::encode(&self.inner))
-        } else {
-            serializer.serialize_bytes(&self.inner)
-=======
 mod serde_serialize {
     use super::*;
     use crate::base64;
@@ -68,62 +57,11 @@
             } else {
                 serializer.serialize_bytes(&self.inner)
             }
->>>>>>> ffe27136
         }
     }
 }
 
 #[cfg(all(aws_sdk_unstable, feature = "serde-deserialize"))]
-<<<<<<< HEAD
-struct HumanReadableBlobVisitor;
-
-#[cfg(all(aws_sdk_unstable, feature = "serde-deserialize"))]
-impl<'de> Visitor<'de> for HumanReadableBlobVisitor {
-    type Value = Blob;
-    fn expecting(&self, formatter: &mut std::fmt::Formatter<'_>) -> std::fmt::Result {
-        formatter.write_str("expected base64 encoded string")
-    }
-
-    fn visit_str<E>(self, v: &str) -> Result<Self::Value, E>
-    where
-        E: serde::de::Error,
-    {
-        match base64::decode(v) {
-            Ok(inner) => Ok(Blob { inner }),
-            Err(e) => Err(E::custom(e)),
-        }
-    }
-}
-
-#[cfg(all(aws_sdk_unstable, feature = "serde-deserialize"))]
-struct NotHumanReadableBlobVisitor;
-
-#[cfg(all(aws_sdk_unstable, feature = "serde-deserialize"))]
-impl<'de> Visitor<'de> for NotHumanReadableBlobVisitor {
-    type Value = Blob;
-    fn expecting(&self, formatter: &mut std::fmt::Formatter<'_>) -> std::fmt::Result {
-        formatter.write_str("expected base64 encoded string")
-    }
-
-    fn visit_byte_buf<E>(self, v: Vec<u8>) -> Result<Self::Value, E>
-    where
-        E: serde::de::Error,
-    {
-        Ok(Blob { inner: v })
-    }
-}
-
-#[cfg(all(aws_sdk_unstable, feature = "serde-deserialize"))]
-impl<'de> Deserialize<'de> for Blob {
-    fn deserialize<D>(deserializer: D) -> Result<Self, D::Error>
-    where
-        D: serde::Deserializer<'de>,
-    {
-        if deserializer.is_human_readable() {
-            deserializer.deserialize_str(HumanReadableBlobVisitor)
-        } else {
-            deserializer.deserialize_byte_buf(NotHumanReadableBlobVisitor)
-=======
 mod serde_deserialize {
     use super::*;
     use crate::base64;
@@ -172,7 +110,6 @@
             } else {
                 deserializer.deserialize_byte_buf(NotHumanReadableBlobVisitor)
             }
->>>>>>> ffe27136
         }
     }
 }
