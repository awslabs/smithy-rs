--- conflicted
+++ resolved
@@ -64,13 +64,8 @@
     }
 }
 
-<<<<<<< HEAD
 impl ResolveEndpoint for SharedEndpointResolver {
-    fn resolve_endpoint(&self, params: &EndpointResolverParams) -> EndpointFuture {
-=======
-impl EndpointResolver for SharedEndpointResolver {
     fn resolve_endpoint<'a>(&'a self, params: &'a EndpointResolverParams) -> EndpointFuture<'a> {
->>>>>>> d293d1f7
         self.0.resolve_endpoint(params)
     }
 }
