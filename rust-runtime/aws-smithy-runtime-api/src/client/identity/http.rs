--- conflicted
+++ resolved
@@ -5,13 +5,8 @@
 
 //! Identity types for HTTP auth
 
-<<<<<<< HEAD
-use crate::client::identity::{Identity, IdentityResolver};
-use crate::client::orchestrator::Future;
+use crate::client::identity::{Identity, IdentityFuture, ResolveIdentity};
 use crate::client::runtime_components::RuntimeComponents;
-=======
-use crate::client::identity::{Identity, IdentityFuture, ResolveIdentity};
->>>>>>> 39af70fe
 use aws_smithy_types::config_bag::ConfigBag;
 use std::fmt::Debug;
 use std::sync::Arc;
@@ -69,19 +64,13 @@
     }
 }
 
-<<<<<<< HEAD
-impl IdentityResolver for Token {
-    fn resolve_identity(
-        &self,
-        _runtime_components: &RuntimeComponents,
-        _config_bag: &ConfigBag,
-    ) -> Future<Identity> {
-        Future::ready(Ok(Identity::new(self.clone(), self.0.expiration)))
-=======
 impl ResolveIdentity for Token {
-    fn resolve_identity<'a>(&'a self, _config_bag: &'a ConfigBag) -> IdentityFuture<'a> {
+    fn resolve_identity<'a>(
+        &'a self,
+        _runtime_components: &'a RuntimeComponents,
+        _config_bag: &'a ConfigBag,
+    ) -> IdentityFuture<'a> {
         IdentityFuture::ready(Ok(Identity::new(self.clone(), self.0.expiration)))
->>>>>>> 39af70fe
     }
 }
 
@@ -138,18 +127,12 @@
     }
 }
 
-<<<<<<< HEAD
-impl IdentityResolver for Login {
-    fn resolve_identity(
-        &self,
-        _runtime_components: &RuntimeComponents,
-        _config_bag: &ConfigBag,
-    ) -> Future<Identity> {
-        Future::ready(Ok(Identity::new(self.clone(), self.0.expiration)))
-=======
 impl ResolveIdentity for Login {
-    fn resolve_identity<'a>(&'a self, _config_bag: &'a ConfigBag) -> IdentityFuture<'a> {
+    fn resolve_identity<'a>(
+        &'a self,
+        _runtime_components: &'a RuntimeComponents,
+        _config_bag: &'a ConfigBag,
+    ) -> IdentityFuture<'a> {
         IdentityFuture::ready(Ok(Identity::new(self.clone(), self.0.expiration)))
->>>>>>> 39af70fe
     }
 }