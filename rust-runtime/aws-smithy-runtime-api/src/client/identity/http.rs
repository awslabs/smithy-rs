--- conflicted
+++ resolved
@@ -63,13 +63,8 @@
     }
 }
 
-<<<<<<< HEAD
 impl ResolveIdentity for Token {
-    fn resolve_identity(&self, _config_bag: &ConfigBag) -> IdentityFuture {
-=======
-impl IdentityResolver for Token {
     fn resolve_identity<'a>(&'a self, _config_bag: &'a ConfigBag) -> IdentityFuture<'a> {
->>>>>>> d293d1f7
         IdentityFuture::ready(Ok(Identity::new(self.clone(), self.0.expiration)))
     }
 }
@@ -127,13 +122,8 @@
     }
 }
 
-<<<<<<< HEAD
 impl ResolveIdentity for Login {
-    fn resolve_identity(&self, _config_bag: &ConfigBag) -> IdentityFuture {
-=======
-impl IdentityResolver for Login {
     fn resolve_identity<'a>(&'a self, _config_bag: &'a ConfigBag) -> IdentityFuture<'a> {
->>>>>>> d293d1f7
         IdentityFuture::ready(Ok(Identity::new(self.clone(), self.0.expiration)))
     }
 }