--- conflicted
+++ resolved
@@ -605,13 +605,12 @@
 
         #[derive(Debug)]
         struct FakeIdentityResolver;
-<<<<<<< HEAD
-        impl IdentityResolver for FakeIdentityResolver {
-            fn resolve_identity(&self, _: &RuntimeComponents, _: &ConfigBag) -> Future<Identity> {
-=======
         impl ResolveIdentity for FakeIdentityResolver {
-            fn resolve_identity<'a>(&'a self, _: &'a ConfigBag) -> IdentityFuture<'a> {
->>>>>>> 39af70fe
+            fn resolve_identity<'a>(
+                &'a self,
+                _: &RuntimeComponents,
+                _: &'a ConfigBag,
+            ) -> IdentityFuture<'a> {
                 unreachable!("fake identity resolver must be overridden for this test")
             }
         }
