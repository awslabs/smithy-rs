--- conflicted
+++ resolved
@@ -51,13 +51,8 @@
     }
 }
 
-<<<<<<< HEAD
 impl ResolveIdentity for SharedIdentityResolver {
-    fn resolve_identity(&self, config_bag: &ConfigBag) -> IdentityFuture {
-=======
-impl IdentityResolver for SharedIdentityResolver {
     fn resolve_identity<'a>(&'a self, config_bag: &'a ConfigBag) -> IdentityFuture<'a> {
->>>>>>> d293d1f7
         self.0.resolve_identity(config_bag)
     }
 }
