/*
 * Copyright Amazon.com, Inc. or its affiliates. All Rights Reserved.
 * SPDX-License-Identifier: Apache-2.0
 */

//! Interfaces for resolving DNS

use crate::box_error::BoxError;
use crate::impl_shared_conversions;
use std::error::Error as StdError;
use std::fmt;
use std::net::IpAddr;
use std::sync::Arc;

/// Error that occurs when failing to perform a DNS lookup.
#[derive(Debug)]
pub struct ResolveDnsError {
    source: BoxError,
}

impl ResolveDnsError {
    /// Creates a new `DnsLookupFailed` error.
    pub fn new(source: impl Into<BoxError>) -> Self {
        ResolveDnsError {
            source: source.into(),
        }
    }
}

impl fmt::Display for ResolveDnsError {
    fn fmt(&self, f: &mut fmt::Formatter<'_>) -> fmt::Result {
        write!(f, "failed to perform DNS lookup")
    }
}

impl StdError for ResolveDnsError {
    fn source(&self) -> Option<&(dyn StdError + 'static)> {
        Some(&*self.source as _)
    }
}

<<<<<<< HEAD
type BoxFuture<T> = aws_smithy_async::future::BoxFuture<T, ResolveDnsError>;

/// New-type for the future returned by the [`ResolveDns`] trait.
pub struct DnsFuture(NowOrLater<Result<Vec<IpAddr>, ResolveDnsError>, BoxFuture<Vec<IpAddr>>>);
impl DnsFuture {
    /// Create a new `DnsFuture`
    pub fn new(
        future: impl Future<Output = Result<Vec<IpAddr>, ResolveDnsError>> + Send + 'static,
    ) -> Self {
        Self(NowOrLater::new(Box::pin(future)))
    }

    /// Create a `DnsFuture` that is immediately ready
    pub fn ready(result: Result<Vec<IpAddr>, ResolveDnsError>) -> Self {
        Self(NowOrLater::ready(result))
    }
}
impl Future for DnsFuture {
    type Output = Result<Vec<IpAddr>, ResolveDnsError>;

    fn poll(mut self: Pin<&mut Self>, cx: &mut Context<'_>) -> Poll<Self::Output> {
        let mut this = self.as_mut();
        let inner = Pin::new(&mut this.0);
        Future::poll(inner, cx)
    }
=======
new_type_future! {
    #[doc = "New-type for the future returned by the [`ResolveDns`] trait."]
    pub struct DnsFuture<'a, Vec<IpAddr>, ResolveDnsError>;
>>>>>>> d293d1f7
}

/// Trait for resolving domain names
pub trait ResolveDns: fmt::Debug + Send + Sync {
    /// Asynchronously resolve the given domain name
    fn resolve_dns<'a>(&'a self, name: &'a str) -> DnsFuture<'a>;
}

/// Shared instance of [`ResolveDns`].
#[derive(Clone, Debug)]
pub struct SharedDnsResolver(Arc<dyn ResolveDns>);

impl SharedDnsResolver {
    /// Create a new `SharedDnsResolver`.
    pub fn new(resolver: impl ResolveDns + 'static) -> Self {
        Self(Arc::new(resolver))
    }
}

impl ResolveDns for SharedDnsResolver {
<<<<<<< HEAD
    fn resolve_dns(&self, name: String) -> DnsFuture {
=======
    fn resolve_dns<'a>(&'a self, name: &'a str) -> DnsFuture<'a> {
>>>>>>> d293d1f7
        self.0.resolve_dns(name)
    }
}

impl_shared_conversions!(convert SharedDnsResolver from ResolveDns using SharedDnsResolver::new);

#[cfg(test)]
mod tests {
    use super::*;

    #[test]
    fn check_send() {
        fn is_send<T: Send>() {}
        is_send::<DnsFuture<'_>>();
    }
}<|MERGE_RESOLUTION|>--- conflicted
+++ resolved
@@ -39,37 +39,9 @@
     }
 }
 
-<<<<<<< HEAD
-type BoxFuture<T> = aws_smithy_async::future::BoxFuture<T, ResolveDnsError>;
-
-/// New-type for the future returned by the [`ResolveDns`] trait.
-pub struct DnsFuture(NowOrLater<Result<Vec<IpAddr>, ResolveDnsError>, BoxFuture<Vec<IpAddr>>>);
-impl DnsFuture {
-    /// Create a new `DnsFuture`
-    pub fn new(
-        future: impl Future<Output = Result<Vec<IpAddr>, ResolveDnsError>> + Send + 'static,
-    ) -> Self {
-        Self(NowOrLater::new(Box::pin(future)))
-    }
-
-    /// Create a `DnsFuture` that is immediately ready
-    pub fn ready(result: Result<Vec<IpAddr>, ResolveDnsError>) -> Self {
-        Self(NowOrLater::ready(result))
-    }
-}
-impl Future for DnsFuture {
-    type Output = Result<Vec<IpAddr>, ResolveDnsError>;
-
-    fn poll(mut self: Pin<&mut Self>, cx: &mut Context<'_>) -> Poll<Self::Output> {
-        let mut this = self.as_mut();
-        let inner = Pin::new(&mut this.0);
-        Future::poll(inner, cx)
-    }
-=======
 new_type_future! {
     #[doc = "New-type for the future returned by the [`ResolveDns`] trait."]
     pub struct DnsFuture<'a, Vec<IpAddr>, ResolveDnsError>;
->>>>>>> d293d1f7
 }
 
 /// Trait for resolving domain names
@@ -90,11 +62,7 @@
 }
 
 impl ResolveDns for SharedDnsResolver {
-<<<<<<< HEAD
-    fn resolve_dns(&self, name: String) -> DnsFuture {
-=======
     fn resolve_dns<'a>(&'a self, name: &'a str) -> DnsFuture<'a> {
->>>>>>> d293d1f7
         self.0.resolve_dns(name)
     }
 }
