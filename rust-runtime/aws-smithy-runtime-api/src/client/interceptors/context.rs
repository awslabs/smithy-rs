--- conflicted
+++ resolved
@@ -36,7 +36,6 @@
 use aws_smithy_types::config_bag::ConfigBag;
 use aws_smithy_types::type_erasure::{TypeErasedBox, TypeErasedError};
 use phase::Phase;
-use std::fmt::{Debug, Formatter};
 use std::{fmt, mem};
 use tracing::{error, trace};
 
@@ -56,7 +55,7 @@
 #[derive(Debug)]
 pub struct InterceptorContext<I = Input, O = Output, E = Error>
 where
-    E: Debug,
+    E: fmt::Debug,
 {
     pub(crate) input: Option<I>,
     pub(crate) output_or_error: Option<Result<O, OrchestratorError<E>>>,
@@ -84,7 +83,7 @@
 
 impl<I, O, E> InterceptorContext<I, O, E>
 where
-    E: Debug,
+    E: fmt::Debug,
 {
     /// Decomposes the context into its constituent parts.
     #[doc(hidden)]
@@ -112,8 +111,6 @@
             phase,
             ..
         } = self;
-        dbg!(&response, &phase);
-
         output_or_error
             .expect("output_or_error must always be set before finalize is called.")
             .map_err(|error| OrchestratorError::into_sdk_error(error, &phase, response))
@@ -215,14 +212,10 @@
             self.request.is_some(),
             "request must be set before calling enter_before_transmit_phase"
         );
-<<<<<<< HEAD
-=======
         self.request_checkpoint = try_clone(
             self.request()
                 .expect("request is set before calling enter_before_transmit_phase"),
         );
-        self.tainted = true;
->>>>>>> 0cba3d89
         self.phase = Phase::BeforeTransmit;
     }
 
@@ -286,7 +279,7 @@
     #[doc(hidden)]
     pub fn save_checkpoint(&mut self) {
         trace!("saving request checkpoint...");
-        self.request_checkpoint = try_clone(self.request());
+        self.request_checkpoint = self.request().and_then(|req| try_clone(req));
         match self.request_checkpoint.as_ref() {
             Some(_) => trace!("successfully saved request checkpoint"),
             None => trace!("failed to save request checkpoint: request body could not be cloned"),
@@ -348,6 +341,7 @@
 
 /// The result of attempting to rewind a request.
 #[derive(Debug, PartialEq, Eq, Clone, Copy)]
+#[doc(hidden)]
 pub enum RewindResult {
     /// The request couldn't be rewound because it wasn't cloneable.
     Impossible,
@@ -358,7 +352,7 @@
 }
 
 impl fmt::Display for RewindResult {
-    fn fmt(&self, f: &mut Formatter<'_>) -> fmt::Result {
+    fn fmt(&self, f: &mut fmt::Formatter<'_>) -> fmt::Result {
         match self {
             RewindResult::Impossible => write!(
                 f,
@@ -405,7 +399,7 @@
             "input",
             context
                 .input()
-                .map(|i| i.downcast_ref::<String>().unwrap())
+                .and_then(|i| i.downcast_ref::<String>())
                 .unwrap()
         );
         context.input_mut();
@@ -463,7 +457,7 @@
             "input",
             context
                 .input()
-                .map(|i| i.downcast_ref::<String>().unwrap())
+                .and_then(|i| i.downcast_ref::<String>())
                 .unwrap()
         );
 
