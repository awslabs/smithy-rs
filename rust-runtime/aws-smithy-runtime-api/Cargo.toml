[package]
name = "aws-smithy-runtime-api"
version = "0.0.0-smithy-rs-head"
authors = ["AWS Rust SDK Team <aws-sdk-rust@amazon.com>", "Zelda Hessler <zhessler@amazon.com>"]
description = "Smithy runtime types."
edition = "2021"
license = "Apache-2.0"
repository = "https://github.com/awslabs/smithy-rs"

# See more keys and their definitions at https://doc.rust-lang.org/cargo/reference/manifest.html

[features]
default = []
http-auth = ["dep:zeroize"]

[dependencies]
<<<<<<< HEAD
=======
aws-smithy-async = { path = "../aws-smithy-async" }
>>>>>>> a514793f
aws-smithy-http = { path = "../aws-smithy-http" }
aws-smithy-types = { path = "../aws-smithy-types" }
http = "0.2.3"
tokio = { version = "1.25", features = ["sync"] }
tracing = "0.1"
<<<<<<< HEAD
=======
zeroize = { version = "1", optional = true }
>>>>>>> a514793f

[package.metadata.docs.rs]
all-features = true
targets = ["x86_64-unknown-linux-gnu"]
rustdoc-args = ["--cfg", "docsrs"]
# End of docs.rs metadata<|MERGE_RESOLUTION|>--- conflicted
+++ resolved
@@ -14,19 +14,13 @@
 http-auth = ["dep:zeroize"]
 
 [dependencies]
-<<<<<<< HEAD
-=======
 aws-smithy-async = { path = "../aws-smithy-async" }
->>>>>>> a514793f
 aws-smithy-http = { path = "../aws-smithy-http" }
 aws-smithy-types = { path = "../aws-smithy-types" }
 http = "0.2.3"
 tokio = { version = "1.25", features = ["sync"] }
 tracing = "0.1"
-<<<<<<< HEAD
-=======
 zeroize = { version = "1", optional = true }
->>>>>>> a514793f
 
 [package.metadata.docs.rs]
 all-features = true
