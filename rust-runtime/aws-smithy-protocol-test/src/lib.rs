/*
 * Copyright Amazon.com, Inc. or its affiliates. All Rights Reserved.
 * SPDX-License-Identifier: Apache-2.0
 */

#![warn(
    // missing_docs,
    // rustdoc::missing_crate_level_docs,
    unreachable_pub,
    rust_2018_idioms
)]

mod urlencoded;
mod xml;

use crate::sealed::GetNormalizedHeader;
use crate::xml::try_xml_equivalent;
use assert_json_diff::assert_json_eq_no_panic;
use aws_smithy_runtime_api::client::http::request::Headers;
use aws_smithy_runtime_api::client::orchestrator::HttpRequest;
use http::{HeaderMap, Uri};
use pretty_assertions::Comparison;
use std::collections::HashSet;
use std::fmt::{self, Debug};
use thiserror::Error;
use urlencoded::try_url_encoded_form_equivalent;

/// Helper trait for tests for float comparisons
///
/// This trait differs in float's default `PartialEq` implementation by considering all `NaN` values to
/// be equal.
pub trait FloatEquals {
    fn float_equals(&self, other: &Self) -> bool;
}

impl FloatEquals for f64 {
    fn float_equals(&self, other: &Self) -> bool {
        (self.is_nan() && other.is_nan()) || self.eq(other)
    }
}

impl FloatEquals for f32 {
    fn float_equals(&self, other: &Self) -> bool {
        (self.is_nan() && other.is_nan()) || self.eq(other)
    }
}

impl<T> FloatEquals for Option<T>
where
    T: FloatEquals,
{
    fn float_equals(&self, other: &Self) -> bool {
        match (self, other) {
            (Some(this), Some(other)) => this.float_equals(other),
            (None, None) => true,
            _else => false,
        }
    }
}

#[derive(Debug, PartialEq, Eq, Error)]
pub enum ProtocolTestFailure {
    #[error("missing query param: expected `{expected}`, found {found:?}")]
    MissingQueryParam {
        expected: String,
        found: Vec<String>,
    },
    #[error("forbidden query param present: `{expected}`")]
    ForbiddenQueryParam { expected: String },
    #[error("required query param missing: `{expected}`")]
    RequiredQueryParam { expected: String },

    #[error("invalid header value for key `{key}`: expected `{expected}`, found `{found}`")]
    InvalidHeader {
        key: String,
        expected: String,
        found: String,
    },
    #[error("missing required header: `{expected}`")]
    MissingHeader { expected: String },
    #[error("Header `{forbidden}` was forbidden but found: `{found}`")]
    ForbiddenHeader { forbidden: String, found: String },
    #[error(
        "body did not match. left=actual, right=expected\n{comparison:?} \n == hint:\n{hint}."
    )]
    BodyDidNotMatch {
        // the comparison includes colorized escapes. PrettyString ensures that even during
        // debug printing, these appear
        comparison: PrettyString,
        hint: String,
    },
    #[error("Expected body to be valid {expected} but instead: {found}")]
    InvalidBodyFormat { expected: String, found: String },
}

/// Check that the protocol test succeeded & print the pretty error
/// if it did not
///
/// The primary motivation is making multiline debug output
/// readable & using the cleaner Display implementation
#[track_caller]
pub fn assert_ok(inp: Result<(), ProtocolTestFailure>) {
    match inp {
        Ok(_) => (),
        Err(e) => {
            eprintln!("{}", e);
            panic!("Protocol test failed");
        }
    }
}

#[derive(Eq, PartialEq, Hash)]
struct QueryParam<'a> {
    key: &'a str,
    value: Option<&'a str>,
}

impl<'a> QueryParam<'a> {
    fn parse(s: &'a str) -> Self {
        let mut parsed = s.split('=');
        QueryParam {
            key: parsed.next().unwrap(),
            value: parsed.next(),
        }
    }
}

fn extract_params(uri: &str) -> HashSet<&str> {
    let query = uri.rsplit_once('?').map(|s| s.1).unwrap_or_default();
    query.split('&').collect()
}

#[track_caller]
pub fn assert_uris_match(left: impl AsRef<str>, right: impl AsRef<str>) {
    let left = left.as_ref();
    let right = right.as_ref();
    if left == right {
        return;
    }
    assert_eq!(
        extract_params(left),
        extract_params(right),
        "Query parameters did not match. left: {}, right: {}",
        left,
        right
    );
    let left: Uri = left.parse().expect("left is not a valid URI");
    let right: Uri = right.parse().expect("left is not a valid URI");
    assert_eq!(left.authority(), right.authority());
    assert_eq!(left.scheme(), right.scheme());
    assert_eq!(left.path(), right.path());
}

pub fn validate_query_string(
    request: &HttpRequest,
    expected_params: &[&str],
) -> Result<(), ProtocolTestFailure> {
    let actual_params = extract_params(request.uri());
    for param in expected_params {
        if !actual_params.contains(param) {
            return Err(ProtocolTestFailure::MissingQueryParam {
                expected: param.to_string(),
                found: actual_params.iter().map(|s| s.to_string()).collect(),
            });
        }
    }
    Ok(())
}

pub fn forbid_query_params(
    request: &HttpRequest,
    forbid_params: &[&str],
) -> Result<(), ProtocolTestFailure> {
    let actual_params: HashSet<QueryParam<'_>> = extract_params(request.uri())
        .iter()
        .map(|param| QueryParam::parse(param))
        .collect();
    let actual_keys: HashSet<&str> = actual_params.iter().map(|param| param.key).collect();
    for param in forbid_params {
        let parsed = QueryParam::parse(param);
        // If the forbidden param is k=v, then forbid this key-value pair
        if actual_params.contains(&parsed) {
            return Err(ProtocolTestFailure::ForbiddenQueryParam {
                expected: param.to_string(),
            });
        }
        // If the assertion is only about a key, then check keys
        if parsed.value.is_none() && actual_keys.contains(parsed.key) {
            return Err(ProtocolTestFailure::ForbiddenQueryParam {
                expected: param.to_string(),
            });
        }
    }
    Ok(())
}

pub fn require_query_params(
    request: &HttpRequest,
    require_keys: &[&str],
) -> Result<(), ProtocolTestFailure> {
    let actual_keys: HashSet<&str> = extract_params(request.uri())
        .iter()
        .map(|param| QueryParam::parse(param).key)
        .collect();
    for key in require_keys {
        if !actual_keys.contains(*key) {
            return Err(ProtocolTestFailure::RequiredQueryParam {
                expected: key.to_string(),
            });
        }
    }
    Ok(())
}

mod sealed {
    pub trait GetNormalizedHeader {
        fn get_header(&self, key: &str) -> Option<String>;
    }
}

impl<'a> GetNormalizedHeader for &'a Headers {
    fn get_header(&self, key: &str) -> Option<String> {
        if !self.contains_key(key) {
            None
        } else {
            Some(self.get_all(key).collect::<Vec<_>>().join(", "))
        }
    }
}

impl<'a> GetNormalizedHeader for &'a HeaderMap {
    fn get_header(&self, key: &str) -> Option<String> {
        if !self.contains_key(key) {
            None
        } else {
            Some(
                self.get_all(key)
                    .iter()
                    .map(|value| std::str::from_utf8(value.as_bytes()).expect("invalid utf-8"))
                    .collect::<Vec<_>>()
                    .join(", "),
            )
        }
    }
}

pub fn validate_headers<'a>(
    actual_headers: impl GetNormalizedHeader,
    expected_headers: impl IntoIterator<Item = (impl AsRef<str> + 'a, impl AsRef<str> + 'a)>,
) -> Result<(), ProtocolTestFailure> {
    for (key, expected_value) in expected_headers {
        let key = key.as_ref();
        let expected_value = expected_value.as_ref();
        match actual_headers.get_header(key) {
            None => {
                return Err(ProtocolTestFailure::MissingHeader {
                    expected: key.to_string(),
                })
            }
            Some(actual_value) if actual_value != *expected_value => {
                return Err(ProtocolTestFailure::InvalidHeader {
                    key: key.to_string(),
                    expected: expected_value.to_string(),
                    found: actual_value,
                })
            }
            _ => (),
        }
    }
    Ok(())
}

pub fn forbid_headers(
    headers: impl GetNormalizedHeader,
    forbidden_headers: &[&str],
) -> Result<(), ProtocolTestFailure> {
    for key in forbidden_headers {
        // Protocol tests store header lists as comma-delimited
        if let Some(value) = headers.get_header(key) {
            return Err(ProtocolTestFailure::ForbiddenHeader {
                forbidden: key.to_string(),
                found: format!("{}: {}", key, value),
            });
        }
    }
    Ok(())
}

pub fn require_headers(
    headers: impl GetNormalizedHeader,
    required_headers: &[&str],
) -> Result<(), ProtocolTestFailure> {
    for key in required_headers {
        // Protocol tests store header lists as comma-delimited
        if headers.get_header(key).is_none() {
            return Err(ProtocolTestFailure::MissingHeader {
                expected: key.to_string(),
            });
        }
    }
    Ok(())
}

#[derive(Clone)]
pub enum MediaType {
    /// JSON media types are deserialized and compared
    Json,
    /// XML media types are normalized and compared
    Xml,
    /// CBOR media types are decoded from base64 to binary and compared
    Cbor,
    /// For x-www-form-urlencoded, do some map order comparison shenanigans
    UrlEncodedForm,
    /// Other media types are compared literally
    Other(String),
}

impl<T: AsRef<str>> From<T> for MediaType {
    fn from(inp: T) -> Self {
        match inp.as_ref() {
            "application/json" => MediaType::Json,
            "application/x-amz-json-1.1" => MediaType::Json,
            "application/xml" => MediaType::Xml,
            "application/cbor" => MediaType::Cbor,
            "application/x-www-form-urlencoded" => MediaType::UrlEncodedForm,
            other => MediaType::Other(other.to_string()),
        }
    }
}

pub fn validate_body<T: AsRef<[u8]>>(
    actual_body: T,
    expected_body: &str,
    media_type: MediaType,
) -> Result<(), ProtocolTestFailure> {
    let body_str = std::str::from_utf8(actual_body.as_ref());
    match (media_type, body_str) {
<<<<<<< HEAD
        (MediaType::Json, Ok(actual_body)) => try_json_eq(actual_body, expected_body),
=======
        (MediaType::Json, Ok(actual_body)) => try_json_eq(expected_body, actual_body),
        (MediaType::Xml, Ok(actual_body)) => try_xml_equivalent(expected_body, actual_body),
>>>>>>> a23cf980
        (MediaType::Json, Err(_)) => Err(ProtocolTestFailure::InvalidBodyFormat {
            expected: "json".to_owned(),
            found: "input was not valid UTF-8".to_owned(),
        }),
        (MediaType::Xml, Ok(actual_body)) => try_xml_equivalent(actual_body, expected_body),
        (MediaType::Xml, Err(_)) => Err(ProtocolTestFailure::InvalidBodyFormat {
            expected: "XML".to_owned(),
            found: "input was not valid UTF-8".to_owned(),
        }),
        (MediaType::UrlEncodedForm, Ok(actual_body)) => {
            try_url_encoded_form_equivalent(expected_body, actual_body)
        }
        (MediaType::UrlEncodedForm, Err(_)) => Err(ProtocolTestFailure::InvalidBodyFormat {
            expected: "x-www-form-urlencoded".to_owned(),
            found: "input was not valid UTF-8".to_owned(),
        }),
        (MediaType::Cbor, _) => try_cbor_eq(actual_body, expected_body),
        (MediaType::Other(media_type), Ok(actual_body)) => {
            if actual_body != expected_body {
                Err(ProtocolTestFailure::BodyDidNotMatch {
                    comparison: pretty_comparison(expected_body, actual_body),
                    hint: format!("media type: {}", media_type),
                })
            } else {
                Ok(())
            }
        }
        // It's not clear from the Smithy spec exactly how a binary / base64 encoded body is supposed
        // to work. Defer implementation for now until an actual test exists.
        (MediaType::Other(_), Err(_)) => {
            unimplemented!("binary/non-utf8 formats not yet supported")
        }
    }
}

#[derive(Eq, PartialEq)]
struct PrettyStr<'a>(&'a str);
impl Debug for PrettyStr<'_> {
    fn fmt(&self, f: &mut fmt::Formatter<'_>) -> fmt::Result {
        f.write_str(self.0)
    }
}

#[derive(Eq, PartialEq)]
pub struct PrettyString(String);
impl Debug for PrettyString {
    fn fmt(&self, f: &mut fmt::Formatter<'_>) -> fmt::Result {
        f.write_str(&self.0)
    }
}

fn pretty_comparison(expected: &str, actual: &str) -> PrettyString {
    PrettyString(format!(
        "{}",
        Comparison::new(&PrettyStr(expected), &PrettyStr(actual))
    ))
}

fn try_json_eq(expected: &str, actual: &str) -> Result<(), ProtocolTestFailure> {
    let expected_json: serde_json::Value =
        serde_json::from_str(expected).expect("expected value must be valid JSON");
    let actual_json: serde_json::Value =
        serde_json::from_str(actual).map_err(|e| ProtocolTestFailure::InvalidBodyFormat {
            expected: "json".to_owned(),
            found: e.to_string() + actual,
        })?;
    match assert_json_eq_no_panic(&actual_json, &expected_json) {
        Ok(()) => Ok(()),
        Err(message) => Err(ProtocolTestFailure::BodyDidNotMatch {
            comparison: pretty_comparison(expected, actual),
            hint: message,
        }),
    }
}

fn try_cbor_eq<T: AsRef<[u8]>>(
    actual_body: T,
    expected_body: &str,
) -> Result<(), ProtocolTestFailure> {
    let decoded = base64_simd::STANDARD
        .decode_to_vec(expected_body)
        .expect("smithy protocol test `body` property is not properly base64 encoded");
    let expected_cbor_value: serde_cbor::Value = serde_cbor::from_slice(decoded.as_slice()).unwrap();
    // dbg!(&expected_cbor_value);
    let actual_cbor_value: serde_cbor::Value = serde_cbor::from_slice(actual_body.as_ref()).unwrap(); // TODO Don't panic
    // dbg!(&actual_cbor_value);
    // TODO This only works because `serde_cbor::Value` uses `BTreeMap` internally.
    if expected_cbor_value != actual_cbor_value {
        Err(ProtocolTestFailure::BodyDidNotMatch {
            comparison: PrettyString(format!(
                "{}",
                Comparison::new(&expected_cbor_value, &actual_cbor_value)
            )),
            hint: "TODO: Perhaps point to a CBOR diagnostic playground?".to_owned(),
        })
    } else {
        Ok(())
    }
}

#[cfg(test)]
mod tests {
    use crate::{
        forbid_headers, forbid_query_params, require_headers, require_query_params, validate_body,
        validate_headers, validate_query_string, FloatEquals, MediaType, ProtocolTestFailure,
    };
    use aws_smithy_runtime_api::client::http::request::Headers;
    use aws_smithy_runtime_api::client::orchestrator::HttpRequest;

    fn make_request(uri: &str) -> HttpRequest {
        let mut req = HttpRequest::empty();
        req.set_uri(uri).unwrap();
        req
    }

    #[test]
    fn test_validate_empty_query_string() {
        let request = HttpRequest::empty();
        validate_query_string(&request, &[]).expect("no required params should pass");
        validate_query_string(&request, &["a"]).expect_err("no params provided");
    }

    #[test]
    fn test_validate_query_string() {
        let request = make_request("/foo?a=b&c&d=efg&hello=a%20b");
        validate_query_string(&request, &["a=b"]).expect("a=b is in the query string");
        validate_query_string(&request, &["c", "a=b"])
            .expect("both params are in the query string");
        validate_query_string(&request, &["a=b", "c", "d=efg", "hello=a%20b"])
            .expect("all params are in the query string");
        validate_query_string(&request, &[]).expect("no required params should pass");

        validate_query_string(&request, &["a"]).expect_err("no parameter should match");
        validate_query_string(&request, &["a=bc"]).expect_err("no parameter should match");
        validate_query_string(&request, &["a=bc"]).expect_err("no parameter should match");
        validate_query_string(&request, &["hell=a%20"]).expect_err("no parameter should match");
    }

    #[test]
    fn test_forbid_query_param() {
        let request = make_request("/foo?a=b&c&d=efg&hello=a%20b");
        forbid_query_params(&request, &["a"]).expect_err("a is a query param");
        forbid_query_params(&request, &["not_included"]).expect("query param not included");
        forbid_query_params(&request, &["a=b"]).expect_err("if there is an `=`, match against KV");
        forbid_query_params(&request, &["c"]).expect_err("c is a query param");
        forbid_query_params(&request, &["a=c"]).expect("there is no a=c query param set");
    }

    #[test]
    fn test_require_query_param() {
        let request = make_request("/foo?a=b&c&d=efg&hello=a%20b");
        require_query_params(&request, &["a"]).expect("a is a query param");
        require_query_params(&request, &["not_included"]).expect_err("query param not included");
        require_query_params(&request, &["a=b"]).expect_err("should be matching against keys");
        require_query_params(&request, &["c"]).expect("c is a query param");
    }

    #[test]
    fn test_validate_headers() {
        let mut headers = Headers::new();
        headers.append("x-foo", "foo");
        headers.append("x-foo-list", "foo");
        headers.append("x-foo-list", "bar");
        headers.append("x-inline", "inline, other");

        validate_headers(&headers, [("X-Foo", "foo")]).expect("header present");
        validate_headers(&headers, [("X-Foo", "Foo")]).expect_err("case sensitive");
        validate_headers(&headers, [("x-foo-list", "foo, bar")]).expect("list concat");
        validate_headers(&headers, [("X-Foo-List", "foo")])
            .expect_err("all list members must be specified");
        validate_headers(&headers, [("X-Inline", "inline, other")])
            .expect("inline header lists also work");
        assert_eq!(
            validate_headers(&headers, [("missing", "value")]),
            Err(ProtocolTestFailure::MissingHeader {
                expected: "missing".to_owned()
            })
        );
    }

    #[test]
    fn test_forbidden_headers() {
        let mut headers = Headers::new();
        headers.append("x-foo", "foo");
        assert_eq!(
            forbid_headers(&headers, &["X-Foo"]).expect_err("should be error"),
            ProtocolTestFailure::ForbiddenHeader {
                forbidden: "X-Foo".to_string(),
                found: "X-Foo: foo".to_string()
            }
        );
        forbid_headers(&headers, &["X-Bar"]).expect("header not present");
    }

    #[test]
    fn test_required_headers() {
        let mut headers = Headers::new();
        headers.append("x-foo", "foo");
        require_headers(&headers, &["X-Foo"]).expect("header present");
        require_headers(&headers, &["X-Bar"]).expect_err("header not present");
    }

    #[test]
    fn test_validate_json_body() {
        let expected = r#"{"abc": 5 }"#;
        let actual = r#"   {"abc":   5 }"#;
        validate_body(actual, expected, MediaType::Json).expect("inputs matched as JSON");

        let expected = r#"{"abc": 5 }"#;
        let actual = r#"   {"abc":   6 }"#;
        validate_body(actual, expected, MediaType::Json).expect_err("bodies do not match");
    }

    #[test]
    fn test_validate_xml_body() {
        let expected = r#"<a>
        hello123
        </a>"#;
        let actual = "<a>hello123</a>";
        validate_body(actual, expected, MediaType::Xml).expect("inputs match as XML");
        let expected = r#"<a>
        hello123
        </a>"#;
        let actual = "<a>hello124</a>";
        validate_body(actual, expected, MediaType::Xml).expect_err("inputs are different");
    }

    #[test]
    fn test_validate_non_json_body() {
        let expected = r#"asdf"#;
        let actual = r#"asdf "#;
        validate_body(actual, expected, MediaType::from("something/else"))
            .expect_err("bodies do not match");

        validate_body(expected, expected, MediaType::from("something/else"))
            .expect("inputs matched exactly")
    }

    #[test]
    fn test_validate_headers_http0x() {
        let request = http::Request::builder().header("a", "b").body(()).unwrap();
        validate_headers(request.headers(), [("a", "b")]).unwrap()
    }

    #[test]
    fn test_float_equals() {
        let a = f64::NAN;
        let b = f64::NAN;
        assert_ne!(a, b);
        assert!(a.float_equals(&b));
        assert!(!a.float_equals(&5_f64));

        assert!(5.0.float_equals(&5.0));
        assert!(!5.0.float_equals(&5.1));

        assert!(f64::INFINITY.float_equals(&f64::INFINITY));
        assert!(!f64::INFINITY.float_equals(&f64::NEG_INFINITY));
        assert!(f64::NEG_INFINITY.float_equals(&f64::NEG_INFINITY));
    }
}<|MERGE_RESOLUTION|>--- conflicted
+++ resolved
@@ -335,12 +335,7 @@
 ) -> Result<(), ProtocolTestFailure> {
     let body_str = std::str::from_utf8(actual_body.as_ref());
     match (media_type, body_str) {
-<<<<<<< HEAD
-        (MediaType::Json, Ok(actual_body)) => try_json_eq(actual_body, expected_body),
-=======
         (MediaType::Json, Ok(actual_body)) => try_json_eq(expected_body, actual_body),
-        (MediaType::Xml, Ok(actual_body)) => try_xml_equivalent(expected_body, actual_body),
->>>>>>> a23cf980
         (MediaType::Json, Err(_)) => Err(ProtocolTestFailure::InvalidBodyFormat {
             expected: "json".to_owned(),
             found: "input was not valid UTF-8".to_owned(),
@@ -423,11 +418,13 @@
     let decoded = base64_simd::STANDARD
         .decode_to_vec(expected_body)
         .expect("smithy protocol test `body` property is not properly base64 encoded");
-    let expected_cbor_value: serde_cbor::Value = serde_cbor::from_slice(decoded.as_slice()).unwrap();
+    let expected_cbor_value: serde_cbor::Value =
+        serde_cbor::from_slice(decoded.as_slice()).unwrap();
     // dbg!(&expected_cbor_value);
-    let actual_cbor_value: serde_cbor::Value = serde_cbor::from_slice(actual_body.as_ref()).unwrap(); // TODO Don't panic
-    // dbg!(&actual_cbor_value);
-    // TODO This only works because `serde_cbor::Value` uses `BTreeMap` internally.
+    let actual_cbor_value: serde_cbor::Value =
+        serde_cbor::from_slice(actual_body.as_ref()).unwrap(); // TODO Don't panic
+                                                               // dbg!(&actual_cbor_value);
+                                                               // TODO This only works because `serde_cbor::Value` uses `BTreeMap` internally.
     if expected_cbor_value != actual_cbor_value {
         Err(ProtocolTestFailure::BodyDidNotMatch {
             comparison: PrettyString(format!(
