--- conflicted
+++ resolved
@@ -9,12 +9,9 @@
 #[allow(dead_code)]
 mod error_code;
 mod generic_error;
-<<<<<<< HEAD
-=======
 mod instant_epoch;
 mod instant_httpdate;
 mod instant_iso8601;
->>>>>>> e2c766b1
 
 // This test is outside of uuid.rs to enable copying the entirety of uuid.rs into the SDK without
 // requiring a proptest dependency
