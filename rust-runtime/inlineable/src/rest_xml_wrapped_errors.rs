/*
 * Copyright Amazon.com, Inc. or its affiliates. All Rights Reserved.
 * SPDX-License-Identifier: Apache-2.0
 */

use aws_smithy_types::error::metadata::{Builder as ErrorMetadataBuilder, ErrorMetadata};
use aws_smithy_xml::decode::{try_data, Document, ScopedDecoder, XmlDecodeError};
use std::convert::TryFrom;

#[allow(unused)]
pub fn body_is_error(body: &[u8]) -> Result<bool, XmlDecodeError> {
    let mut doc = Document::try_from(body)?;
    let scoped = doc.root_element()?;
    Ok(scoped.start_el().matches("ErrorResponse"))
}

<<<<<<< HEAD
#[allow(dead_code)]
pub fn parse_generic_error(body: &[u8]) -> Result<aws_smithy_types::Error, XmlDecodeError> {
=======
pub fn parse_error_metadata(body: &[u8]) -> Result<ErrorMetadataBuilder, XmlDecodeError> {
>>>>>>> aa07854f
    let mut doc = Document::try_from(body)?;
    let mut root = doc.root_element()?;
    let mut err_builder = ErrorMetadata::builder();
    while let Some(mut tag) = root.next_tag() {
        if tag.start_el().local() == "Error" {
            while let Some(mut error_field) = tag.next_tag() {
                match error_field.start_el().local() {
                    "Code" => {
                        err_builder = err_builder.code(try_data(&mut error_field)?);
                    }
                    "Message" => {
                        err_builder = err_builder.message(try_data(&mut error_field)?);
                    }
                    _ => {}
                }
            }
        }
    }
    Ok(err_builder)
}

#[allow(unused)]
pub fn error_scope<'a, 'b>(
    doc: &'a mut Document<'b>,
) -> Result<ScopedDecoder<'b, 'a>, XmlDecodeError> {
    let root = doc
        .next_start_element()
        .ok_or_else(|| XmlDecodeError::custom("no root found searching for an Error"))?;
    if !root.matches("ErrorResponse") {
        return Err(XmlDecodeError::custom("expected ErrorResponse as root"));
    }

    while let Some(el) = doc.next_start_element() {
        if el.matches("Error") && el.depth() == 1 {
            return Ok(doc.scoped_to(el));
        }
        // otherwise, ignore it
    }
    Err(XmlDecodeError::custom(
        "no error found inside of ErrorResponse",
    ))
}

#[cfg(test)]
mod test {
    use super::{body_is_error, parse_error_metadata};
    use crate::rest_xml_wrapped_errors::error_scope;
    use aws_smithy_xml::decode::Document;
    use std::convert::TryFrom;

    #[test]
    fn parse_wrapped_error() {
        let xml = br#"<ErrorResponse>
    <Error>
        <Type>Sender</Type>
        <Code>InvalidGreeting</Code>
        <Message>Hi</Message>
        <AnotherSetting>setting</AnotherSetting>
        <Ignore><This/></Ignore>
    </Error>
    <RequestId>foo-id</RequestId>
</ErrorResponse>"#;
        assert!(body_is_error(xml).unwrap());
        let parsed = parse_error_metadata(xml).expect("valid xml").build();
        assert_eq!(parsed.message(), Some("Hi"));
        assert_eq!(parsed.code(), Some("InvalidGreeting"));
    }

    #[test]
    fn test_error_scope() {
        let xml: &[u8] = br#"<ErrorResponse>
    <RequestId>foo-id</RequestId>
    <MorePreamble>foo-id</RequestId>
    <Sneaky><Error>These are not the errors you are looking for</Error></Sneaky>
    <Error>
        <Type>Sender</Type>
        <Code>InvalidGreeting</Code>
        <Message>Hi</Message>
        <AnotherSetting>setting</AnotherSetting>
        <Ignore><This/></Ignore>
    </Error>
    <RequestId>foo-id</RequestId>
</ErrorResponse>"#;
        let mut doc = Document::try_from(xml).expect("valid");
        let mut error = error_scope(&mut doc).expect("contains error");
        let mut keys = vec![];
        while let Some(tag) = error.next_tag() {
            keys.push(tag.start_el().local().to_owned());
            // read this the full contents of this element
        }
        assert_eq!(
            keys,
            vec!["Type", "Code", "Message", "AnotherSetting", "Ignore",]
        )
    }
}<|MERGE_RESOLUTION|>--- conflicted
+++ resolved
@@ -14,12 +14,8 @@
     Ok(scoped.start_el().matches("ErrorResponse"))
 }
 
-<<<<<<< HEAD
 #[allow(dead_code)]
-pub fn parse_generic_error(body: &[u8]) -> Result<aws_smithy_types::Error, XmlDecodeError> {
-=======
 pub fn parse_error_metadata(body: &[u8]) -> Result<ErrorMetadataBuilder, XmlDecodeError> {
->>>>>>> aa07854f
     let mut doc = Document::try_from(body)?;
     let mut root = doc.root_element()?;
     let mut err_builder = ErrorMetadata::builder();
