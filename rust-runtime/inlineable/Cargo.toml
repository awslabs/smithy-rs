[package]
name = "inlineable"
version = "0.1.0"
authors = ["Russell Cohen <rcoh@amazon.com>"]
edition = "2018"
description = """
The modules of this crate are intended to be inlined directly into the SDK as needed.
"""

[dependencies]
"serde" = { version ="1", features = ["derive"] }
<<<<<<< HEAD
"serde_json" = "1"
"http" = "0"
=======
"smithy-types" = { version = "0.0.1", path = "../smithy-types" }
"serde_json" = "1"
>>>>>>> a3d5f10e

[dev-dependencies]
proptest = "0.10.1"
serde_json = "1"<|MERGE_RESOLUTION|>--- conflicted
+++ resolved
@@ -9,14 +9,9 @@
 
 [dependencies]
 "serde" = { version ="1", features = ["derive"] }
-<<<<<<< HEAD
 "serde_json" = "1"
-"http" = "0"
-=======
+"http" = "0.13"
 "smithy-types" = { version = "0.0.1", path = "../smithy-types" }
-"serde_json" = "1"
->>>>>>> a3d5f10e
 
 [dev-dependencies]
-proptest = "0.10.1"
-serde_json = "1"+proptest = "0.10.1"