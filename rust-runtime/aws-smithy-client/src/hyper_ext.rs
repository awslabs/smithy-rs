--- conflicted
+++ resolved
@@ -142,21 +142,12 @@
 }
 
 impl<C> Service<http::Request<SdkBody>> for Adapter<C>
-<<<<<<< HEAD
-    where
-        C: Clone + Send + Sync + 'static,
-        C: Service<Uri>,
-        C::Response: Connection + AsyncRead + AsyncWrite + Send + Unpin + 'static,
-        C::Future: Unpin + Send + 'static,
-        C::Error: Into<BoxError>,
-=======
 where
     C: Clone + Send + Sync + 'static,
     C: Service<Uri>,
     C::Response: Connection + AsyncRead + AsyncWrite + Send + Unpin + 'static,
     C::Future: Unpin + Send + 'static,
     C::Error: Into<BoxError>,
->>>>>>> c6d36790
 {
     type Response = http::Response<SdkBody>;
     type Error = ConnectorError;
@@ -246,13 +237,8 @@
 /// Builder for [`hyper_ext::Adapter`](Adapter)
 ///
 /// Unlike a Smithy client, the [`Service`] inside a [`hyper_ext::Adapter`](Adapter) is actually a service that
-<<<<<<< HEAD
 /// accepts a `Uri` and returns a TCP stream. One default implementation of this is provided,
 /// that encrypts the stream with `rustls`
-=======
-/// accepts a `Uri` and returns a TCP stream. Two default implementations of this are provided, one
-/// that encrypts the stream with `rustls`, the other that encrypts the stream with `native-tls`.
->>>>>>> c6d36790
 ///
 /// # Examples
 /// Construct a HyperAdapter with the default HTTP implementation (rustls). This can be useful when you want to share a Hyper connector
@@ -282,21 +268,12 @@
 impl Builder {
     /// Create a HyperAdapter from this builder and a given connector
     pub fn build<C>(self, connector: C) -> Adapter<C>
-<<<<<<< HEAD
-        where
-            C: Clone + Send + Sync + 'static,
-            C: Service<Uri>,
-            C::Response: Connection + AsyncRead + AsyncWrite + Send + Unpin + 'static,
-            C::Future: Unpin + Send + 'static,
-            C::Error: Into<BoxError>,
-=======
     where
         C: Clone + Send + Sync + 'static,
         C: Service<Uri>,
         C::Response: Connection + AsyncRead + AsyncWrite + Send + Unpin + 'static,
         C::Future: Unpin + Send + 'static,
         C::Error: Into<BoxError>,
->>>>>>> c6d36790
     {
         let client_builder = self.client_builder.unwrap_or_default();
         let sleep_impl = self.sleep_impl.or_else(default_async_sleep);
@@ -776,13 +753,8 @@
     }
 
     impl<T> tower::Service<Uri> for TestConnection<T>
-<<<<<<< HEAD
-        where
-            T: Clone + Connection,
-=======
     where
         T: Clone + Connection,
->>>>>>> c6d36790
     {
         type Response = T;
         type Error = BoxError;
