/*
 * Copyright Amazon.com, Inc. or its affiliates. All Rights Reserved.
 * SPDX-License-Identifier: Apache-2.0.
 */

//! Implementation of [`SmithyConnector`](crate::bounds::SmithyConnector) for Hyper
//!
//! The module provides [`Adapter`] which enables using a [`hyper::Client`] as the connector for a Smithy
//! [`Client`](crate::Client).
//!
//! # Examples
//! ### Construct a Smithy Client with Hyper and Rustls
//! In the basic case, customers should not need to use this module. A default implementation of Hyper
//! with `rustls` will be constructed during client creation. However, if you are creating a Smithy
//! [`Client`](crate::Client), directly, use the `https()` method to match the default behavior:
//! ```no_run
//! use aws_smithy_client::Builder;
//! use aws_smithy_client::erase::DynConnector;
//!
//! // Replace this with your middleware type
//! type MyMiddleware = tower::layer::util::Identity;
//! let client = Builder::<DynConnector, MyMiddleware>::dyn_https().build();
//! ```
//!
//! ### Create a Hyper client with a custom timeout
//! One common use case for constructing a connector directly is setting `CONNECT` timeouts. Since the
//! internal connector is cheap to clone, you can also use this to share a connector between multiple services.
//! ```no_run
//! use std::time::Duration;
//! use aws_smithy_client::{Client, conns, hyper_ext};
//! use aws_smithy_client::erase::DynConnector;
//! use aws_smithy_types::timeout;
//!
//! let timeout = timeout::Http::new().with_connect_timeout(Some(Duration::from_secs(1)).into());
//! let connector = hyper_ext::Adapter::builder().timeout(&timeout).build(conns::https());
//! // Replace this with your middleware
//! type MyMiddleware = tower::layer::util::Identity;
//! // once you have a connector, use it to construct a Smithy client:
//! let client = Client::<DynConnector, MyMiddleware>::new(DynConnector::new(connector));
//! ```

use std::error::Error;
use std::sync::Arc;

use http::Uri;
use hyper::client::connect::{Connected, Connection};
use tokio::io::{AsyncRead, AsyncWrite};
use tower::{BoxError, Service};

use aws_smithy_async::future::timeout::TimedOutError;
use aws_smithy_async::rt::sleep::{default_async_sleep, AsyncSleep};
use aws_smithy_http::body::SdkBody;
use aws_smithy_http::result::ConnectorError;
use aws_smithy_types::retry::ErrorKind;
use aws_smithy_types::timeout;
use aws_smithy_types::tristate::TriState;

use crate::never::stream::EmptyStream;

use self::timeout_middleware::{ConnectTimeout, HttpReadTimeout, HttpTimeoutError};

/// Adapter from a [`hyper::Client`](hyper::Client) to a connector usable by a Smithy [`Client`](crate::Client).
///
/// This adapter also enables TCP `CONNECT` and HTTP `READ` timeouts via [`Adapter::builder`]. For examples
/// see [the module documentation](crate::hyper_ext).
#[derive(Clone, Debug)]
#[non_exhaustive]
pub struct Adapter<C>(HttpReadTimeout<hyper::Client<ConnectTimeout<C>, SdkBody>>);

impl<C> Service<http::Request<SdkBody>> for Adapter<C>
where
    C: Clone + Send + Sync + 'static,
    C: tower::Service<Uri>,
    C::Response: Connection + AsyncRead + AsyncWrite + Send + Unpin + 'static,
    C::Future: Unpin + Send + 'static,
    C::Error: Into<BoxError>,
{
    type Response = http::Response<SdkBody>;
    type Error = ConnectorError;

    #[allow(clippy::type_complexity)]
    type Future = std::pin::Pin<
        Box<dyn std::future::Future<Output = Result<Self::Response, Self::Error>> + Send + 'static>,
    >;

    fn poll_ready(
        &mut self,
        cx: &mut std::task::Context<'_>,
    ) -> std::task::Poll<Result<(), Self::Error>> {
        self.0.poll_ready(cx).map_err(downcast_error)
    }

    fn call(&mut self, req: http::Request<SdkBody>) -> Self::Future {
        let fut = self.0.call(req);
        Box::pin(async move { Ok(fut.await.map_err(downcast_error)?.map(SdkBody::from)) })
    }
}

impl Adapter<()> {
    /// Builder for a Hyper Adapter
    ///
    /// Generally, end users should not need to construct an [`Adapter`] manually: a hyper adapter
    /// will be constructed automatically during client creation.
    pub fn builder() -> Builder {
        Builder::default()
    }
}

/// Downcast errors coming out of hyper into an appropriate `ConnectorError`
fn downcast_error(err: BoxError) -> ConnectorError {
    // is a `TimedOutError` (from aws_smithy_async::timeout) in the chain? if it is, this is a timeout
    if find_source::<TimedOutError>(err.as_ref()).is_some() {
        return ConnectorError::timeout(err);
    }
    // is the top of chain error actually already a `ConnectorError`? return that directly
    let err = match err.downcast::<ConnectorError>() {
        Ok(connector_error) => return *connector_error,
        Err(box_error) => box_error,
    };
    // generally, the top of chain will probably be a hyper error. Go through a set of hyper specific
    // error classifications
    let err = match err.downcast::<hyper::Error>() {
        Ok(hyper_error) => return to_connector_error(*hyper_error),
        Err(box_error) => box_error,
    };

    // otherwise, we have no idea!
    ConnectorError::other(err, None)
}

/// Convert a [`hyper::Error`] into a [`ConnectorError`]
fn to_connector_error(err: hyper::Error) -> ConnectorError {
    if err.is_timeout() || find_source::<HttpTimeoutError>(&err).is_some() {
        ConnectorError::timeout(err.into())
    } else if err.is_user() {
        ConnectorError::user(err.into())
    } else if err.is_closed() || err.is_canceled() || find_source::<std::io::Error>(&err).is_some()
    {
        ConnectorError::io(err.into())
    }
    // We sometimes receive this from S3: hyper::Error(IncompleteMessage)
    else if err.is_incomplete_message() {
        ConnectorError::other(err.into(), Some(ErrorKind::TransientError))
    } else {
        tracing::warn!(err = ?err, "unrecognized error from Hyper. If this error should be retried, please file an issue.");
        ConnectorError::other(err.into(), None)
    }
}

fn find_source<'a, E: Error + 'static>(err: &'a (dyn Error + 'static)) -> Option<&'a E> {
    let mut next = Some(err);
    while let Some(err) = next {
        if let Some(matching_err) = err.downcast_ref::<E>() {
            return Some(matching_err);
        }
        next = err.source();
    }
    None
}

#[derive(Default, Debug)]
/// Builder for [`hyper_ext::Adapter`](Adapter)
///
/// Unlike a Smithy client, the [`tower::Service`] inside a [`hyper_ext::Adapter`](Adapter) is actually a service that
/// accepts a `Uri` and returns a TCP stream. Two default implementations of this are provided, one
/// that encrypts the stream with `rustls`, the other that encrypts the stream with `native-tls`.
///
/// # Examples
/// Construct a HyperAdapter with the default HTTP implementation (rustls). This can be useful when you want to share a Hyper connector
/// between multiple Smithy clients.
///
/// ```no_run
/// use tower::layer::util::Identity;
/// use aws_smithy_client::{conns, hyper_ext};
/// use aws_smithy_client::erase::DynConnector;
///
/// let hyper_connector = hyper_ext::Adapter::builder().build(conns::https());
/// // this client can then be used when constructing a Smithy Client
/// // Replace `Identity` with your middleware implementation:
/// let client = aws_smithy_client::Client::<DynConnector, Identity>::new(DynConnector::new(hyper_connector));
/// ```
pub struct Builder {
    http_timeout_config: timeout::Http,
    sleep: Option<Arc<dyn AsyncSleep>>,
    client_builder: hyper::client::Builder,
}

impl Builder {
    /// Create a HyperAdapter from this builder and a given connector
    pub fn build<C>(self, connector: C) -> Adapter<C>
    where
        C: Clone + Send + Sync + 'static,
        C: tower::Service<Uri>,
        C::Response: Connection + AsyncRead + AsyncWrite + Send + Unpin + 'static,
        C::Future: Unpin + Send + 'static,
        C::Error: Into<BoxError>,
    {
        // if we are using Hyper, Tokio must already be enabled so we can fallback to Tokio.
        let sleep = self.sleep.or_else(default_async_sleep);
        let connector = match self.http_timeout_config.connect_timeout() {
            TriState::Set(duration) => ConnectTimeout::new(
                connector,
                sleep
                    .clone()
                    .expect("a sleep impl must be provided to use timeouts"),
                duration,
            ),
            // Some day, we could provide a default timeout if none is set. Today is not that day.
            TriState::Unset | TriState::Disabled => ConnectTimeout::no_timeout(connector),
        };
        let base = self.client_builder.build(connector);
        let http_timeout = match self.http_timeout_config.read_timeout() {
            TriState::Set(duration) => HttpReadTimeout::new(
                base,
                sleep
                    .clone()
                    .expect("a sleep impl must be provided to use timeouts"),
                duration,
            ),
            // Some day, we could provide a default timeout if none is set. Today is not that day.
            TriState::Unset | TriState::Disabled => HttpReadTimeout::no_timeout(base),
        };
        Adapter(http_timeout)
    }

    /// Set the async sleep implementation used for timeouts
    ///
    /// Calling this is only necessary for testing or to use something other than
    /// [`aws_smithy_async::rt::sleep::default_async_sleep`].
    pub fn sleep_impl(self, sleep_impl: impl AsyncSleep + 'static) -> Self {
        Self {
            sleep: Some(Arc::new(sleep_impl)),
            ..self
        }
    }

    /// Configure the timeout for the HyperAdapter
    ///
    /// When unset, the underlying adaptor will not use any timeouts.
    pub fn timeout(self, http_timeout_config: &timeout::Http) -> Self {
        Self {
            http_timeout_config: http_timeout_config.clone(),
            ..self
        }
    }

    /// Override the Hyper client [`Builder`](hyper::client::Builder) used to construct this client.
    ///
    /// This enables changing settings like forcing HTTP2 and modifying other default client behavior.
    pub fn hyper_builder(self, hyper_builder: hyper::client::Builder) -> Self {
        Self {
            client_builder: hyper_builder,
            ..self
        }
    }
}

<<<<<<< HEAD
=======
#[cfg(any(feature = "rustls", feature = "native-tls"))]
impl<M> crate::Builder<crate::erase::DynConnector, M>
where
    M: Default,
{
    /// Create a Smithy client builder with an HTTPS connector and the [standard retry
    /// policy](crate::retry::Standard) over the default middleware implementation.
    ///
    /// *Note:* This function **does not** set a sleep implementation to ensure that [`default_async_sleep`](crate::Builder::default_async_sleep)
    /// or [`set_sleep_impl`](crate::Builder::set_sleep_impl) is called.
    ///
    /// For convenience, this constructor type-erases the concrete TLS connector backend used using
    /// dynamic dispatch. This comes at a slight runtime performance cost. See
    /// [`DynConnector`](crate::erase::DynConnector) for details. To avoid that overhead, use
    /// [`Builder::rustls`](ClientBuilder::rustls) or `Builder::native_tls` instead.
    pub fn dyn_https() -> Self {
        #[cfg(feature = "rustls")]
        let with_https = |b: ClientBuilder<_>| b.rustls();
        // If we are compiling this function & rustls is not enabled, then native-tls MUST be enabled
        #[cfg(not(feature = "rustls"))]
        let with_https = |b: ClientBuilder<_>| b.native_tls();

        with_https(ClientBuilder::new())
            .middleware(M::default())
            .map_connector(DynConnector::new)
    }
}

#[cfg(any(feature = "rustls", feature = "native_tls"))]
impl<M> crate::Client<crate::erase::DynConnector, M>
where
    M: Default,
    M: crate::bounds::SmithyMiddleware<crate::erase::DynConnector> + Send + Sync + 'static,
{
    /// Create a Smithy client builder with an HTTPS connector and the [standard retry
    /// policy](crate::retry::Standard) over the default middleware implementation.
    ///
    /// For convenience, this constructor type-erases the concrete TLS connector backend used using
    /// dynamic dispatch. This comes at a slight runtime performance cost. See
    /// [`DynConnector`](crate::erase::DynConnector) for details. To avoid that overhead, use
    /// [`Builder::rustls`](ClientBuilder::rustls) or `Builder::native_tls` instead.
    pub fn dyn_https() -> Self {
        ClientBuilder::<DynConnector, M>::dyn_https()
            .default_async_sleep()
            .build()
    }
}

#[cfg(feature = "rustls")]
impl<M, R> ClientBuilder<(), M, R> {
    /// Connect to the service over HTTPS using Rustls using dynamic dispatch.
    pub fn rustls(self) -> ClientBuilder<DynConnector, M, R> {
        self.connector(DynConnector::new(
            Adapter::builder().build(crate::conns::https()),
        ))
    }
}

#[cfg(feature = "native-tls")]
impl<M, R> ClientBuilder<(), M, R> {
    /// Connect to the service over HTTPS using the native TLS library on your
    /// platform using dynamic dispatch.
    pub fn native_tls(self) -> ClientBuilder<DynConnector, M, R> {
        self.connector(DynConnector::new(
            Adapter::builder().build(crate::conns::native_tls()),
        ))
    }
}

>>>>>>> 107194f1
mod timeout_middleware {
    use std::error::Error;
    use std::fmt::Formatter;
    use std::future::Future;
    use std::pin::Pin;
    use std::sync::Arc;
    use std::task::{Context, Poll};
    use std::time::Duration;

    use http::Uri;
    use pin_project_lite::pin_project;
    use tower::BoxError;

    use aws_smithy_async::future;
    use aws_smithy_async::future::timeout::{TimedOutError, Timeout};
    use aws_smithy_async::rt::sleep::AsyncSleep;
    use aws_smithy_async::rt::sleep::Sleep;

    #[derive(Debug)]
    pub(crate) struct HttpTimeoutError {
        kind: &'static str,
        duration: Duration,
    }

    impl std::fmt::Display for HttpTimeoutError {
        fn fmt(&self, f: &mut Formatter<'_>) -> std::fmt::Result {
            write!(
                f,
                "{} timeout occurred after {:?}",
                self.kind, self.duration
            )
        }
    }

    impl Error for HttpTimeoutError {
        // We implement the `source` function as returning a `TimedOutError` because when `downcast_error`
        // or `find_source` is called with an `HttpTimeoutError` (or another error wrapping an `HttpTimeoutError`)
        // this method will be checked to determine if it's a timeout-related error.
        fn source(&self) -> Option<&(dyn Error + 'static)> {
            Some(&TimedOutError)
        }
    }

    /// Timeout wrapper that will timeout on the initial TCP connection
    ///
    /// # Stability
    /// This interface is unstable.
    #[derive(Clone, Debug)]
    pub(super) struct ConnectTimeout<I> {
        inner: I,
        timeout: Option<(Arc<dyn AsyncSleep>, Duration)>,
    }

    impl<I> ConnectTimeout<I> {
        /// Create a new `ConnectTimeout` around `inner`.
        ///
        /// Typically, `I` will implement [`hyper::client::connect::Connect`].
        pub fn new(inner: I, sleep: Arc<dyn AsyncSleep>, timeout: Duration) -> Self {
            Self {
                inner,
                timeout: Some((sleep, timeout)),
            }
        }

        pub fn no_timeout(inner: I) -> Self {
            Self {
                inner,
                timeout: None,
            }
        }
    }

    #[derive(Clone, Debug)]
    pub struct HttpReadTimeout<I> {
        inner: I,
        timeout: Option<(Arc<dyn AsyncSleep>, Duration)>,
    }

    impl<I> HttpReadTimeout<I> {
        /// Create a new `HttpReadTimeout` around `inner`.
        ///
        /// Typically, `I` will implement [`tower::Service<http::Request<SdkBody>>`].
        pub fn new(inner: I, sleep: Arc<dyn AsyncSleep>, timeout: Duration) -> Self {
            Self {
                inner,
                timeout: Some((sleep, timeout)),
            }
        }

        pub fn no_timeout(inner: I) -> Self {
            Self {
                inner,
                timeout: None,
            }
        }
    }

    pin_project! {
        /// Timeout future for Tower services
        ///
        /// Timeout future to handle timing out, mapping errors, and the possibility of not timing out
        /// without incurring an additional allocation for each timeout layer.
        #[project = MaybeTimeoutFutureProj]
        pub enum MaybeTimeoutFuture<F> {
            Timeout {
                #[pin]
                timeout: Timeout<F, Sleep>,
                error_type: &'static str,
                duration: Duration,
            },
            NoTimeout {
                #[pin]
                future: F
            }
        }
    }

    impl<F, T, E> Future for MaybeTimeoutFuture<F>
    where
        F: Future<Output = Result<T, E>>,
        E: Into<BoxError>,
    {
        type Output = Result<T, BoxError>;

        fn poll(self: Pin<&mut Self>, cx: &mut Context<'_>) -> Poll<Self::Output> {
            let (timeout_future, kind, &mut duration) = match self.project() {
                MaybeTimeoutFutureProj::NoTimeout { future } => {
                    return future.poll(cx).map_err(|err| err.into())
                }
                MaybeTimeoutFutureProj::Timeout {
                    timeout,
                    error_type,
                    duration,
                } => (timeout, error_type, duration),
            };
            match timeout_future.poll(cx) {
                Poll::Ready(Ok(response)) => Poll::Ready(response.map_err(|err| err.into())),
                Poll::Ready(Err(_timeout)) => {
                    Poll::Ready(Err(HttpTimeoutError { kind, duration }.into()))
                }
                Poll::Pending => Poll::Pending,
            }
        }
    }

    impl<I> tower::Service<Uri> for ConnectTimeout<I>
    where
        I: tower::Service<Uri>,
        I::Error: Into<BoxError>,
    {
        type Response = I::Response;
        type Error = BoxError;
        type Future = MaybeTimeoutFuture<I::Future>;

        fn poll_ready(&mut self, cx: &mut Context<'_>) -> Poll<Result<(), Self::Error>> {
            self.inner.poll_ready(cx).map_err(|err| err.into())
        }

        fn call(&mut self, req: Uri) -> Self::Future {
            match &self.timeout {
                Some((sleep, duration)) => {
                    let sleep = sleep.sleep(*duration);
                    MaybeTimeoutFuture::Timeout {
                        timeout: future::timeout::Timeout::new(self.inner.call(req), sleep),
                        error_type: "HTTP connect",
                        duration: *duration,
                    }
                }
                None => MaybeTimeoutFuture::NoTimeout {
                    future: self.inner.call(req),
                },
            }
        }
    }

    impl<I, B> tower::Service<http::Request<B>> for HttpReadTimeout<I>
    where
        I: tower::Service<http::Request<B>, Error = hyper::Error>,
    {
        type Response = I::Response;
        type Error = BoxError;
        type Future = MaybeTimeoutFuture<I::Future>;

        fn poll_ready(&mut self, cx: &mut Context<'_>) -> Poll<Result<(), Self::Error>> {
            self.inner.poll_ready(cx).map_err(|err| err.into())
        }

        fn call(&mut self, req: http::Request<B>) -> Self::Future {
            match &self.timeout {
                Some((sleep, duration)) => {
                    let sleep = sleep.sleep(*duration);
                    MaybeTimeoutFuture::Timeout {
                        timeout: future::timeout::Timeout::new(self.inner.call(req), sleep),
                        error_type: "HTTP read",
                        duration: *duration,
                    }
                }
                None => MaybeTimeoutFuture::NoTimeout {
                    future: self.inner.call(req),
                },
            }
        }
    }

    #[cfg(test)]
    mod test {
        use std::time::Duration;

        use tower::Service;

        use aws_smithy_async::assert_elapsed;
        use aws_smithy_async::rt::sleep::TokioSleep;
        use aws_smithy_http::body::SdkBody;
        use aws_smithy_types::timeout;
        use aws_smithy_types::tristate::TriState;

        use crate::hyper_ext::Adapter;
        use crate::never::{NeverConnected, NeverReplies};

        #[allow(unused)]
        fn connect_timeout_is_correct<T: Send + Sync + Clone + 'static>() {
            is_send_sync::<super::ConnectTimeout<T>>();
        }

        #[allow(unused)]
        fn is_send_sync<T: Send + Sync>() {}

        #[tokio::test]
        async fn http_connect_timeout_works() {
            let inner = NeverConnected::new();
            let timeout =
                timeout::Http::new().with_connect_timeout(TriState::Set(Duration::from_secs(1)));
            let mut hyper = Adapter::builder()
                .timeout(&timeout)
                .sleep_impl(TokioSleep::new())
                .build(inner);
            let now = tokio::time::Instant::now();
            tokio::time::pause();
            let resp = hyper
                .call(
                    http::Request::builder()
                        .uri("http://foo.com")
                        .body(SdkBody::empty())
                        .unwrap(),
                )
                .await
                .unwrap_err();
            assert!(
                resp.is_timeout(),
                "expected resp.is_timeout() to be true but it was false, resp == {:?}",
                resp
            );
            assert_eq!(
                format!("{}", resp),
                "timeout: error trying to connect: HTTP connect timeout occurred after 1s"
            );
            assert_elapsed!(now, Duration::from_secs(1));
        }

        #[tokio::test]
        async fn http_read_timeout_works() {
            let inner = NeverReplies::new();
            let timeout = timeout::Http::new()
                .with_connect_timeout(TriState::Set(Duration::from_secs(1)))
                .with_read_timeout(TriState::Set(Duration::from_secs(2)));
            let mut hyper = Adapter::builder()
                .timeout(&timeout)
                .sleep_impl(TokioSleep::new())
                .build(inner);
            let now = tokio::time::Instant::now();
            tokio::time::pause();
            let resp = hyper
                .call(
                    http::Request::builder()
                        .uri("http://foo.com")
                        .body(SdkBody::empty())
                        .unwrap(),
                )
                .await
                .unwrap_err();
            assert!(
                resp.is_timeout(),
                "expected resp.is_timeout() to be true but it was false, resp == {:?}",
                resp
            );
            assert_eq!(
                format!("{}", resp),
                "timeout: HTTP read timeout occurred after 2s"
            );
            assert_elapsed!(now, Duration::from_secs(2));
        }
    }
}

/// Make `EmptyStream` compatible with Hyper
impl Connection for EmptyStream {
    fn connected(&self) -> Connected {
        Connected::new()
    }
}

#[cfg(test)]
mod test {
    use std::io::{Error, ErrorKind};
    use std::pin::Pin;
    use std::task::{Context, Poll};

    use http::Uri;
    use hyper::client::connect::{Connected, Connection};
    use tokio::io::{AsyncRead, AsyncWrite, ReadBuf};
    use tower::BoxError;

    use aws_smithy_http::body::SdkBody;

    use super::ClientBuilder;
    use crate::erase::DynConnector;
    use crate::hyper_ext::Adapter;

    #[test]
    fn builder_connection_helpers_are_dyn() {
        #[cfg(feature = "rustls")]
        let _builder: ClientBuilder<DynConnector, (), _> = ClientBuilder::new().rustls();
        #[cfg(feature = "native-tls")]
        let _builder: ClientBuilder<DynConnector, (), _> = ClientBuilder::new().native_tls();
    }

    #[tokio::test]
    async fn hyper_io_error() {
        let connector = TestConnection {
            inner: HangupStream,
        };
        let mut adapter = Adapter::builder().build(connector);
        use tower::Service;
        let err = adapter
            .call(
                http::Request::builder()
                    .uri("http://amazon.com")
                    .body(SdkBody::empty())
                    .unwrap(),
            )
            .await
            .expect_err("socket hangup");
        assert!(err.is_io(), "{:?}", err);
    }

    // ---- machinery to make a Hyper connector that responds with an IO Error
    #[derive(Clone)]
    struct HangupStream;

    impl Connection for HangupStream {
        fn connected(&self) -> Connected {
            Connected::new()
        }
    }

    impl AsyncRead for HangupStream {
        fn poll_read(
            self: Pin<&mut Self>,
            _cx: &mut Context<'_>,
            _buf: &mut ReadBuf<'_>,
        ) -> Poll<std::io::Result<()>> {
            Poll::Ready(Err(std::io::Error::new(
                ErrorKind::ConnectionReset,
                "connection reset",
            )))
        }
    }

    impl AsyncWrite for HangupStream {
        fn poll_write(
            self: Pin<&mut Self>,
            _cx: &mut Context<'_>,
            _buf: &[u8],
        ) -> Poll<Result<usize, Error>> {
            Poll::Pending
        }

        fn poll_flush(self: Pin<&mut Self>, _cx: &mut Context<'_>) -> Poll<Result<(), Error>> {
            Poll::Pending
        }

        fn poll_shutdown(self: Pin<&mut Self>, _cx: &mut Context<'_>) -> Poll<Result<(), Error>> {
            Poll::Pending
        }
    }

    #[derive(Clone)]
    struct TestConnection<T> {
        inner: T,
    }

    impl<T> tower::Service<Uri> for TestConnection<T>
    where
        T: Clone + hyper::client::connect::Connection,
    {
        type Response = T;
        type Error = BoxError;
        type Future = std::future::Ready<Result<Self::Response, Self::Error>>;

        fn poll_ready(&mut self, _cx: &mut Context<'_>) -> Poll<Result<(), Self::Error>> {
            Poll::Ready(Ok(()))
        }

        fn call(&mut self, _req: Uri) -> Self::Future {
            std::future::ready(Ok(self.inner.clone()))
        }
    }
}<|MERGE_RESOLUTION|>--- conflicted
+++ resolved
@@ -255,8 +255,6 @@
     }
 }
 
-<<<<<<< HEAD
-=======
 #[cfg(any(feature = "rustls", feature = "native-tls"))]
 impl<M> crate::Builder<crate::erase::DynConnector, M>
 where
@@ -326,7 +324,6 @@
     }
 }
 
->>>>>>> 107194f1
 mod timeout_middleware {
     use std::error::Error;
     use std::fmt::Formatter;
