/*
 * Copyright Amazon.com, Inc. or its affiliates. All Rights Reserved.
 * SPDX-License-Identifier: Apache-2.0.
 */

//! A Hyper-based Smithy service client.
#![warn(
    missing_debug_implementations,
    missing_docs,
    rustdoc::all,
    rust_2018_idioms
)]

pub mod bounds;
pub mod erase;
pub mod retry;

// https://github.com/rust-lang/rust/issues/72081
#[allow(rustdoc::private_doc_tests)]
mod builder;
pub use builder::Builder;

#[cfg(feature = "test-util")]
pub mod dvr;
#[cfg(feature = "test-util")]
pub mod test_connection;

#[cfg(feature = "client-hyper")]
pub mod hyper_ext;

// The types in this module are only used to write the bounds in [`Client::check`]. Customers will
// not need them. But the module and its types must be public so that we can call `check` from
// doc-tests.
#[doc(hidden)]
pub mod static_tests;

#[cfg(feature = "client-hyper")]
pub mod never;
pub mod timeout;
pub use timeout::TimeoutLayer;

/// Type aliases for standard connection types.
#[cfg(feature = "client-hyper")]
#[allow(missing_docs)]
pub mod conns {

    #[cfg(feature = "rustls")]
    pub type Https = hyper_rustls::HttpsConnector<hyper::client::HttpConnector>;

    // Creating a `with_native_roots` HTTP client takes 300ms on OS X. Cache this so that we
    // don't need to repeatedly incur that cost.
    #[cfg(feature = "rustls")]
    lazy_static::lazy_static! {
        static ref HTTPS_NATIVE_ROOTS: Https = {
            hyper_rustls::HttpsConnector::with_native_roots()
        };
    }

    #[cfg(feature = "rustls")]
    pub fn https() -> Https {
        HTTPS_NATIVE_ROOTS.clone()
    }

    #[cfg(feature = "native-tls")]
    pub fn native_tls() -> NativeTls {
        hyper_tls::HttpsConnector::new()
    }

    #[cfg(feature = "native-tls")]
    pub type NativeTls = hyper_tls::HttpsConnector<hyper::client::HttpConnector>;

    #[cfg(feature = "rustls")]
    pub type Rustls =
        crate::hyper_ext::Adapter<hyper_rustls::HttpsConnector<hyper::client::HttpConnector>>;
}

use std::error::Error;
use std::sync::Arc;
use tower::{Layer, Service, ServiceBuilder, ServiceExt};

use crate::timeout::generate_timeout_service_params_from_timeout_config;
use aws_smithy_async::rt::sleep::AsyncSleep;
use aws_smithy_http::body::SdkBody;
use aws_smithy_http::operation::Operation;
use aws_smithy_http::response::ParseHttpResponse;
pub use aws_smithy_http::result::{SdkError, SdkSuccess};
use aws_smithy_http::retry::ClassifyResponse;
use aws_smithy_http_tower::dispatch::DispatchLayer;
use aws_smithy_http_tower::parse_response::ParseResponseLayer;
use aws_smithy_types::retry::ProvideErrorKind;
use aws_smithy_types::timeout::TimeoutConfig;

/// Smithy service client.
///
/// The service client is customizable in a number of ways (see [`Builder`]), but most customers
/// can stick with the standard constructor provided by [`Client::new`]. It takes only a single
/// argument, which is the middleware that fills out the [`http::Request`] for each higher-level
/// operation so that it can ultimately be sent to the remote host. The middleware is responsible
/// for filling in any request parameters that aren't specified by the Smithy protocol definition,
/// such as those used for routing (like the URL), authentication, and authorization.
///
/// The middleware takes the form of a [`tower::Layer`] that wraps the actual connection for each
/// request. The [`tower::Service`] that the middleware produces must accept requests of the type
/// [`aws_smithy_http::operation::Request`] and return responses of the type
/// [`http::Response<SdkBody>`], most likely by modifying the provided request in place, passing it
/// to the inner service, and then ultimately returning the inner service's response.
///
/// With the `hyper` feature enabled, you can construct a `Client` directly from a
/// [`hyper::Client`] using [`hyper_ext::Adapter::builder`]. You can also enable the `rustls` or `native-tls`
/// features to construct a Client against a standard HTTPS endpoint using [`Builder::rustls`] and
/// `Builder::native_tls` respectively.
#[derive(Debug)]
pub struct Client<
    Connector = erase::DynConnector,
    Middleware = erase::DynMiddleware<Connector>,
    RetryPolicy = retry::Standard,
> {
    connector: Connector,
    middleware: Middleware,
    retry_policy: RetryPolicy,
    timeout_config: TimeoutConfig,
    sleep_impl: TriState<Arc<dyn AsyncSleep>>,
}

// Quick-create for people who just want "the default".
impl<C, M> Client<C, M>
where
    M: Default,
{
    /// Create a Smithy client from the given `connector`, a middleware default, the [standard
    /// retry policy](crate::retry::Standard), and the [`default_async_sleep`](aws_smithy_async::rt::sleep::default_async_sleep)
    /// sleep implementation.
    pub fn new(connector: C) -> Self {
        Builder::new()
            .connector(connector)
            .middleware(M::default())
            .default_async_sleep()
            .build()
    }
}

impl<C, M> Client<C, M> {
    /// Set the standard retry policy's configuration.
    pub fn set_retry_config(&mut self, config: retry::Config) {
        self.retry_policy.with_config(config);
    }

    /// Adjust a standard retry client with the given policy configuration.
    pub fn with_retry_config(mut self, config: retry::Config) -> Self {
        self.set_retry_config(config);
        self
    }
}

impl<C, M, R> Client<C, M, R> {
    /// Set the client's timeout configuration.
    pub fn set_timeout_config(&mut self, config: TimeoutConfig) {
        self.timeout_config = config;
    }

    /// Set the client's timeout configuration.
    pub fn with_timeout_config(mut self, config: TimeoutConfig) -> Self {
        self.set_timeout_config(config);
        self
    }

    /// Set the [`AsyncSleep`] function that the client will use to create things like timeout futures.
    ///
    /// *Note: If `None` is passed, this will prevent the client from using retries or timeouts.*
    pub fn set_sleep_impl(&mut self, sleep_impl: Option<Arc<dyn AsyncSleep>>) {
        self.sleep_impl = sleep_impl.clone().into();
    }

    /// Set the [`AsyncSleep`] function that the client will use to create things like timeout futures.
    pub fn with_sleep_impl(mut self, sleep_impl: Arc<dyn AsyncSleep>) -> Self {
        self.set_sleep_impl(Some(sleep_impl));
        self
    }
}

fn check_send_sync<T: Send + Sync>(t: T) -> T {
    t
}

impl<C, M, R> Client<C, M, R>
where
    C: bounds::SmithyConnector,
    M: bounds::SmithyMiddleware<C>,
    R: retry::NewRequestPolicy,
{
    /// Dispatch this request to the network
    ///
    /// For ergonomics, this does not include the raw response for successful responses. To
    /// access the raw response use `call_raw`.
    pub async fn call<O, T, E, Retry>(&self, input: Operation<O, Retry>) -> Result<T, SdkError<E>>
    where
        O: Send + Sync,
        Retry: Send + Sync,
        R::Policy: bounds::SmithyRetryPolicy<O, T, E, Retry>,
        bounds::Parsed<<M as bounds::SmithyMiddleware<C>>::Service, O, Retry>:
            Service<Operation<O, Retry>, Response = SdkSuccess<T>, Error = SdkError<E>> + Clone,
    {
        self.call_raw(input).await.map(|res| res.parsed)
    }

    /// Dispatch this request to the network
    ///
    /// The returned result contains the raw HTTP response which can be useful for debugging or
    /// implementing unsupported features.
    pub async fn call_raw<O, T, E, Retry>(
        &self,
        input: Operation<O, Retry>,
    ) -> Result<SdkSuccess<T>, SdkError<E>>
    where
        O: Send + Sync,
        Retry: Send + Sync,
        R::Policy: bounds::SmithyRetryPolicy<O, T, E, Retry>,
        // This bound is not _technically_ inferred by all the previous bounds, but in practice it
        // is because _we_ know that there is only implementation of Service for Parsed
        // (ParsedResponseService), and it will apply as long as the bounds on C, M, and R hold,
        // and will produce (as expected) Response = SdkSuccess<T>, Error = SdkError<E>. But Rust
        // doesn't know that -- there _could_ theoretically be other implementations of Service for
        // Parsed that don't return those same types. So, we must give the bound.
        bounds::Parsed<<M as bounds::SmithyMiddleware<C>>::Service, O, Retry>:
            Service<Operation<O, Retry>, Response = SdkSuccess<T>, Error = SdkError<E>> + Clone,
    {
        if matches!(&self.sleep_impl, TriState::Unset) {
<<<<<<< HEAD
            // during requests, debug log (a warning is emitted during client construction)
            tracing::debug!(NO_SLEEP_WARNING);
=======
            tracing::debug!(
                "Client does not have a sleep implementation. Timeouts and retry \
                will not work without this. {}",
                MISSING_SLEEP_IMPL_RECOMMENDATION
            );
>>>>>>> eea27bb3
        }
        let connector = self.connector.clone();

        let timeout_service_params = generate_timeout_service_params_from_timeout_config(
            &self.timeout_config,
            self.sleep_impl.clone().into(),
        );

        let svc = ServiceBuilder::new()
<<<<<<< HEAD
            .layer(TimeoutLayer::new(timeout_servic_params.api_call))
            .retry(
                self.retry_policy
                    .new_request_policy(self.sleep_impl.clone().into()),
            )
            .layer(TimeoutLayer::new(timeout_servic_params.api_call_attempt))
=======
            .layer(TimeoutLayer::new(timeout_service_params.api_call))
            .retry(self.retry_policy.new_request_policy())
            .layer(TimeoutLayer::new(timeout_service_params.api_call_attempt))
>>>>>>> eea27bb3
            .layer(ParseResponseLayer::<O, Retry>::new())
            // These layers can be considered as occurring in order. That is, first invoke the
            // customer-provided middleware, then dispatch dispatch over the wire.
            .layer(&self.middleware)
            .layer(DispatchLayer::new())
            .service(connector);

        check_send_sync(svc).ready().await?.call(input).await
    }

    /// Statically check the validity of a `Client` without a request to send.
    ///
    /// This will make sure that all the bounds hold that would be required by `call` and
    /// `call_raw` (modulo those that relate to the specific `Operation` type). Comes in handy to
    /// ensure (statically) that all the various constructors actually produce "useful" types.
    #[doc(hidden)]
    pub fn check(&self)
    where
        R::Policy: tower::retry::Policy<
                static_tests::ValidTestOperation,
                SdkSuccess<()>,
                SdkError<static_tests::TestOperationError>,
            > + Clone,
    {
        let _ = |o: static_tests::ValidTestOperation| {
            let _ = self.call_raw(o);
        };
    }
}

<<<<<<< HEAD
pub(crate) const NO_SLEEP_WARNING: &str = "No sleep implementation set. This will prevent retries \
from occurring. If this is what you intended, you can suppress this error with `aws_smithy_client::Client::set_sleep_impl(None)`. \
If this is not what you intended, consider using `aws-config` to provide a default sleep implementation \
or setting a sleep implementation manually.";
=======
pub(crate) const MISSING_SLEEP_IMPL_RECOMMENDATION: &str =
    "If this was intentional, you can suppress this message with `Client::set_sleep_impl(None). \
     Otherwise, unless you have a good reason to use the low-level service \
     client API, consider using the `aws-config` crate to load a shared config from \
     the environment, and construct a fluent client from that. If you need to use the low-level \
     service client API, then pass in a sleep implementation to make timeouts and retry work.";
>>>>>>> eea27bb3

/// Utility for tracking set vs. unset vs explicitly disabled
///
/// If someone explicitly disables something, we don't need to warn them that it may be missing. This
/// enum impls `From`/`Into` `Option<T>` for ease of use.
#[derive(Debug, Clone, Eq, PartialEq)]
enum TriState<T> {
    Disabled,
    Unset,
    Set(T),
}

impl<T> TriState<T> {
    /// Create a TriState, returning `Unset` when `None` is passed
    pub fn or_unset(t: Option<T>) -> Self {
        match t {
            Some(t) => Self::Set(t),
            None => Self::Unset,
        }
    }
}

impl<T> Default for TriState<T> {
    fn default() -> Self {
        Self::Unset
    }
}

impl<T> From<Option<T>> for TriState<T> {
    fn from(t: Option<T>) -> Self {
        match t {
            Some(t) => TriState::Set(t),
            None => TriState::Disabled,
        }
    }
}

impl<T> From<TriState<T>> for Option<T> {
    fn from(t: TriState<T>) -> Self {
        match t {
            TriState::Disabled | TriState::Unset => None,
            TriState::Set(t) => Some(t),
        }
    }
}<|MERGE_RESOLUTION|>--- conflicted
+++ resolved
@@ -34,7 +34,6 @@
 #[doc(hidden)]
 pub mod static_tests;
 
-#[cfg(feature = "client-hyper")]
 pub mod never;
 pub mod timeout;
 pub use timeout::TimeoutLayer;
@@ -225,16 +224,12 @@
             Service<Operation<O, Retry>, Response = SdkSuccess<T>, Error = SdkError<E>> + Clone,
     {
         if matches!(&self.sleep_impl, TriState::Unset) {
-<<<<<<< HEAD
             // during requests, debug log (a warning is emitted during client construction)
-            tracing::debug!(NO_SLEEP_WARNING);
-=======
             tracing::debug!(
                 "Client does not have a sleep implementation. Timeouts and retry \
                 will not work without this. {}",
                 MISSING_SLEEP_IMPL_RECOMMENDATION
             );
->>>>>>> eea27bb3
         }
         let connector = self.connector.clone();
 
@@ -244,18 +239,12 @@
         );
 
         let svc = ServiceBuilder::new()
-<<<<<<< HEAD
-            .layer(TimeoutLayer::new(timeout_servic_params.api_call))
+            .layer(TimeoutLayer::new(timeout_service_params.api_call))
             .retry(
                 self.retry_policy
                     .new_request_policy(self.sleep_impl.clone().into()),
             )
-            .layer(TimeoutLayer::new(timeout_servic_params.api_call_attempt))
-=======
-            .layer(TimeoutLayer::new(timeout_service_params.api_call))
-            .retry(self.retry_policy.new_request_policy())
             .layer(TimeoutLayer::new(timeout_service_params.api_call_attempt))
->>>>>>> eea27bb3
             .layer(ParseResponseLayer::<O, Retry>::new())
             // These layers can be considered as occurring in order. That is, first invoke the
             // customer-provided middleware, then dispatch dispatch over the wire.
@@ -286,19 +275,12 @@
     }
 }
 
-<<<<<<< HEAD
-pub(crate) const NO_SLEEP_WARNING: &str = "No sleep implementation set. This will prevent retries \
-from occurring. If this is what you intended, you can suppress this error with `aws_smithy_client::Client::set_sleep_impl(None)`. \
-If this is not what you intended, consider using `aws-config` to provide a default sleep implementation \
-or setting a sleep implementation manually.";
-=======
 pub(crate) const MISSING_SLEEP_IMPL_RECOMMENDATION: &str =
     "If this was intentional, you can suppress this message with `Client::set_sleep_impl(None). \
      Otherwise, unless you have a good reason to use the low-level service \
      client API, consider using the `aws-config` crate to load a shared config from \
      the environment, and construct a fluent client from that. If you need to use the low-level \
      service client API, then pass in a sleep implementation to make timeouts and retry work.";
->>>>>>> eea27bb3
 
 /// Utility for tracking set vs. unset vs explicitly disabled
 ///
