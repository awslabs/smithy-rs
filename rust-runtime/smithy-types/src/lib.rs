--- conflicted
+++ resolved
@@ -63,28 +63,11 @@
     pub fn code(&self) -> Option<&str> {
         self.code.as_deref()
     }
-<<<<<<< HEAD
+
     pub fn message(&self) -> Option<&str> {
         self.message.as_deref()
     }
     pub fn request_id(&self) -> Option<&str> { self.request_id.as_deref() }
-}
-
-/// For the moment, a debug style format that only shows the visible fields
-impl Display for Error {
-    fn fmt(&self, f: &mut Formatter<'_>) -> fmt::Result {
-        let mut f = f.debug_struct("Error");
-        if let Some(code) = &self.code {
-            f.field("code", code);
-        }
-        if let Some(message) = &self.message {
-            f.field("message", message);
-        }
-        if let Some(req_id) = &self.request_id {
-            f.field("request_id", req_id);
-        }
-        f.finish()
-=======
 }
 
 impl Display for Error {
@@ -100,7 +83,6 @@
             write!(f, " request_id={}", req_id)?;
         }
         Ok(())
->>>>>>> c9659093
     }
 }
 
