[workspace]


members = [
    "inlineable",
    "aws-smithy-async",
    "aws-smithy-checksums",
    "aws-smithy-client",
    "aws-smithy-eventstream",
    "aws-smithy-http",
    "aws-smithy-http-auth",
    "aws-smithy-http-server",
    "aws-smithy-http-server-python",
    "aws-smithy-http-tower",
    "aws-smithy-json",
    "aws-smithy-protocol-test",
    "aws-smithy-query",
    "aws-smithy-runtime",
    "aws-smithy-runtime-api",
    "aws-smithy-types",
    "aws-smithy-types-convert",
    "aws-smithy-xml",
<<<<<<< HEAD
    "aws-smithy-http-server",
    "aws-smithy-http-server-python",
    "aws-smithy-http-server-typescript",
=======
>>>>>>> a737694f
]<|MERGE_RESOLUTION|>--- conflicted
+++ resolved
@@ -11,6 +11,7 @@
     "aws-smithy-http-auth",
     "aws-smithy-http-server",
     "aws-smithy-http-server-python",
+    "aws-smithy-http-server-typescript",
     "aws-smithy-http-tower",
     "aws-smithy-json",
     "aws-smithy-protocol-test",
@@ -20,10 +21,4 @@
     "aws-smithy-types",
     "aws-smithy-types-convert",
     "aws-smithy-xml",
-<<<<<<< HEAD
-    "aws-smithy-http-server",
-    "aws-smithy-http-server-python",
-    "aws-smithy-http-server-typescript",
-=======
->>>>>>> a737694f
 ]