--- conflicted
+++ resolved
@@ -23,13 +23,10 @@
     "Cuando varios de estos Pokémon se juntan, su energía puede causar fuertes tormentas.";
 const PIKACHU_ITALIAN_FLAVOR_TEXT: &str =
     "Quando vari Pokémon di questo tipo si radunano, la loro energia può causare forti tempeste.";
-<<<<<<< HEAD
-const PIKACHU_PORTUGUESE_FLAVOR_TEXT: &str =
-    "Quando vários desses Pokémon se juntam, sua energia pode causar fortes tempestades.";
-=======
 const PIKACHU_JAPANESE_FLAVOR_TEXT: &str =
     "ほっぺたの りょうがわに ちいさい でんきぶくろを もつ。ピンチのときに ほうでんする。";
->>>>>>> 149b92b3
+const PIKACHU_PORTUGUESE_FLAVOR_TEXT: &str =
+    "Quando vários desses Pokémon se juntam, sua energia pode causar fortes tempestades."; 
 
 /// Setup `tracing::subscriber` to read the log level from RUST_LOG environment variable.
 pub fn setup_tracing() {
@@ -49,11 +46,8 @@
     en: String,
     es: String,
     it: String,
-<<<<<<< HEAD
+    jp: String,
     pt: String,
-=======
-    jp: String,
->>>>>>> 149b92b3
 }
 
 /// PokémonService shared state.
@@ -127,11 +121,8 @@
                 en: String::from(PIKACHU_ENGLISH_FLAVOR_TEXT),
                 es: String::from(PIKACHU_SPANISH_FLAVOR_TEXT),
                 it: String::from(PIKACHU_ITALIAN_FLAVOR_TEXT),
-<<<<<<< HEAD
+                jp: String::from(PIKACHU_JAPANESE_FLAVOR_TEXT),
                 pt: String::from(PIKACHU_PORTUGUESE_FLAVOR_TEXT),
-=======
-                jp: String::from(PIKACHU_JAPANESE_FLAVOR_TEXT),
->>>>>>> 149b92b3
             },
         );
         Self {
@@ -166,13 +157,12 @@
                     language: model::Language::Italian,
                 },
                 model::FlavorText {
-<<<<<<< HEAD
-                    flavor_text: pokemon.it.to_owned(),
-                    language: model::Language::Portuguese,
-=======
                     flavor_text: pokemon.jp.to_owned(),
                     language: model::Language::Japanese,
->>>>>>> 149b92b3
+                },
+                model::FlavorText {
+                    flavor_text: pokemon.pt.to_owned(),
+                    language: model::Language::Portuguese,
                 },
             ];
             let output = output::GetPokemonSpeciesOutput {
