--- conflicted
+++ resolved
@@ -39,15 +39,9 @@
 pub(crate) mod tiny_map;
 
 pub use self::lambda_handler::LambdaHandler;
-<<<<<<< HEAD
+
 #[allow(deprecated)]
-pub use self::{
-    future::RouterFuture, into_make_service::IntoMakeService, into_make_service_with_connect_info::ConnectInfo,
-    into_make_service_with_connect_info::IntoMakeServiceWithConnectInfo, route::Route,
-};
-=======
 pub use self::{future::RouterFuture, into_make_service::IntoMakeService, route::Route};
->>>>>>> 86fd8f59
 
 /// The router is a [`tower::Service`] that routes incoming requests to other `Service`s
 /// based on the request's URI and HTTP method or on some specific header setting the target operation.
