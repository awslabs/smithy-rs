--- conflicted
+++ resolved
@@ -3,21 +3,17 @@
  * SPDX-License-Identifier: Apache-2.0
  */
 
-<<<<<<< HEAD
 use std::marker::PhantomData;
 
 use super::{Handler, IntoService, Normalize, OperationService};
-=======
-use super::{Handler, IntoService, Normalize, Operation, OperationService};
 use crate::shape_id::ShapeId;
->>>>>>> 5eb09275
 
 /// Models the [Smithy Operation shape].
 ///
 /// [Smithy Operation shape]: https://awslabs.github.io/smithy/1.0/spec/core/model.html#operation
 pub trait OperationShape {
-    /// The name of the operation.
-    const NAME: ShapeId;
+    /// The ID of the operation.
+    const ID: ShapeId;
 
     /// The operation input.
     type Input;
