--- conflicted
+++ resolved
@@ -34,7 +34,7 @@
 ///
 /// `PluginPipeline` is itself a [`Plugin`]: you can apply any transformation that expects a
 /// [`Plugin`] to an entire pipeline. In this case, we want to use
-/// [`filter_by_operation_name`](crate::plugin::filter_by_operation_id) to limit the scope of
+/// [`filter_by_operation_id`](crate::plugin::filter_by_operation_id) to limit the scope of
 /// the logging and metrics plugins to the `CheckHealth` operation:
 ///
 /// ```rust
@@ -44,14 +44,14 @@
 /// # use aws_smithy_http_server::plugin::IdentityPlugin as AuthPlugin;
 /// use aws_smithy_http_server::shape_id::ShapeId;
 /// # struct CheckHealth;
-/// # impl CheckHealth { const NAME: ShapeId = ShapeId::new("namespace#MyName", "namespace", "MyName"); }
+/// # impl CheckHealth { const ID: ShapeId = ShapeId::new("namespace#MyName", "namespace", "MyName"); }
 ///
 /// // The logging and metrics plugins will only be applied to the `CheckHealth` operation.
 /// let operation_specific_pipeline = filter_by_operation_id(
 ///     PluginPipeline::new()
 ///         .push(LoggingPlugin)
 ///         .push(MetricsPlugin),
-///     |name| name == CheckHealth::NAME
+///     |name| name == CheckHealth::ID
 /// );
 /// let pipeline = PluginPipeline::new()
 ///     .push(operation_specific_pipeline)
@@ -154,13 +154,8 @@
     /// // [...]
     /// {
     ///     // [...]
-<<<<<<< HEAD
     ///     fn apply(&self, inner: S) -> Self::Service {
-    ///         PrintService { inner, name: Op::NAME }
-=======
-    ///     fn map(&self, input: Operation<S, L>) -> Operation<Self::Service, Self::Layer> {
-    ///         input.layer(PrintLayer { id: Op::NAME })
->>>>>>> 5eb09275
+    ///         PrintService { inner, name: Op::ID }
     ///     }
     /// }
     /// ```
