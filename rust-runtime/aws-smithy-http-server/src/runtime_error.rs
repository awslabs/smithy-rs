/*
 * Copyright Amazon.com, Inc. or its affiliates. All Rights Reserved.
 * SPDX-License-Identifier: Apache-2.0
 */

//! Runtime error type.
//!
//! This module contains [`RuntimeError`] type.
//!
//! As opposed to rejection types (see [`crate::rejection`]), which are an internal detail about
//! the framework, `RuntimeError` is surfaced to clients in HTTP responses: indeed, it implements
//! [`RuntimeError::into_response`]. Rejections can be "grouped" and converted into a
//! specific `RuntimeError` kind: for example, all request rejections due to serialization issues
//! can be conflated under the [`RuntimeErrorKind::Serialization`] enum variant.
//!
//! The HTTP response representation of the specific `RuntimeError` can be protocol-specific: for
//! example, the runtime error in the RestJson1 protocol sets the `X-Amzn-Errortype` header.
//!
//! Generated code works always works with [`crate::rejection`] types when deserializing requests
//! and serializing response. Just before a response needs to be sent, the generated code looks up
//! and converts into the corresponding `RuntimeError`, and then it uses the its
//! [`RuntimeError::into_response`] method to render and send a response.

<<<<<<< HEAD
use std::borrow::Cow;

use crate::{
    protocols::{AwsJson10, AwsJson11, AwsRestJson1, AwsRestXml, Protocol},
    response::{IntoResponse, Response},
};
=======
use crate::proto::aws_json_10::AwsJson10;
use crate::proto::aws_json_11::AwsJson11;
use crate::proto::rest_json_1::AwsRestJson1;
use crate::proto::rest_xml::AwsRestXml;
use crate::protocols::Protocol;
use crate::response::{IntoResponse, Response};
>>>>>>> 89a6e589

#[derive(Debug)]
pub enum RuntimeErrorKind {
    /// Request failed to deserialize or response failed to serialize.
    Serialization(crate::Error),
    /// As of writing, this variant can only occur upon failure to extract an
    /// [`crate::extension::Extension`] from the request.
    InternalFailure(crate::Error),
    // TODO(https://github.com/awslabs/smithy-rs/issues/1663)
    NotAcceptable,
    UnsupportedMediaType,

    // TODO(https://github.com/awslabs/smithy-rs/issues/1703): this will hold a type that can be
    // rendered into a protocol-specific response later on.
    Validation(String),
}

/// String representation of the runtime error type.
/// Used as the value of the `X-Amzn-Errortype` header in RestJson1.
/// Used as the value passed to construct an [`crate::extension::RuntimeErrorExtension`].
impl RuntimeErrorKind {
    pub fn name(&self) -> &'static str {
        match self {
            RuntimeErrorKind::Serialization(_) => "SerializationException",
            RuntimeErrorKind::InternalFailure(_) => "InternalFailureException",
            RuntimeErrorKind::NotAcceptable => "NotAcceptableException",
            RuntimeErrorKind::UnsupportedMediaType => "UnsupportedMediaTypeException",
            RuntimeErrorKind::Validation(_) => "ValidationException",
        }
    }
}

pub struct InternalFailureException;

impl IntoResponse<AwsJson10> for InternalFailureException {
    fn into_response(self) -> http::Response<crate::body::BoxBody> {
        RuntimeError::internal_failure_from_protocol(Protocol::AwsJson10).into_response()
    }
}

impl IntoResponse<AwsJson11> for InternalFailureException {
    fn into_response(self) -> http::Response<crate::body::BoxBody> {
        RuntimeError::internal_failure_from_protocol(Protocol::AwsJson11).into_response()
    }
}

impl IntoResponse<AwsRestJson1> for InternalFailureException {
    fn into_response(self) -> http::Response<crate::body::BoxBody> {
        RuntimeError::internal_failure_from_protocol(Protocol::RestJson1).into_response()
    }
}

impl IntoResponse<AwsRestXml> for InternalFailureException {
    fn into_response(self) -> http::Response<crate::body::BoxBody> {
        RuntimeError::internal_failure_from_protocol(Protocol::RestXml).into_response()
    }
}

#[derive(Debug)]
pub struct RuntimeError {
    pub protocol: Protocol,
    pub kind: RuntimeErrorKind,
}

impl<P> IntoResponse<P> for RuntimeError {
    fn into_response(self) -> http::Response<crate::body::BoxBody> {
        self.into_response()
    }
}

impl RuntimeError {
    pub fn internal_failure_from_protocol(protocol: Protocol) -> Self {
        RuntimeError {
            protocol,
            kind: RuntimeErrorKind::InternalFailure(crate::Error::new(String::new())),
        }
    }

    pub fn into_response(self) -> Response {
        let status_code = match self.kind {
            RuntimeErrorKind::Serialization(_) => http::StatusCode::BAD_REQUEST,
            RuntimeErrorKind::InternalFailure(_) => http::StatusCode::INTERNAL_SERVER_ERROR,
            RuntimeErrorKind::NotAcceptable => http::StatusCode::NOT_ACCEPTABLE,
            RuntimeErrorKind::UnsupportedMediaType => http::StatusCode::UNSUPPORTED_MEDIA_TYPE,
            RuntimeErrorKind::Validation(_) => http::StatusCode::BAD_REQUEST,
        };

        let mut builder = http::Response::builder();
        builder = builder.status(status_code);

        match self.protocol {
            Protocol::RestJson1 => {
                builder = builder
                    .header("Content-Type", "application/json")
                    .header("X-Amzn-Errortype", self.kind.name());
            }
            Protocol::RestXml => builder = builder.header("Content-Type", "application/xml"),
            Protocol::AwsJson10 => builder = builder.header("Content-Type", "application/x-amz-json-1.0"),
            Protocol::AwsJson11 => builder = builder.header("Content-Type", "application/x-amz-json-1.1"),
        }

        builder = builder.extension(crate::extension::RuntimeErrorExtension::new(String::from(
            self.kind.name(),
        )));

        let body = crate::body::to_boxed(match self.kind {
            RuntimeErrorKind::Validation(reason) => Cow::Owned(match self.protocol {
                Protocol::RestJson1 | Protocol::AwsJson10 | Protocol::AwsJson11 => {
                    // https://docs.rs/serde_json/latest/serde_json/ser/fn.to_string.html#errors
                    // serde_json::to_string(reason).expect("unexpected failure during serialization of constraint violation; please file a bug report under https://github.com/awslabs/smithy-rs/issues")
                    reason
                }
                Protocol::RestXml => todo!(),
            }),
            _ => {
                Cow::Borrowed(match self.protocol {
                    Protocol::RestJson1 => "{}",
                    Protocol::RestXml => "",
                    // See https://awslabs.github.io/smithy/1.0/spec/aws/aws-json-1_0-protocol.html#empty-body-serialization
                    Protocol::AwsJson10 => "",
                    // See https://awslabs.github.io/smithy/1.0/spec/aws/aws-json-1_1-protocol.html#empty-body-serialization
                    Protocol::AwsJson11 => "",
                })
            }
        });

        builder.body(body).expect("invalid HTTP response for `RuntimeError`; please file a bug report under https://github.com/awslabs/smithy-rs/issues")
    }
}

impl From<crate::rejection::RequestExtensionNotFoundRejection> for RuntimeErrorKind {
    fn from(err: crate::rejection::RequestExtensionNotFoundRejection) -> Self {
        RuntimeErrorKind::InternalFailure(crate::Error::new(err))
    }
}

impl From<crate::rejection::ResponseRejection> for RuntimeErrorKind {
    fn from(err: crate::rejection::ResponseRejection) -> Self {
        RuntimeErrorKind::Serialization(crate::Error::new(err))
    }
}

impl From<crate::rejection::RequestRejection> for RuntimeErrorKind {
    fn from(err: crate::rejection::RequestRejection) -> Self {
        match err {
            crate::rejection::RequestRejection::MissingContentType(_reason) => RuntimeErrorKind::UnsupportedMediaType,
            crate::rejection::RequestRejection::ConstraintViolation(reason) => RuntimeErrorKind::Validation(reason),
            _ => RuntimeErrorKind::Serialization(crate::Error::new(err)),
        }
    }
}<|MERGE_RESOLUTION|>--- conflicted
+++ resolved
@@ -21,21 +21,14 @@
 //! and converts into the corresponding `RuntimeError`, and then it uses the its
 //! [`RuntimeError::into_response`] method to render and send a response.
 
-<<<<<<< HEAD
 use std::borrow::Cow;
 
-use crate::{
-    protocols::{AwsJson10, AwsJson11, AwsRestJson1, AwsRestXml, Protocol},
-    response::{IntoResponse, Response},
-};
-=======
 use crate::proto::aws_json_10::AwsJson10;
 use crate::proto::aws_json_11::AwsJson11;
 use crate::proto::rest_json_1::AwsRestJson1;
 use crate::proto::rest_xml::AwsRestXml;
 use crate::protocols::Protocol;
 use crate::response::{IntoResponse, Response};
->>>>>>> 89a6e589
 
 #[derive(Debug)]
 pub enum RuntimeErrorKind {
