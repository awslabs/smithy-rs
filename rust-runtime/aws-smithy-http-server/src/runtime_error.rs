/*
 * Copyright Amazon.com, Inc. or its affiliates. All Rights Reserved.
 * SPDX-License-Identifier: Apache-2.0
 */

//! Runtime error type.
//!
//! This module contains [`RuntimeError`] type.
//!
//! As opposed to rejection types (see [`crate::rejection`]), which are an internal detail about
//! the framework, `RuntimeError` is surfaced to clients in HTTP responses: indeed, it implements
//! [`RuntimeError::into_response`]. Rejections can be "grouped" and converted into a
//! specific `RuntimeError` kind: for example, all request rejections due to serialization issues
//! can be conflated under the [`RuntimeError::Serialization`] enum variant.
//!
//! The HTTP response representation of the specific `RuntimeError` can be protocol-specific: for
//! example, the runtime error in the RestJson1 protocol sets the `X-Amzn-Errortype` header.
//!
//! Generated code works always works with [`crate::rejection`] types when deserializing requests
//! and serializing response. Just before a response needs to be sent, the generated code looks up
//! and converts into the corresponding `RuntimeError`, and then it uses the its
//! [`RuntimeError::into_response`] method to render and send a response.

<<<<<<< HEAD
use std::borrow::Cow;

=======
use http::StatusCode;

use crate::extension::RuntimeErrorExtension;
>>>>>>> 046edd54
use crate::proto::aws_json_10::AwsJson10;
use crate::proto::aws_json_11::AwsJson11;
use crate::proto::rest_json_1::AwsRestJson1;
use crate::proto::rest_xml::AwsRestXml;
use crate::response::IntoResponse;

#[derive(Debug)]
pub enum RuntimeError {
    /// Request failed to deserialize or response failed to serialize.
    Serialization(crate::Error),
    /// As of writing, this variant can only occur upon failure to extract an
    /// [`crate::extension::Extension`] from the request.
    InternalFailure(crate::Error),
    // TODO(https://github.com/awslabs/smithy-rs/issues/1663)
    NotAcceptable,
    UnsupportedMediaType,

    // TODO(https://github.com/awslabs/smithy-rs/issues/1703): this will hold a type that can be
    // rendered into a protocol-specific response later on.
    Validation(String),
}

/// String representation of the runtime error type.
/// Used as the value of the `X-Amzn-Errortype` header in RestJson1.
/// Used as the value passed to construct an [`crate::extension::RuntimeErrorExtension`].
impl RuntimeError {
    pub fn name(&self) -> &'static str {
        match self {
<<<<<<< HEAD
            RuntimeErrorKind::Serialization(_) => "SerializationException",
            RuntimeErrorKind::InternalFailure(_) => "InternalFailureException",
            RuntimeErrorKind::NotAcceptable => "NotAcceptableException",
            RuntimeErrorKind::UnsupportedMediaType => "UnsupportedMediaTypeException",
            RuntimeErrorKind::Validation(_) => "ValidationException",
=======
            Self::Serialization(_) => "SerializationException",
            Self::InternalFailure(_) => "InternalFailureException",
            Self::NotAcceptable => "NotAcceptableException",
            Self::UnsupportedMediaType => "UnsupportedMediaTypeException",
        }
    }

    pub fn status_code(&self) -> StatusCode {
        match self {
            Self::Serialization(_) => StatusCode::BAD_REQUEST,
            Self::InternalFailure(_) => StatusCode::INTERNAL_SERVER_ERROR,
            Self::NotAcceptable => StatusCode::NOT_ACCEPTABLE,
            Self::UnsupportedMediaType => StatusCode::UNSUPPORTED_MEDIA_TYPE,
>>>>>>> 046edd54
        }
    }
}

pub struct InternalFailureException;

impl IntoResponse<AwsJson10> for InternalFailureException {
    fn into_response(self) -> http::Response<crate::body::BoxBody> {
        IntoResponse::<AwsJson10>::into_response(RuntimeError::InternalFailure(crate::Error::new(String::new())))
    }
}

impl IntoResponse<AwsJson11> for InternalFailureException {
    fn into_response(self) -> http::Response<crate::body::BoxBody> {
        IntoResponse::<AwsJson11>::into_response(RuntimeError::InternalFailure(crate::Error::new(String::new())))
    }
}

impl IntoResponse<AwsRestJson1> for InternalFailureException {
    fn into_response(self) -> http::Response<crate::body::BoxBody> {
        IntoResponse::<AwsRestJson1>::into_response(RuntimeError::InternalFailure(crate::Error::new(String::new())))
    }
}

impl IntoResponse<AwsRestXml> for InternalFailureException {
    fn into_response(self) -> http::Response<crate::body::BoxBody> {
        IntoResponse::<AwsRestXml>::into_response(RuntimeError::InternalFailure(crate::Error::new(String::new())))
    }
}

impl IntoResponse<AwsRestJson1> for RuntimeError {
    fn into_response(self) -> http::Response<crate::body::BoxBody> {
        http::Response::builder()
            .status(self.status_code())
            .header("Content-Type", "application/json")
            .header("X-Amzn-Errortype", self.name())
            .extension(RuntimeErrorExtension::new(self.name().to_string()))
            // See https://awslabs.github.io/smithy/1.0/spec/aws/aws-json-1_1-protocol.html#empty-body-serialization
            .body(crate::body::to_boxed("{}"))
            .expect("invalid HTTP response for `RuntimeError`; please file a bug report under https://github.com/awslabs/smithy-rs/issues")
    }
}

impl IntoResponse<AwsRestXml> for RuntimeError {
    fn into_response(self) -> http::Response<crate::body::BoxBody> {
        http::Response::builder()
            .status(self.status_code())
            .header("Content-Type", "application/xml")
            .extension(RuntimeErrorExtension::new(self.name().to_string()))
            .body(crate::body::to_boxed(""))
            .expect("invalid HTTP response for `RuntimeError`; please file a bug report under https://github.com/awslabs/smithy-rs/issues")
    }
}

impl IntoResponse<AwsJson10> for RuntimeError {
    fn into_response(self) -> http::Response<crate::body::BoxBody> {
        http::Response::builder()
            .status(self.status_code())
            .header("Content-Type", "application/x-amz-json-1.0")
            .extension(RuntimeErrorExtension::new(self.name().to_string()))
            // See https://awslabs.github.io/smithy/1.0/spec/aws/aws-json-1_0-protocol.html#empty-body-serialization
            .body(crate::body::to_boxed(""))
            .expect("invalid HTTP response for `RuntimeError`; please file a bug report under https://github.com/awslabs/smithy-rs/issues")
    }
}

<<<<<<< HEAD
    pub fn into_response(self) -> Response {
        let status_code = match self.kind {
            RuntimeErrorKind::Serialization(_) => http::StatusCode::BAD_REQUEST,
            RuntimeErrorKind::InternalFailure(_) => http::StatusCode::INTERNAL_SERVER_ERROR,
            RuntimeErrorKind::NotAcceptable => http::StatusCode::NOT_ACCEPTABLE,
            RuntimeErrorKind::UnsupportedMediaType => http::StatusCode::UNSUPPORTED_MEDIA_TYPE,
            RuntimeErrorKind::Validation(_) => http::StatusCode::BAD_REQUEST,
        };

        let mut builder = http::Response::builder();
        builder = builder.status(status_code);

        match self.protocol {
            Protocol::RestJson1 => {
                builder = builder
                    .header("Content-Type", "application/json")
                    .header("X-Amzn-Errortype", self.kind.name());
            }
            Protocol::RestXml => builder = builder.header("Content-Type", "application/xml"),
            Protocol::AwsJson10 => builder = builder.header("Content-Type", "application/x-amz-json-1.0"),
            Protocol::AwsJson11 => builder = builder.header("Content-Type", "application/x-amz-json-1.1"),
        }

        builder = builder.extension(crate::extension::RuntimeErrorExtension::new(String::from(
            self.kind.name(),
        )));

        let body = crate::body::to_boxed(match self.kind {
            RuntimeErrorKind::Validation(reason) => Cow::Owned(match self.protocol {
                Protocol::RestJson1 | Protocol::AwsJson10 | Protocol::AwsJson11 => {
                    // https://docs.rs/serde_json/latest/serde_json/ser/fn.to_string.html#errors
                    // serde_json::to_string(reason).expect("unexpected failure during serialization of constraint violation; please file a bug report under https://github.com/awslabs/smithy-rs/issues")
                    reason
                }
                Protocol::RestXml => todo!(),
            }),
            _ => {
                Cow::Borrowed(match self.protocol {
                    Protocol::RestJson1 => "{}",
                    Protocol::RestXml => "",
                    // See https://awslabs.github.io/smithy/1.0/spec/aws/aws-json-1_0-protocol.html#empty-body-serialization
                    Protocol::AwsJson10 => "",
                    // See https://awslabs.github.io/smithy/1.0/spec/aws/aws-json-1_1-protocol.html#empty-body-serialization
                    Protocol::AwsJson11 => "",
                })
            }
        });

        builder.body(body).expect("invalid HTTP response for `RuntimeError`; please file a bug report under https://github.com/awslabs/smithy-rs/issues")
=======
impl IntoResponse<AwsJson11> for RuntimeError {
    fn into_response(self) -> http::Response<crate::body::BoxBody> {
        http::Response::builder()
            .status(self.status_code())
            .header("Content-Type", "application/x-amz-json-1.1")
            .extension(RuntimeErrorExtension::new(self.name().to_string()))
            // See https://awslabs.github.io/smithy/1.0/spec/aws/aws-json-1_1-protocol.html#empty-body-serialization
            .body(crate::body::to_boxed(""))
            .expect("invalid HTTP response for `RuntimeError`; please file a bug report under https://github.com/awslabs/smithy-rs/issues")
>>>>>>> 046edd54
    }
}

impl From<crate::rejection::RequestExtensionNotFoundRejection> for RuntimeError {
    fn from(err: crate::rejection::RequestExtensionNotFoundRejection) -> Self {
        Self::InternalFailure(crate::Error::new(err))
    }
}

impl From<crate::rejection::ResponseRejection> for RuntimeError {
    fn from(err: crate::rejection::ResponseRejection) -> Self {
        Self::Serialization(crate::Error::new(err))
    }
}

impl From<crate::rejection::RequestRejection> for RuntimeError {
    fn from(err: crate::rejection::RequestRejection) -> Self {
        match err {
<<<<<<< HEAD
            crate::rejection::RequestRejection::MissingContentType(_reason) => RuntimeErrorKind::UnsupportedMediaType,
            crate::rejection::RequestRejection::ConstraintViolation(reason) => RuntimeErrorKind::Validation(reason),
            _ => RuntimeErrorKind::Serialization(crate::Error::new(err)),
=======
            crate::rejection::RequestRejection::MissingContentType(_reason) => Self::UnsupportedMediaType,
            _ => Self::Serialization(crate::Error::new(err)),
>>>>>>> 046edd54
        }
    }
}<|MERGE_RESOLUTION|>--- conflicted
+++ resolved
@@ -21,19 +21,13 @@
 //! and converts into the corresponding `RuntimeError`, and then it uses the its
 //! [`RuntimeError::into_response`] method to render and send a response.
 
-<<<<<<< HEAD
-use std::borrow::Cow;
-
-=======
-use http::StatusCode;
-
 use crate::extension::RuntimeErrorExtension;
->>>>>>> 046edd54
 use crate::proto::aws_json_10::AwsJson10;
 use crate::proto::aws_json_11::AwsJson11;
 use crate::proto::rest_json_1::AwsRestJson1;
 use crate::proto::rest_xml::AwsRestXml;
 use crate::response::IntoResponse;
+use http::StatusCode;
 
 #[derive(Debug)]
 pub enum RuntimeError {
@@ -57,17 +51,11 @@
 impl RuntimeError {
     pub fn name(&self) -> &'static str {
         match self {
-<<<<<<< HEAD
-            RuntimeErrorKind::Serialization(_) => "SerializationException",
-            RuntimeErrorKind::InternalFailure(_) => "InternalFailureException",
-            RuntimeErrorKind::NotAcceptable => "NotAcceptableException",
-            RuntimeErrorKind::UnsupportedMediaType => "UnsupportedMediaTypeException",
-            RuntimeErrorKind::Validation(_) => "ValidationException",
-=======
             Self::Serialization(_) => "SerializationException",
             Self::InternalFailure(_) => "InternalFailureException",
             Self::NotAcceptable => "NotAcceptableException",
             Self::UnsupportedMediaType => "UnsupportedMediaTypeException",
+            Self::Validation(_) => "ValidationException",
         }
     }
 
@@ -77,7 +65,7 @@
             Self::InternalFailure(_) => StatusCode::INTERNAL_SERVER_ERROR,
             Self::NotAcceptable => StatusCode::NOT_ACCEPTABLE,
             Self::UnsupportedMediaType => StatusCode::UNSUPPORTED_MEDIA_TYPE,
->>>>>>> 046edd54
+            Self::Validation(_) => StatusCode::BAD_REQUEST,
         }
     }
 }
@@ -110,101 +98,79 @@
 
 impl IntoResponse<AwsRestJson1> for RuntimeError {
     fn into_response(self) -> http::Response<crate::body::BoxBody> {
-        http::Response::builder()
+        let res = http::Response::builder()
             .status(self.status_code())
             .header("Content-Type", "application/json")
             .header("X-Amzn-Errortype", self.name())
-            .extension(RuntimeErrorExtension::new(self.name().to_string()))
-            // See https://awslabs.github.io/smithy/1.0/spec/aws/aws-json-1_1-protocol.html#empty-body-serialization
-            .body(crate::body::to_boxed("{}"))
+            .extension(RuntimeErrorExtension::new(self.name().to_string()));
+
+        let body = match self {
+            RuntimeError::Validation(reason) => crate::body::to_boxed(reason),
+            _ => crate::body::to_boxed("{}"),
+        };
+
+        res
+            .body(body)
             .expect("invalid HTTP response for `RuntimeError`; please file a bug report under https://github.com/awslabs/smithy-rs/issues")
     }
 }
 
 impl IntoResponse<AwsRestXml> for RuntimeError {
     fn into_response(self) -> http::Response<crate::body::BoxBody> {
-        http::Response::builder()
+        let res = http::Response::builder()
             .status(self.status_code())
             .header("Content-Type", "application/xml")
-            .extension(RuntimeErrorExtension::new(self.name().to_string()))
-            .body(crate::body::to_boxed(""))
+            .extension(RuntimeErrorExtension::new(self.name().to_string()));
+
+        let body = match self {
+            // TODO(https://github.com/awslabs/smithy/issues/1446) The Smithy spec does not yet
+            // define constraint violation HTTP body responses for RestXml.
+            RuntimeError::Validation(_reason) => todo!("https://github.com/awslabs/smithy/issues/1446"),
+            // See https://awslabs.github.io/smithy/1.0/spec/aws/aws-json-1_1-protocol.html#empty-body-serialization
+            _ => crate::body::to_boxed("{}"),
+        };
+
+        res
+            .body(body)
             .expect("invalid HTTP response for `RuntimeError`; please file a bug report under https://github.com/awslabs/smithy-rs/issues")
     }
 }
 
 impl IntoResponse<AwsJson10> for RuntimeError {
     fn into_response(self) -> http::Response<crate::body::BoxBody> {
-        http::Response::builder()
+        let res = http::Response::builder()
             .status(self.status_code())
             .header("Content-Type", "application/x-amz-json-1.0")
-            .extension(RuntimeErrorExtension::new(self.name().to_string()))
-            // See https://awslabs.github.io/smithy/1.0/spec/aws/aws-json-1_0-protocol.html#empty-body-serialization
-            .body(crate::body::to_boxed(""))
+            .extension(RuntimeErrorExtension::new(self.name().to_string()));
+
+        let body = match self {
+            RuntimeError::Validation(reason) => crate::body::to_boxed(reason),
+            // See https://awslabs.github.io/smithy/2.0/aws/protocols/aws-json-1_0-protocol.html#empty-body-serialization
+            _ => crate::body::to_boxed("{}"),
+        };
+
+        res
+            .body(body)
             .expect("invalid HTTP response for `RuntimeError`; please file a bug report under https://github.com/awslabs/smithy-rs/issues")
     }
 }
 
-<<<<<<< HEAD
-    pub fn into_response(self) -> Response {
-        let status_code = match self.kind {
-            RuntimeErrorKind::Serialization(_) => http::StatusCode::BAD_REQUEST,
-            RuntimeErrorKind::InternalFailure(_) => http::StatusCode::INTERNAL_SERVER_ERROR,
-            RuntimeErrorKind::NotAcceptable => http::StatusCode::NOT_ACCEPTABLE,
-            RuntimeErrorKind::UnsupportedMediaType => http::StatusCode::UNSUPPORTED_MEDIA_TYPE,
-            RuntimeErrorKind::Validation(_) => http::StatusCode::BAD_REQUEST,
+impl IntoResponse<AwsJson11> for RuntimeError {
+    fn into_response(self) -> http::Response<crate::body::BoxBody> {
+        let res = http::Response::builder()
+            .status(self.status_code())
+            .header("Content-Type", "application/x-amz-json-1.1")
+            .extension(RuntimeErrorExtension::new(self.name().to_string()));
+
+        let body = match self {
+            RuntimeError::Validation(reason) => crate::body::to_boxed(reason),
+            // https://awslabs.github.io/smithy/2.0/aws/protocols/aws-json-1_1-protocol.html#empty-body-serialization
+            _ => crate::body::to_boxed(""),
         };
 
-        let mut builder = http::Response::builder();
-        builder = builder.status(status_code);
-
-        match self.protocol {
-            Protocol::RestJson1 => {
-                builder = builder
-                    .header("Content-Type", "application/json")
-                    .header("X-Amzn-Errortype", self.kind.name());
-            }
-            Protocol::RestXml => builder = builder.header("Content-Type", "application/xml"),
-            Protocol::AwsJson10 => builder = builder.header("Content-Type", "application/x-amz-json-1.0"),
-            Protocol::AwsJson11 => builder = builder.header("Content-Type", "application/x-amz-json-1.1"),
-        }
-
-        builder = builder.extension(crate::extension::RuntimeErrorExtension::new(String::from(
-            self.kind.name(),
-        )));
-
-        let body = crate::body::to_boxed(match self.kind {
-            RuntimeErrorKind::Validation(reason) => Cow::Owned(match self.protocol {
-                Protocol::RestJson1 | Protocol::AwsJson10 | Protocol::AwsJson11 => {
-                    // https://docs.rs/serde_json/latest/serde_json/ser/fn.to_string.html#errors
-                    // serde_json::to_string(reason).expect("unexpected failure during serialization of constraint violation; please file a bug report under https://github.com/awslabs/smithy-rs/issues")
-                    reason
-                }
-                Protocol::RestXml => todo!(),
-            }),
-            _ => {
-                Cow::Borrowed(match self.protocol {
-                    Protocol::RestJson1 => "{}",
-                    Protocol::RestXml => "",
-                    // See https://awslabs.github.io/smithy/1.0/spec/aws/aws-json-1_0-protocol.html#empty-body-serialization
-                    Protocol::AwsJson10 => "",
-                    // See https://awslabs.github.io/smithy/1.0/spec/aws/aws-json-1_1-protocol.html#empty-body-serialization
-                    Protocol::AwsJson11 => "",
-                })
-            }
-        });
-
-        builder.body(body).expect("invalid HTTP response for `RuntimeError`; please file a bug report under https://github.com/awslabs/smithy-rs/issues")
-=======
-impl IntoResponse<AwsJson11> for RuntimeError {
-    fn into_response(self) -> http::Response<crate::body::BoxBody> {
-        http::Response::builder()
-            .status(self.status_code())
-            .header("Content-Type", "application/x-amz-json-1.1")
-            .extension(RuntimeErrorExtension::new(self.name().to_string()))
-            // See https://awslabs.github.io/smithy/1.0/spec/aws/aws-json-1_1-protocol.html#empty-body-serialization
-            .body(crate::body::to_boxed(""))
+        res
+            .body(body)
             .expect("invalid HTTP response for `RuntimeError`; please file a bug report under https://github.com/awslabs/smithy-rs/issues")
->>>>>>> 046edd54
     }
 }
 
@@ -223,14 +189,9 @@
 impl From<crate::rejection::RequestRejection> for RuntimeError {
     fn from(err: crate::rejection::RequestRejection) -> Self {
         match err {
-<<<<<<< HEAD
-            crate::rejection::RequestRejection::MissingContentType(_reason) => RuntimeErrorKind::UnsupportedMediaType,
-            crate::rejection::RequestRejection::ConstraintViolation(reason) => RuntimeErrorKind::Validation(reason),
-            _ => RuntimeErrorKind::Serialization(crate::Error::new(err)),
-=======
             crate::rejection::RequestRejection::MissingContentType(_reason) => Self::UnsupportedMediaType,
+            crate::rejection::RequestRejection::ConstraintViolation(reason) => Self::Validation(reason),
             _ => Self::Serialization(crate::Error::new(err)),
->>>>>>> 046edd54
         }
     }
 }