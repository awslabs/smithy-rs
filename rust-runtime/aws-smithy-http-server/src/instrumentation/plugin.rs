--- conflicted
+++ resolved
@@ -20,14 +20,8 @@
 {
     type Service = InstrumentOperation<S, Op::RequestFmt, Op::ResponseFmt>;
 
-<<<<<<< HEAD
     fn apply(&self, svc: S) -> Self::Service {
-        InstrumentOperation::new(svc, Op::NAME)
-=======
-    fn map(&self, operation: Operation<S, L>) -> Operation<Self::Service, Self::Layer> {
-        let operation_id = Op::NAME;
-        let layer = InstrumentLayer::new(operation_id)
->>>>>>> 5eb09275
+        InstrumentOperation::new(svc, Op::ID)
             .request_fmt(Op::request_fmt())
             .response_fmt(Op::response_fmt())
     }
