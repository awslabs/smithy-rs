--- conflicted
+++ resolved
@@ -12,15 +12,9 @@
 
 [dependencies]
 pin-project-lite = "0.2"
-<<<<<<< HEAD
-tokio = { version = "1.8.4", features = ["sync"] }
+tokio = { version = "1.23.1", features = ["sync"] }
 tokio-stream = { version = "0.1.5", default-features = false }
-futures-util = "0.3.16"
-=======
-tokio = { version = "1.23.1", features = ["sync"] }
-tokio-stream = "0.1.5"
 futures-util = { version = "0.3.16", default-features = false }
->>>>>>> abbf78fd
 
 [dev-dependencies]
 tokio = { version = "1.23.1", features = ["rt", "macros", "test-util"] }
