--- conflicted
+++ resolved
@@ -12,11 +12,8 @@
     Paginator,
     GzipRequestCompression,
     ProtocolRpcV2Cbor,
-<<<<<<< HEAD
-=======
     RetryModeStandard,
     RetryModeAdaptive,
->>>>>>> 0259f523
     FlexibleChecksumsReqCrc32,
     FlexibleChecksumsReqCrc32c,
     FlexibleChecksumsReqCrc64,
