--- conflicted
+++ resolved
@@ -161,17 +161,12 @@
     async fn basic_case() {
         #[derive(Debug)]
         struct TestIdentityResolver;
-<<<<<<< HEAD
-        impl IdentityResolver for TestIdentityResolver {
+        impl ResolveIdentity for TestIdentityResolver {
             fn resolve_identity<'a>(
                 &'a self,
                 _: &'a RuntimeComponents,
                 _config_bag: &'a ConfigBag,
             ) -> IdentityFuture<'a> {
-=======
-        impl ResolveIdentity for TestIdentityResolver {
-            fn resolve_identity<'a>(&'a self, _config_bag: &'a ConfigBag) -> IdentityFuture<'a> {
->>>>>>> 63ce3f95
                 IdentityFuture::ready(Ok(Identity::new("doesntmatter", None)))
             }
         }
