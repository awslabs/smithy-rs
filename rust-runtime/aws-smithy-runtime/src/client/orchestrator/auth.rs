--- conflicted
+++ resolved
@@ -160,19 +160,13 @@
     async fn basic_case() {
         #[derive(Debug)]
         struct TestIdentityResolver;
-<<<<<<< HEAD
-        impl IdentityResolver for TestIdentityResolver {
-            fn resolve_identity(
-                &self,
-                _runtime_components: &RuntimeComponents,
-                _config_bag: &ConfigBag,
-            ) -> Future<Identity> {
-                Future::ready(Ok(Identity::new("doesntmatter", None)))
-=======
         impl ResolveIdentity for TestIdentityResolver {
-            fn resolve_identity<'a>(&'a self, _config_bag: &'a ConfigBag) -> IdentityFuture<'a> {
+            fn resolve_identity<'a>(
+                &'a self,
+                _runtime_components: &'a RuntimeComponents,
+                _config_bag: &'a ConfigBag,
+            ) -> IdentityFuture<'a> {
                 IdentityFuture::ready(Ok(Identity::new("doesntmatter", None)))
->>>>>>> 39af70fe
             }
         }
 
