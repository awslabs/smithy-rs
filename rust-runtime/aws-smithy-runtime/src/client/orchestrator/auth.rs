/*
 * Copyright Amazon.com, Inc. or its affiliates. All Rights Reserved.
 * SPDX-License-Identifier: Apache-2.0
 */

use crate::client::auth::no_auth::NO_AUTH_SCHEME_ID;
use aws_smithy_runtime_api::box_error::BoxError;
use aws_smithy_runtime_api::client::auth::{
    AuthScheme, AuthSchemeEndpointConfig, AuthSchemeId, AuthSchemeOptionResolverParams,
    ResolveAuthSchemeOptions,
};
use aws_smithy_runtime_api::client::identity::ResolveIdentity;
use aws_smithy_runtime_api::client::interceptors::context::InterceptorContext;
use aws_smithy_runtime_api::client::runtime_components::RuntimeComponents;
use aws_smithy_types::config_bag::ConfigBag;
use aws_smithy_types::endpoint::Endpoint;
use aws_smithy_types::Document;
use std::borrow::Cow;
use std::error::Error as StdError;
use std::fmt;
use tracing::trace;

#[derive(Debug)]
enum AuthOrchestrationError {
    NoMatchingAuthScheme,
    BadAuthSchemeEndpointConfig(Cow<'static, str>),
}

impl fmt::Display for AuthOrchestrationError {
    fn fmt(&self, f: &mut fmt::Formatter<'_>) -> fmt::Result {
        match self {
            Self::NoMatchingAuthScheme => f.write_str(
                "no auth scheme matched auth scheme options. This is a bug. Please file an issue.",
            ),
            Self::BadAuthSchemeEndpointConfig(message) => f.write_str(message),
        }
    }
}

impl StdError for AuthOrchestrationError {}

pub(super) async fn orchestrate_auth(
    ctx: &mut InterceptorContext,
    runtime_components: &RuntimeComponents,
    cfg: &ConfigBag,
) -> Result<(), BoxError> {
    let params = cfg
        .load::<AuthSchemeOptionResolverParams>()
        .expect("auth scheme option resolver params must be set");
    let option_resolver = runtime_components.auth_scheme_option_resolver();
    let options = option_resolver.resolve_auth_scheme_options(params)?;
    let endpoint = cfg
        .load::<Endpoint>()
        .expect("endpoint added to config bag by endpoint orchestrator");

    trace!(
        auth_scheme_option_resolver_params = ?params,
        auth_scheme_options = ?options,
        "orchestrating auth",
    );

    // Iterate over IDs of possibly-supported auth schemes
    for &scheme_id in options.as_ref() {
        // For each ID, try to resolve the corresponding auth scheme.
        if let Some(auth_scheme) = runtime_components.auth_scheme(scheme_id) {
            // Use the resolved auth scheme to resolve an identity
            if let Some(identity_resolver) = auth_scheme.identity_resolver(runtime_components) {
                let signer = auth_scheme.signer();
                trace!(
                    auth_scheme = ?auth_scheme,
                    identity_resolver = ?identity_resolver,
                    signer = ?signer,
                    "resolved auth scheme, identity resolver, and signing implementation"
                );

                match extract_endpoint_auth_scheme_config(endpoint, scheme_id) {
                    Ok(auth_scheme_endpoint_config) => {
                        trace!(auth_scheme_endpoint_config = ?auth_scheme_endpoint_config, "extracted auth scheme endpoint config");

                        let identity = identity_resolver.resolve_identity(cfg).await?;
                        trace!(identity = ?identity, "resolved identity");

                        trace!("signing request");
                        let request = ctx.request_mut().expect("set during serialization");
                        signer.sign_http_request(
                            request,
                            &identity,
                            auth_scheme_endpoint_config,
                            runtime_components,
                            cfg,
                        )?;
                        return Ok(());
                    }
                    Err(AuthOrchestrationError::NoMatchingAuthScheme) => {
                        continue;
                    }
                    Err(other_err) => return Err(other_err.into()),
                }
            }
        }
    }

    Err(AuthOrchestrationError::NoMatchingAuthScheme.into())
}

fn extract_endpoint_auth_scheme_config(
    endpoint: &Endpoint,
    scheme_id: AuthSchemeId,
) -> Result<AuthSchemeEndpointConfig<'_>, AuthOrchestrationError> {
    // TODO(P96049742): Endpoint config doesn't currently have a concept of optional auth or "no auth", so
    // we are short-circuiting lookup of endpoint auth scheme config if that is the selected scheme.
    if scheme_id == NO_AUTH_SCHEME_ID {
        return Ok(AuthSchemeEndpointConfig::empty());
    }
    let auth_schemes = match endpoint.properties().get("authSchemes") {
        Some(Document::Array(schemes)) => schemes,
        // no auth schemes:
        None => return Ok(AuthSchemeEndpointConfig::empty()),
        _other => {
            return Err(AuthOrchestrationError::BadAuthSchemeEndpointConfig(
                "expected an array for `authSchemes` in endpoint config".into(),
            ))
        }
    };
    let auth_scheme_config = auth_schemes
        .iter()
        .find(|doc| {
            let config_scheme_id = doc
                .as_object()
                .and_then(|object| object.get("name"))
                .and_then(Document::as_string);
            config_scheme_id == Some(scheme_id.as_str())
        })
        .ok_or(AuthOrchestrationError::NoMatchingAuthScheme)?;
    Ok(AuthSchemeEndpointConfig::from(Some(auth_scheme_config)))
}

#[cfg(all(test, feature = "test-util"))]
mod tests {
    use super::*;
    use aws_smithy_http::body::SdkBody;
    use aws_smithy_runtime_api::client::auth::static_resolver::StaticAuthSchemeOptionResolver;
    use aws_smithy_runtime_api::client::auth::{
        AuthScheme, AuthSchemeId, AuthSchemeOptionResolverParams, SharedAuthScheme,
        SharedAuthSchemeOptionResolver, Sign,
    };
    use aws_smithy_runtime_api::client::identity::{
        Identity, IdentityFuture, ResolveIdentity, SharedIdentityResolver,
    };
    use aws_smithy_runtime_api::client::interceptors::context::{Input, InterceptorContext};
    use aws_smithy_runtime_api::client::orchestrator::HttpRequest;
    use aws_smithy_runtime_api::client::runtime_components::{
        GetIdentityResolver, RuntimeComponentsBuilder,
    };
    use aws_smithy_types::config_bag::Layer;
    use std::collections::HashMap;

    #[tokio::test]
    async fn basic_case() {
        #[derive(Debug)]
        struct TestIdentityResolver;
<<<<<<< HEAD
        impl ResolveIdentity for TestIdentityResolver {
            fn resolve_identity(&self, _config_bag: &ConfigBag) -> IdentityFuture {
=======
        impl IdentityResolver for TestIdentityResolver {
            fn resolve_identity<'a>(&'a self, _config_bag: &'a ConfigBag) -> IdentityFuture<'a> {
>>>>>>> d293d1f7
                IdentityFuture::ready(Ok(Identity::new("doesntmatter", None)))
            }
        }

        #[derive(Debug)]
        struct TestSigner;

        impl Sign for TestSigner {
            fn sign_http_request(
                &self,
                request: &mut HttpRequest,
                _identity: &Identity,
                _auth_scheme_endpoint_config: AuthSchemeEndpointConfig<'_>,
                _runtime_components: &RuntimeComponents,
                _config_bag: &ConfigBag,
            ) -> Result<(), BoxError> {
                request
                    .headers_mut()
                    .insert(http::header::AUTHORIZATION, "success!".parse().unwrap());
                Ok(())
            }
        }

        const TEST_SCHEME_ID: AuthSchemeId = AuthSchemeId::new("test-scheme");

        #[derive(Debug)]
        struct TestAuthScheme {
            signer: TestSigner,
        }
        impl AuthScheme for TestAuthScheme {
            fn scheme_id(&self) -> AuthSchemeId {
                TEST_SCHEME_ID
            }

            fn identity_resolver(
                &self,
                identity_resolvers: &dyn GetIdentityResolver,
            ) -> Option<SharedIdentityResolver> {
                identity_resolvers.identity_resolver(self.scheme_id())
            }

            fn signer(&self) -> &dyn Sign {
                &self.signer
            }
        }

        let mut ctx = InterceptorContext::new(Input::doesnt_matter());
        ctx.enter_serialization_phase();
        ctx.set_request(http::Request::builder().body(SdkBody::empty()).unwrap());
        let _ = ctx.take_input();
        ctx.enter_before_transmit_phase();

        let runtime_components = RuntimeComponentsBuilder::for_tests()
            .with_auth_scheme(SharedAuthScheme::new(TestAuthScheme { signer: TestSigner }))
            .with_auth_scheme_option_resolver(Some(SharedAuthSchemeOptionResolver::new(
                StaticAuthSchemeOptionResolver::new(vec![TEST_SCHEME_ID]),
            )))
            .with_identity_resolver(
                TEST_SCHEME_ID,
                SharedIdentityResolver::new(TestIdentityResolver),
            )
            .build()
            .unwrap();

        let mut layer: Layer = Layer::new("test");
        layer.store_put(AuthSchemeOptionResolverParams::new("doesntmatter"));
        layer.store_put(Endpoint::builder().url("dontcare").build());
        let cfg = ConfigBag::of_layers(vec![layer]);

        orchestrate_auth(&mut ctx, &runtime_components, &cfg)
            .await
            .expect("success");

        assert_eq!(
            "success!",
            ctx.request()
                .expect("request is set")
                .headers()
                .get("Authorization")
                .unwrap()
        );
    }

    #[cfg(feature = "http-auth")]
    #[tokio::test]
    async fn select_best_scheme_for_available_identity_resolvers() {
        use crate::client::auth::http::{BasicAuthScheme, BearerAuthScheme};
        use aws_smithy_runtime_api::client::auth::http::{
            HTTP_BASIC_AUTH_SCHEME_ID, HTTP_BEARER_AUTH_SCHEME_ID,
        };
        use aws_smithy_runtime_api::client::identity::http::{Login, Token};

        let mut ctx = InterceptorContext::new(Input::doesnt_matter());
        ctx.enter_serialization_phase();
        ctx.set_request(http::Request::builder().body(SdkBody::empty()).unwrap());
        let _ = ctx.take_input();
        ctx.enter_before_transmit_phase();

        fn config_with_identity(
            scheme_id: AuthSchemeId,
            identity: impl ResolveIdentity + 'static,
        ) -> (RuntimeComponents, ConfigBag) {
            let runtime_components = RuntimeComponentsBuilder::for_tests()
                .with_auth_scheme(SharedAuthScheme::new(BasicAuthScheme::new()))
                .with_auth_scheme(SharedAuthScheme::new(BearerAuthScheme::new()))
                .with_auth_scheme_option_resolver(Some(SharedAuthSchemeOptionResolver::new(
                    StaticAuthSchemeOptionResolver::new(vec![
                        HTTP_BASIC_AUTH_SCHEME_ID,
                        HTTP_BEARER_AUTH_SCHEME_ID,
                    ]),
                )))
                .with_identity_resolver(scheme_id, SharedIdentityResolver::new(identity))
                .build()
                .unwrap();

            let mut layer = Layer::new("test");
            layer.store_put(Endpoint::builder().url("dontcare").build());
            layer.store_put(AuthSchemeOptionResolverParams::new("doesntmatter"));

            (runtime_components, ConfigBag::of_layers(vec![layer]))
        }

        // First, test the presence of a basic auth login and absence of a bearer token
        let (runtime_components, cfg) =
            config_with_identity(HTTP_BASIC_AUTH_SCHEME_ID, Login::new("a", "b", None));
        orchestrate_auth(&mut ctx, &runtime_components, &cfg)
            .await
            .expect("success");
        assert_eq!(
            // "YTpi" == "a:b" in base64
            "Basic YTpi",
            ctx.request()
                .expect("request is set")
                .headers()
                .get("Authorization")
                .unwrap()
        );

        // Next, test the presence of a bearer token and absence of basic auth
        let (runtime_components, cfg) =
            config_with_identity(HTTP_BEARER_AUTH_SCHEME_ID, Token::new("t", None));
        let mut ctx = InterceptorContext::new(Input::erase("doesnt-matter"));
        ctx.enter_serialization_phase();
        ctx.set_request(http::Request::builder().body(SdkBody::empty()).unwrap());
        let _ = ctx.take_input();
        ctx.enter_before_transmit_phase();
        orchestrate_auth(&mut ctx, &runtime_components, &cfg)
            .await
            .expect("success");
        assert_eq!(
            "Bearer t",
            ctx.request()
                .expect("request is set")
                .headers()
                .get("Authorization")
                .unwrap()
        );
    }

    #[test]
    fn extract_endpoint_auth_scheme_config_no_config() {
        let endpoint = Endpoint::builder()
            .url("dontcare")
            .property("something-unrelated", Document::Null)
            .build();
        let config = extract_endpoint_auth_scheme_config(&endpoint, "test-scheme-id".into())
            .expect("success");
        assert!(config.as_document().is_none());
    }

    #[test]
    fn extract_endpoint_auth_scheme_config_wrong_type() {
        let endpoint = Endpoint::builder()
            .url("dontcare")
            .property("authSchemes", Document::String("bad".into()))
            .build();
        extract_endpoint_auth_scheme_config(&endpoint, "test-scheme-id".into())
            .expect_err("should fail because authSchemes is the wrong type");
    }

    #[test]
    fn extract_endpoint_auth_scheme_config_no_matching_scheme() {
        let endpoint = Endpoint::builder()
            .url("dontcare")
            .property(
                "authSchemes",
                vec![
                    Document::Object({
                        let mut out = HashMap::new();
                        out.insert("name".to_string(), "wrong-scheme-id".to_string().into());
                        out
                    }),
                    Document::Object({
                        let mut out = HashMap::new();
                        out.insert(
                            "name".to_string(),
                            "another-wrong-scheme-id".to_string().into(),
                        );
                        out
                    }),
                ],
            )
            .build();
        extract_endpoint_auth_scheme_config(&endpoint, "test-scheme-id".into())
            .expect_err("should fail because authSchemes doesn't include the desired scheme");
    }

    #[test]
    fn extract_endpoint_auth_scheme_config_successfully() {
        let endpoint = Endpoint::builder()
            .url("dontcare")
            .property(
                "authSchemes",
                vec![
                    Document::Object({
                        let mut out = HashMap::new();
                        out.insert("name".to_string(), "wrong-scheme-id".to_string().into());
                        out
                    }),
                    Document::Object({
                        let mut out = HashMap::new();
                        out.insert("name".to_string(), "test-scheme-id".to_string().into());
                        out.insert(
                            "magicString".to_string(),
                            "magic string value".to_string().into(),
                        );
                        out
                    }),
                ],
            )
            .build();
        let config = extract_endpoint_auth_scheme_config(&endpoint, "test-scheme-id".into())
            .expect("should find test-scheme-id");
        assert_eq!(
            "magic string value",
            config
                .as_document()
                .expect("config is set")
                .as_object()
                .expect("it's an object")
                .get("magicString")
                .expect("magicString is set")
                .as_string()
                .expect("gimme the string, dammit!")
        );
    }
}<|MERGE_RESOLUTION|>--- conflicted
+++ resolved
@@ -159,13 +159,8 @@
     async fn basic_case() {
         #[derive(Debug)]
         struct TestIdentityResolver;
-<<<<<<< HEAD
         impl ResolveIdentity for TestIdentityResolver {
-            fn resolve_identity(&self, _config_bag: &ConfigBag) -> IdentityFuture {
-=======
-        impl IdentityResolver for TestIdentityResolver {
             fn resolve_identity<'a>(&'a self, _config_bag: &'a ConfigBag) -> IdentityFuture<'a> {
->>>>>>> d293d1f7
                 IdentityFuture::ready(Ok(Identity::new("doesntmatter", None)))
             }
         }
