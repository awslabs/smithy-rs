/*
 * Copyright Amazon.com, Inc. or its affiliates. All Rights Reserved.
 * SPDX-License-Identifier: Apache-2.0
 */

use crate::client::auth::no_auth::{NoAuthScheme, NO_AUTH_SCHEME_ID};
<<<<<<< HEAD
use crate::client::http::default_http_client_plugin;
=======
use crate::client::connectors::connection_poisoning::ConnectionPoisoningInterceptor;
>>>>>>> ce5f0aae
use crate::client::identity::no_auth::NoAuthIdentityResolver;
use crate::client::orchestrator::endpoints::StaticUriEndpointResolver;
use crate::client::retries::strategy::{NeverRetryStrategy, StandardRetryStrategy};
use aws_smithy_async::rt::sleep::AsyncSleep;
use aws_smithy_async::time::TimeSource;
use aws_smithy_http::result::SdkError;
use aws_smithy_runtime_api::box_error::BoxError;
use aws_smithy_runtime_api::client::auth::static_resolver::StaticAuthSchemeOptionResolver;
use aws_smithy_runtime_api::client::auth::{
    AuthSchemeOptionResolverParams, SharedAuthScheme, SharedAuthSchemeOptionResolver,
};
use aws_smithy_runtime_api::client::endpoint::{EndpointResolverParams, SharedEndpointResolver};
use aws_smithy_runtime_api::client::http::HttpClient;
use aws_smithy_runtime_api::client::identity::SharedIdentityResolver;
use aws_smithy_runtime_api::client::interceptors::context::{Error, Input, Output};
use aws_smithy_runtime_api::client::interceptors::Interceptor;
use aws_smithy_runtime_api::client::orchestrator::HttpResponse;
use aws_smithy_runtime_api::client::orchestrator::{HttpRequest, OrchestratorError};
use aws_smithy_runtime_api::client::retries::{RetryClassifiers, SharedRetryStrategy};
use aws_smithy_runtime_api::client::runtime_components::RuntimeComponentsBuilder;
use aws_smithy_runtime_api::client::runtime_plugin::{
    RuntimePlugin, RuntimePlugins, SharedRuntimePlugin, StaticRuntimePlugin,
};
use aws_smithy_runtime_api::client::ser_de::{
    RequestSerializer, ResponseDeserializer, SharedRequestSerializer, SharedResponseDeserializer,
};
use aws_smithy_runtime_api::shared::IntoShared;
use aws_smithy_types::config_bag::{ConfigBag, Layer};
use aws_smithy_types::retry::RetryConfig;
use aws_smithy_types::timeout::TimeoutConfig;
use std::borrow::Cow;
use std::fmt;
use std::marker::PhantomData;

struct FnSerializer<F, I> {
    f: F,
    _phantom: PhantomData<I>,
}
impl<F, I> FnSerializer<F, I> {
    fn new(f: F) -> Self {
        Self {
            f,
            _phantom: Default::default(),
        }
    }
}
impl<F, I> RequestSerializer for FnSerializer<F, I>
where
    F: Fn(I) -> Result<HttpRequest, BoxError> + Send + Sync,
    I: fmt::Debug + Send + Sync + 'static,
{
    fn serialize_input(&self, input: Input, _cfg: &mut ConfigBag) -> Result<HttpRequest, BoxError> {
        let input: I = input.downcast().expect("correct type");
        (self.f)(input)
    }
}
impl<F, I> fmt::Debug for FnSerializer<F, I> {
    fn fmt(&self, f: &mut fmt::Formatter<'_>) -> fmt::Result {
        write!(f, "FnSerializer")
    }
}

struct FnDeserializer<F, O, E> {
    f: F,
    _phantom: PhantomData<(O, E)>,
}
impl<F, O, E> FnDeserializer<F, O, E> {
    fn new(deserializer: F) -> Self {
        Self {
            f: deserializer,
            _phantom: Default::default(),
        }
    }
}
impl<F, O, E> ResponseDeserializer for FnDeserializer<F, O, E>
where
    F: Fn(&HttpResponse) -> Result<O, OrchestratorError<E>> + Send + Sync,
    O: fmt::Debug + Send + Sync + 'static,
    E: std::error::Error + fmt::Debug + Send + Sync + 'static,
{
    fn deserialize_nonstreaming(
        &self,
        response: &HttpResponse,
    ) -> Result<Output, OrchestratorError<Error>> {
        (self.f)(response)
            .map(|output| Output::erase(output))
            .map_err(|err| err.map_operation_error(Error::erase))
    }
}
impl<F, O, E> fmt::Debug for FnDeserializer<F, O, E> {
    fn fmt(&self, f: &mut fmt::Formatter<'_>) -> fmt::Result {
        write!(f, "FnDeserializer")
    }
}

/// Orchestrates execution of a HTTP request without any modeled input or output.
#[doc(hidden)]
#[derive(Debug)]
pub struct Operation<I, O, E> {
    service_name: Cow<'static, str>,
    operation_name: Cow<'static, str>,
    runtime_plugins: RuntimePlugins,
    _phantom: PhantomData<(I, O, E)>,
}

// Manual Clone implementation needed to get rid of Clone bounds on I, O, and E
impl<I, O, E> Clone for Operation<I, O, E> {
    fn clone(&self) -> Self {
        Self {
            service_name: self.service_name.clone(),
            operation_name: self.operation_name.clone(),
            runtime_plugins: self.runtime_plugins.clone(),
            _phantom: self._phantom,
        }
    }
}

impl Operation<(), (), ()> {
    pub fn builder() -> OperationBuilder {
        OperationBuilder::new()
    }
}

impl<I, O, E> Operation<I, O, E>
where
    I: fmt::Debug + Send + Sync + 'static,
    O: fmt::Debug + Send + Sync + 'static,
    E: std::error::Error + fmt::Debug + Send + Sync + 'static,
{
    pub async fn invoke(&self, input: I) -> Result<O, SdkError<E, HttpResponse>> {
        let input = Input::erase(input);

        let output = super::invoke(
            &self.service_name,
            &self.operation_name,
            input,
            &self.runtime_plugins,
        )
        .await
        .map_err(|err| err.map_service_error(|e| e.downcast().expect("correct type")))?;

        Ok(output.downcast().expect("correct type"))
    }
}

#[doc(hidden)]
#[derive(Debug)]
pub struct OperationBuilder<I = (), O = (), E = ()> {
    service_name: Option<Cow<'static, str>>,
    operation_name: Option<Cow<'static, str>>,
    config: Layer,
    runtime_components: RuntimeComponentsBuilder,
    runtime_plugins: Vec<SharedRuntimePlugin>,
    _phantom: PhantomData<(I, O, E)>,
}

impl Default for OperationBuilder<(), (), ()> {
    fn default() -> Self {
        Self::new()
    }
}

impl OperationBuilder<(), (), ()> {
    pub fn new() -> Self {
        Self {
            service_name: None,
            operation_name: None,
            config: Layer::new("operation"),
            runtime_components: RuntimeComponentsBuilder::new("operation"),
            runtime_plugins: Vec::new(),
            _phantom: Default::default(),
        }
    }
}

impl<I, O, E> OperationBuilder<I, O, E> {
    pub fn service_name(mut self, service_name: impl Into<Cow<'static, str>>) -> Self {
        self.service_name = Some(service_name.into());
        self
    }

    pub fn operation_name(mut self, operation_name: impl Into<Cow<'static, str>>) -> Self {
        self.operation_name = Some(operation_name.into());
        self
    }

    pub fn http_client(mut self, connector: impl HttpClient + 'static) -> Self {
        self.runtime_components.set_http_client(Some(connector));
        self
    }

    pub fn endpoint_url(mut self, url: &str) -> Self {
        self.config.store_put(EndpointResolverParams::new(()));
        self.runtime_components
            .set_endpoint_resolver(Some(SharedEndpointResolver::new(
                StaticUriEndpointResolver::uri(url),
            )));
        self
    }

    pub fn no_retry(mut self) -> Self {
        self.runtime_components
            .set_retry_strategy(Some(SharedRetryStrategy::new(NeverRetryStrategy::new())));
        self
    }

    pub fn retry_classifiers(mut self, retry_classifiers: RetryClassifiers) -> Self {
        self.runtime_components
            .set_retry_classifiers(Some(retry_classifiers));
        self
    }

    pub fn standard_retry(mut self, retry_config: &RetryConfig) -> Self {
        self.runtime_components
            .set_retry_strategy(Some(SharedRetryStrategy::new(StandardRetryStrategy::new(
                retry_config,
            ))));
        self
    }

    pub fn timeout_config(mut self, timeout_config: TimeoutConfig) -> Self {
        self.config.store_put(timeout_config);
        self
    }

    pub fn no_auth(mut self) -> Self {
        self.config
            .store_put(AuthSchemeOptionResolverParams::new(()));
        self.runtime_components
            .set_auth_scheme_option_resolver(Some(SharedAuthSchemeOptionResolver::new(
                StaticAuthSchemeOptionResolver::new(vec![NO_AUTH_SCHEME_ID]),
            )));
        self.runtime_components
            .push_auth_scheme(SharedAuthScheme::new(NoAuthScheme::default()));
        self.runtime_components.push_identity_resolver(
            NO_AUTH_SCHEME_ID,
            SharedIdentityResolver::new(NoAuthIdentityResolver::new()),
        );
        self
    }

    pub fn sleep_impl(mut self, async_sleep: impl AsyncSleep + 'static) -> Self {
        self.runtime_components
            .set_sleep_impl(Some(async_sleep.into_shared()));
        self
    }

    pub fn time_source(mut self, time_source: impl TimeSource + 'static) -> Self {
        self.runtime_components
            .set_time_source(Some(time_source.into_shared()));
        self
    }

    pub fn interceptor(mut self, interceptor: impl Interceptor + 'static) -> Self {
        self.runtime_components.push_interceptor(interceptor);
        self
    }

<<<<<<< HEAD
    pub fn runtime_plugin(mut self, runtime_plugin: impl RuntimePlugin + 'static) -> Self {
=======
    /// Registers the [`ConnectionPoisoningInterceptor`].
    pub fn with_connection_poisoning(self) -> Self {
        self.interceptor(ConnectionPoisoningInterceptor::new())
    }

    pub fn runtime_plugin(mut self, runtime_plugin: impl IntoShared<SharedRuntimePlugin>) -> Self {
>>>>>>> ce5f0aae
        self.runtime_plugins.push(runtime_plugin.into_shared());
        self
    }

    pub fn serializer<I2>(
        mut self,
        serializer: impl Fn(I2) -> Result<HttpRequest, BoxError> + Send + Sync + 'static,
    ) -> OperationBuilder<I2, O, E>
    where
        I2: fmt::Debug + Send + Sync + 'static,
    {
        self.config
            .store_put(SharedRequestSerializer::new(FnSerializer::new(serializer)));
        OperationBuilder {
            service_name: self.service_name,
            operation_name: self.operation_name,
            config: self.config,
            runtime_components: self.runtime_components,
            runtime_plugins: self.runtime_plugins,
            _phantom: Default::default(),
        }
    }

    pub fn deserializer<O2, E2>(
        mut self,
        deserializer: impl Fn(&HttpResponse) -> Result<O2, OrchestratorError<E2>>
            + Send
            + Sync
            + 'static,
    ) -> OperationBuilder<I, O2, E2>
    where
        O2: fmt::Debug + Send + Sync + 'static,
        E2: std::error::Error + fmt::Debug + Send + Sync + 'static,
    {
        self.config
            .store_put(SharedResponseDeserializer::new(FnDeserializer::new(
                deserializer,
            )));
        OperationBuilder {
            service_name: self.service_name,
            operation_name: self.operation_name,
            config: self.config,
            runtime_components: self.runtime_components,
            runtime_plugins: self.runtime_plugins,
            _phantom: Default::default(),
        }
    }

    pub fn build(self) -> Operation<I, O, E> {
        let service_name = self.service_name.expect("service_name required");
        let operation_name = self.operation_name.expect("operation_name required");
        let mut runtime_plugins = RuntimePlugins::new()
            .with_client_plugin(default_http_client_plugin())
            .with_client_plugin(
                StaticRuntimePlugin::new()
                    .with_config(self.config.freeze())
                    .with_runtime_components(self.runtime_components),
            );
        for runtime_plugin in self.runtime_plugins {
            runtime_plugins = runtime_plugins.with_client_plugin(runtime_plugin);
        }

        #[cfg(debug_assertions)]
        {
            let mut config = ConfigBag::base();
            let components = runtime_plugins
                .apply_client_configuration(&mut config)
                .expect("the runtime plugins should succeed");

            assert!(
                components.http_client().is_some(),
                "a http_client is required. Enable the `rustls` crate feature or configure a HTTP client to fix this."
            );
            assert!(
                components.endpoint_resolver().is_some(),
                "a endpoint_resolver is required"
            );
            assert!(
                components.retry_strategy().is_some(),
                "a retry_strategy is required"
            );
            assert!(
                config.load::<SharedRequestSerializer>().is_some(),
                "a serializer is required"
            );
            assert!(
                config.load::<SharedResponseDeserializer>().is_some(),
                "a deserializer is required"
            );
            assert!(
                config.load::<EndpointResolverParams>().is_some(),
                "endpoint resolver params are required"
            );
            assert!(
                config.load::<TimeoutConfig>().is_some(),
                "timeout config is required"
            );
        }

        Operation {
            service_name,
            operation_name,
            runtime_plugins,
            _phantom: Default::default(),
        }
    }
}

#[cfg(all(test, feature = "test-util"))]
mod tests {
    use super::*;
    use crate::client::http::test_util::{capture_request, ReplayEvent, StaticReplayClient};
    use crate::client::retries::classifier::HttpStatusCodeClassifier;
    use aws_smithy_async::rt::sleep::{SharedAsyncSleep, TokioSleep};
    use aws_smithy_http::body::SdkBody;
    use aws_smithy_http::result::ConnectorError;
    use std::convert::Infallible;

    #[tokio::test]
    async fn operation() {
        let (connector, request_rx) = capture_request(Some(
            http::Response::builder()
                .status(418)
                .body(SdkBody::from(&b"I'm a teapot!"[..]))
                .unwrap(),
        ));
        let operation = Operation::builder()
            .service_name("test")
            .operation_name("test")
            .http_client(connector)
            .endpoint_url("http://localhost:1234")
            .no_auth()
            .no_retry()
            .timeout_config(TimeoutConfig::disabled())
            .serializer(|input: String| {
                Ok(http::Request::builder()
                    .body(SdkBody::from(input.as_bytes()))
                    .unwrap())
            })
            .deserializer::<_, Infallible>(|response| {
                assert_eq!(418, response.status());
                Ok(std::str::from_utf8(response.body().bytes().unwrap())
                    .unwrap()
                    .to_string())
            })
            .build();

        let output = operation
            .invoke("what are you?".to_string())
            .await
            .expect("success");
        assert_eq!("I'm a teapot!", output);

        let request = request_rx.expect_request();
        assert_eq!("http://localhost:1234", request.uri());
        assert_eq!(b"what are you?", request.body().bytes().unwrap());
    }

    #[tokio::test]
    async fn operation_retries() {
        let connector = StaticReplayClient::new(vec![
            ReplayEvent::new(
                http::Request::builder()
                    .uri("http://localhost:1234/")
                    .body(SdkBody::from(&b"what are you?"[..]))
                    .unwrap(),
                http::Response::builder()
                    .status(503)
                    .body(SdkBody::from(&b""[..]))
                    .unwrap(),
            ),
            ReplayEvent::new(
                http::Request::builder()
                    .uri("http://localhost:1234/")
                    .body(SdkBody::from(&b"what are you?"[..]))
                    .unwrap(),
                http::Response::builder()
                    .status(418)
                    .body(SdkBody::from(&b"I'm a teapot!"[..]))
                    .unwrap(),
            ),
        ]);
        let operation = Operation::builder()
            .service_name("test")
            .operation_name("test")
            .http_client(connector.clone())
            .endpoint_url("http://localhost:1234")
            .no_auth()
            .retry_classifiers(
                RetryClassifiers::new().with_classifier(HttpStatusCodeClassifier::default()),
            )
            .standard_retry(&RetryConfig::standard())
            .timeout_config(TimeoutConfig::disabled())
            .sleep_impl(SharedAsyncSleep::new(TokioSleep::new()))
            .serializer(|input: String| {
                Ok(http::Request::builder()
                    .body(SdkBody::from(input.as_bytes()))
                    .unwrap())
            })
            .deserializer::<_, Infallible>(|response| {
                if response.status() == 503 {
                    Err(OrchestratorError::connector(ConnectorError::io(
                        "test".into(),
                    )))
                } else {
                    assert_eq!(418, response.status());
                    Ok(std::str::from_utf8(response.body().bytes().unwrap())
                        .unwrap()
                        .to_string())
                }
            })
            .build();

        let output = operation
            .invoke("what are you?".to_string())
            .await
            .expect("success");
        assert_eq!("I'm a teapot!", output);

        connector.assert_requests_match(&[]);
    }
}<|MERGE_RESOLUTION|>--- conflicted
+++ resolved
@@ -4,11 +4,8 @@
  */
 
 use crate::client::auth::no_auth::{NoAuthScheme, NO_AUTH_SCHEME_ID};
-<<<<<<< HEAD
+use crate::client::http::connection_poisoning::ConnectionPoisoningInterceptor;
 use crate::client::http::default_http_client_plugin;
-=======
-use crate::client::connectors::connection_poisoning::ConnectionPoisoningInterceptor;
->>>>>>> ce5f0aae
 use crate::client::identity::no_auth::NoAuthIdentityResolver;
 use crate::client::orchestrator::endpoints::StaticUriEndpointResolver;
 use crate::client::retries::strategy::{NeverRetryStrategy, StandardRetryStrategy};
@@ -267,16 +264,12 @@
         self
     }
 
-<<<<<<< HEAD
-    pub fn runtime_plugin(mut self, runtime_plugin: impl RuntimePlugin + 'static) -> Self {
-=======
     /// Registers the [`ConnectionPoisoningInterceptor`].
     pub fn with_connection_poisoning(self) -> Self {
         self.interceptor(ConnectionPoisoningInterceptor::new())
     }
 
-    pub fn runtime_plugin(mut self, runtime_plugin: impl IntoShared<SharedRuntimePlugin>) -> Self {
->>>>>>> ce5f0aae
+    pub fn runtime_plugin(mut self, runtime_plugin: impl RuntimePlugin + 'static) -> Self {
         self.runtime_plugins.push(runtime_plugin.into_shared());
         self
     }
