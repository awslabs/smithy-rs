--- conflicted
+++ resolved
@@ -383,13 +383,8 @@
 #[cfg(all(test, feature = "test-util"))]
 mod tests {
     use super::*;
-<<<<<<< HEAD
-    use crate::client::connectors::test_util::{capture_request, ConnectionEvent, EventConnector};
+    use crate::client::http::test_util::{capture_request, ReplayEvent, StaticReplayClient};
     use crate::client::retries::classifiers::HttpStatusCodeClassifier;
-=======
-    use crate::client::http::test_util::{capture_request, ReplayEvent, StaticReplayClient};
-    use crate::client::retries::classifier::HttpStatusCodeClassifier;
->>>>>>> 26a914ec
     use aws_smithy_async::rt::sleep::{SharedAsyncSleep, TokioSleep};
     use aws_smithy_http::body::SdkBody;
     use aws_smithy_http::result::ConnectorError;
@@ -466,11 +461,8 @@
             .endpoint_url("http://localhost:1234")
             .no_auth()
             .standard_retry(&RetryConfig::standard())
-<<<<<<< HEAD
             .retry_classifier(HttpStatusCodeClassifier::default())
-=======
             .timeout_config(TimeoutConfig::disabled())
->>>>>>> 26a914ec
             .sleep_impl(SharedAsyncSleep::new(TokioSleep::new()))
             .serializer(|input: String| {
                 Ok(http::Request::builder()
