--- conflicted
+++ resolved
@@ -3,12 +3,8 @@
  * SPDX-License-Identifier: Apache-2.0
  */
 
-<<<<<<< HEAD
-use aws_smithy_runtime_api::client::identity::{Identity, IdentityFuture, IdentityResolver};
+use aws_smithy_runtime_api::client::identity::{Identity, IdentityFuture, ResolveIdentity};
 use aws_smithy_runtime_api::client::runtime_components::RuntimeComponents;
-=======
-use aws_smithy_runtime_api::client::identity::{Identity, IdentityFuture, ResolveIdentity};
->>>>>>> 63ce3f95
 use aws_smithy_types::config_bag::ConfigBag;
 
 /// Identity for the [`NoAuthScheme`](crate::client::auth::no_auth::NoAuthScheme) auth scheme.
@@ -33,17 +29,12 @@
     }
 }
 
-<<<<<<< HEAD
-impl IdentityResolver for NoAuthIdentityResolver {
+impl ResolveIdentity for NoAuthIdentityResolver {
     fn resolve_identity<'a>(
         &'a self,
         _: &'a RuntimeComponents,
         _: &'a ConfigBag,
     ) -> IdentityFuture<'a> {
-=======
-impl ResolveIdentity for NoAuthIdentityResolver {
-    fn resolve_identity<'a>(&'a self, _: &'a ConfigBag) -> IdentityFuture<'a> {
->>>>>>> 63ce3f95
         IdentityFuture::ready(Ok(Identity::new(NoAuthIdentity::new(), None)))
     }
 }