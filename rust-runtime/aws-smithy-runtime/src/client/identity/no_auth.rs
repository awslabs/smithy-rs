--- conflicted
+++ resolved
@@ -28,13 +28,8 @@
     }
 }
 
-<<<<<<< HEAD
 impl ResolveIdentity for NoAuthIdentityResolver {
-    fn resolve_identity(&self, _: &ConfigBag) -> IdentityFuture {
-=======
-impl IdentityResolver for NoAuthIdentityResolver {
     fn resolve_identity<'a>(&'a self, _: &'a ConfigBag) -> IdentityFuture<'a> {
->>>>>>> d293d1f7
         IdentityFuture::ready(Ok(Identity::new(NoAuthIdentity::new(), None)))
     }
 }