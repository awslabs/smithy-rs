--- conflicted
+++ resolved
@@ -3,12 +3,8 @@
  * SPDX-License-Identifier: Apache-2.0
  */
 
-<<<<<<< HEAD
 use crate::client::retries::classifiers::run_classifiers_on_ctx;
-use aws_smithy_http::connection::{CaptureSmithyConnection, ConnectionMetadata};
-=======
 use aws_smithy_http::connection::ConnectionMetadata;
->>>>>>> d1ad9373
 use aws_smithy_runtime_api::box_error::BoxError;
 use aws_smithy_runtime_api::client::interceptors::context::{
     AfterDeserializationInterceptorContextRef, BeforeTransmitInterceptorContextMut,
@@ -78,22 +74,10 @@
             .load::<RetryConfig>()
             .map(RetryConfig::reconnect_mode)
             .unwrap_or(ReconnectMode::ReconnectOnTransientError);
-<<<<<<< HEAD
-        let captured_connection = cfg.load::<CaptureSmithyConnectionWrapper>().cloned();
+        let captured_connection = cfg.load::<CaptureSmithyConnection>().cloned();
         let retry_classifier_result =
             run_classifiers_on_ctx(runtime_components.retry_classifiers(), context.inner());
         let error_is_transient = retry_classifier_result == RetryAction::transient_error();
-=======
-        let captured_connection = cfg.load::<CaptureSmithyConnection>().cloned();
-        let retry_classifiers = runtime_components
-            .retry_classifiers()
-            .ok_or("retry classifiers are required for connection poisoning to work")?;
-
-        let error_is_transient = retry_classifiers
-            .classify_retry(context.inner())
-            .map(|reason| reason == RetryReason::Error(ErrorKind::TransientError))
-            .unwrap_or_default();
->>>>>>> d1ad9373
         let connection_poisoning_is_enabled =
             reconnect_mode == ReconnectMode::ReconnectOnTransientError;
 
