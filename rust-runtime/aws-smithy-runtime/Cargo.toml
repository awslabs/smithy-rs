[package]
name = "aws-smithy-runtime"
<<<<<<< HEAD
version = "1.7.5"
=======
version = "1.7.6"
>>>>>>> 0259f523
authors = ["AWS Rust SDK Team <aws-sdk-rust@amazon.com>", "Zelda Hessler <zhessler@amazon.com>"]
description = "The new smithy runtime crate"
edition = "2021"
license = "Apache-2.0"
repository = "https://github.com/smithy-lang/smithy-rs"

# See more keys and their definitions at https://doc.rust-lang.org/cargo/reference/manifest.html

[features]
client = ["aws-smithy-runtime-api/client", "aws-smithy-types/http-body-1-x"]
http-auth = ["aws-smithy-runtime-api/http-auth"]
connector-hyper-0-14-x = ["dep:hyper-0-14", "hyper-0-14?/client", "hyper-0-14?/http2", "hyper-0-14?/http1", "hyper-0-14?/tcp", "hyper-0-14?/stream", "dep:h2"]
tls-rustls = ["dep:hyper-rustls", "dep:rustls", "connector-hyper-0-14-x"]
rt-tokio = ["tokio/rt"]

# Features for testing
test-util = ["aws-smithy-runtime-api/test-util", "dep:aws-smithy-protocol-test", "dep:tracing-subscriber", "dep:serde", "dep:serde_json", "dep:indexmap"]
wire-mock = ["test-util", "connector-hyper-0-14-x", "hyper-0-14?/server"]

[dependencies]
aws-smithy-async = { path = "../aws-smithy-async" }
aws-smithy-http = { path = "../aws-smithy-http" }
aws-smithy-protocol-test = { path = "../aws-smithy-protocol-test", optional = true }
aws-smithy-runtime-api = { path = "../aws-smithy-runtime-api" }
aws-smithy-types = { path = "../aws-smithy-types", features = ["http-body-0-4-x"] }
bytes = "1"
# Make sure to update `fastrand` in [dev-dependencies] if we bump the major version
# We probably need to update unit tests using the `fastrand` crate when that happens
fastrand = "2.0.0"
h2 = { version = "0.3", default-features = false, optional = true }
http-02x = { package = "http", version = "0.2.8" }
http-body-04x = { package = "http-body", version = "0.4.4" }
http-body-1x = { package = "http-body", version = "1" }
# This avoids bringing `httparse` 1.9.0 and 1.9.1 through `hyper-0-14` that break unit tests of runtime crates
httparse = "1.8.0"
hyper-0-14 = { package = "hyper", version = "0.14.26", default-features = false, optional = true }
hyper-rustls = { version = "0.24", features = ["rustls-native-certs", "http2"], optional = true }
once_cell = "1.18.0"
pin-project-lite = "0.2.7"
pin-utils = "0.1.0"
rustls = { version = "0.21.8", optional = true }
serde = { version = "1", features = ["derive"], optional = true }
serde_json = { version = "1", features = ["preserve_order"], optional = true }
indexmap = { version = "2", optional = true, features = ["serde"] }
tokio = { version = "1.25", features = [] }
tracing = "0.1.37"
tracing-subscriber = { version = "0.3.16", optional = true, features = ["env-filter", "fmt", "json"] }

[dev-dependencies]
approx = "0.5.1"
aws-smithy-async = { path = "../aws-smithy-async", features = ["rt-tokio", "test-util"] }
aws-smithy-runtime-api = { path = "../aws-smithy-runtime-api", features = ["test-util"] }
aws-smithy-types = { path = "../aws-smithy-types", features = ["test-util"] }
# Allow only patch-level bumps since major-level or minor-level bumps can cause seed-value-breaking changes
# https://github.com/smol-rs/fastrand/issues/20
fastrand = "~2.0.0"
futures-util = "0.3.29"
pretty_assertions = "1.4.0"
tokio = { version = "1.25", features = ["macros", "rt", "rt-multi-thread", "test-util", "full"] }
tracing-subscriber = { version = "0.3.16", features = ["env-filter"] }
tracing-test = "0.2.1"
hyper_0_14 = { package = "hyper", version = "0.14.27", features = ["client", "server", "tcp", "http1", "http2"] }
http1 = { package = "http", version = "1" }

[package.metadata.docs.rs]
all-features = true
targets = ["x86_64-unknown-linux-gnu"]
cargo-args = ["-Zunstable-options", "-Zrustdoc-scrape-examples"]
rustdoc-args = ["--cfg", "docsrs"]
# End of docs.rs metadata

[package.metadata.smithy-rs-release-tooling]
stable = true

# aws-smithy-http is used by the http-auth feature, which is not turned on by the SDK at all.
# Without ignoring it, the `check-aws-sdk-smoketest-docs-clippy-udeps` CI script fails.
[package.metadata.cargo-udeps.ignore]
normal = ["aws-smithy-http"]<|MERGE_RESOLUTION|>--- conflicted
+++ resolved
@@ -1,10 +1,6 @@
 [package]
 name = "aws-smithy-runtime"
-<<<<<<< HEAD
-version = "1.7.5"
-=======
-version = "1.7.6"
->>>>>>> 0259f523
+version = "1.7.7"
 authors = ["AWS Rust SDK Team <aws-sdk-rust@amazon.com>", "Zelda Hessler <zhessler@amazon.com>"]
 description = "The new smithy runtime crate"
 edition = "2021"
