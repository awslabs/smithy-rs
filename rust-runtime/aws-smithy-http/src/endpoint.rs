--- conflicted
+++ resolved
@@ -20,47 +20,12 @@
 #[deprecated(since = "0.60.1", note = "Was never used.")]
 pub type Result = std::result::Result<aws_smithy_types::endpoint::Endpoint, ResolveEndpointError>;
 
-<<<<<<< HEAD
-// TODO(endpoints 2.0): when `endpoint_url` is added, deprecate & delete `Endpoint`
-/// API Endpoint
-///
-/// This implements an API endpoint as specified in the
-/// [Smithy Endpoint Specification](https://smithy.io/2.0/spec/endpoint-traits.html)
-#[derive(Clone, Debug)]
-pub struct Endpoint {
-    uri: http::Uri,
-
-    /// If true, endpointPrefix does ignored when setting the endpoint on a request
-    immutable: bool,
-}
-
-#[derive(Clone, Debug, Eq, PartialEq)]
-pub struct EndpointPrefix(String);
-impl EndpointPrefix {
-    pub fn new(prefix: impl Into<String>) -> StdResult<Self, BuildError> {
-        let prefix = prefix.into();
-        match Authority::from_str(&prefix) {
-            Ok(_) => Ok(EndpointPrefix(prefix)),
-            Err(err) => Err(BuildError::invalid_uri(
-                prefix,
-                "invalid prefix".into(),
-                err,
-            )),
-        }
-    }
-
-    pub fn as_str(&self) -> &str {
-        &self.0
-    }
-}
-=======
 /// A special type that adds support for services that have special URL-prefixing rules.
 #[deprecated(
     since = "0.60.1",
     note = "Use aws_smithy_runtime_api::client::endpoint::EndpointPrefix instead."
 )]
 pub type EndpointPrefix = aws_smithy_runtime_api::client::endpoint::EndpointPrefix;
->>>>>>> c2e50d0c
 
 /// Apply `endpoint` to `uri`
 ///
