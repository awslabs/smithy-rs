/*
 * Copyright Amazon.com, Inc. or its affiliates. All Rights Reserved.
 * SPDX-License-Identifier: Apache-2.0
 */

use bytes::Bytes;
use http::{HeaderMap, HeaderValue};
use http_body::{Body, SizeHint};
use pin_project::pin_project;
use std::error::Error as StdError;
use std::fmt::{self, Debug, Formatter};
use std::pin::Pin;
use std::sync::Arc;
use std::task::{Context, Poll};

use crate::callback::BodyCallback;
use crate::header::append_merge_header_maps;

pub type Error = Box<dyn StdError + Send + Sync>;

/// SdkBody type
///
/// This is the Body used for dispatching all HTTP Requests.
/// For handling responses, the type of the body will be controlled
/// by the HTTP stack.
///
/// TODO(naming): Consider renaming to simply `Body`, although I'm concerned about naming headaches
/// between hyper::Body and our Body
#[pin_project]
pub struct SdkBody {
    #[pin]
    inner: Inner,
    /// An optional function to recreate the inner body
    ///
    /// In the event of retry, this function will be called to generate a new body. See
    /// [`try_clone()`](SdkBody::try_clone)
    rebuild: Option<Arc<dyn (Fn() -> Inner) + Send + Sync>>,
    /// A list of callbacks that will be called at various points of this `SdkBody`'s lifecycle
    #[pin]
    callbacks: Vec<Box<dyn BodyCallback>>,
}

impl Debug for SdkBody {
    fn fmt(&self, f: &mut Formatter<'_>) -> fmt::Result {
        f.debug_struct("SdkBody")
            .field("inner", &self.inner)
            .field("retryable", &self.rebuild.is_some())
            .finish()
    }
}

type BoxBody = http_body::combinators::BoxBody<Bytes, Error>;

#[pin_project(project = InnerProj)]
enum Inner {
    Once(#[pin] Option<Bytes>),
    Streaming(#[pin] hyper::Body),
    Dyn(#[pin] BoxBody),

    /// When a streaming body is transferred out to a stream parser, the body is replaced with
    /// `Taken`. This will return an Error when polled. Attempting to read data out of a `Taken`
    /// Body is a bug.
    Taken,
}

impl Debug for Inner {
    fn fmt(&self, f: &mut Formatter<'_>) -> fmt::Result {
        match &self {
            Inner::Once(once) => f.debug_tuple("Once").field(once).finish(),
            Inner::Streaming(streaming) => f.debug_tuple("Streaming").field(streaming).finish(),
            Inner::Taken => f.debug_tuple("Taken").finish(),
            Inner::Dyn(_) => write!(f, "BoxBody"),
        }
    }
}

impl SdkBody {
    /// Construct an SdkBody from a Boxed implementation of http::Body
    pub fn from_dyn(body: BoxBody) -> Self {
        Self {
            inner: Inner::Dyn(body),
            rebuild: None,
            callbacks: Vec::new(),
        }
    }

    /// Construct an explicitly retryable SDK body
    ///
    /// _Note: This is probably not what you want_
    ///
    /// All bodies constructed from in-memory data (`String`, `Vec<u8>`, `Bytes`, etc.) will be
    /// retryable out of the box. If you want to read data from a file, you should use
    /// [`ByteStream::from_path`](crate::byte_stream::ByteStream::from_path). This function
    /// is only necessary when you need to enable retries for your own streaming container.
    pub fn retryable(f: impl Fn() -> SdkBody + Send + Sync + 'static) -> Self {
        let initial = f();
        SdkBody {
            inner: initial.inner,
            rebuild: Some(Arc::new(move || f().inner)),
            callbacks: Vec::new(),
        }
    }

    pub fn taken() -> Self {
        Self {
            inner: Inner::Taken,
            rebuild: None,
            callbacks: Vec::new(),
        }
    }

    pub fn empty() -> Self {
        Self {
            inner: Inner::Once(None),
            rebuild: Some(Arc::new(|| Inner::Once(None))),
            callbacks: Vec::new(),
        }
    }

    fn poll_inner(
        self: Pin<&mut Self>,
        cx: &mut Context<'_>,
    ) -> Poll<Option<Result<Bytes, Error>>> {
        let mut this = self.project();
        let polling_result = match this.inner.project() {
            InnerProj::Once(ref mut opt) => {
                let data = opt.take();
                match data {
                    Some(bytes) if bytes.is_empty() => Poll::Ready(None),
                    Some(bytes) => Poll::Ready(Some(Ok(bytes))),
                    None => Poll::Ready(None),
                }
            }
            InnerProj::Streaming(body) => body.poll_data(cx).map_err(|e| e.into()),
            InnerProj::Dyn(box_body) => box_body.poll_data(cx),
            InnerProj::Taken => {
                Poll::Ready(Some(Err("A `Taken` body should never be polled".into())))
            }
        };

        match &polling_result {
            // When we get some bytes back from polling, pass those bytes to each callback in turn
            Poll::Ready(Some(Ok(bytes))) => {
                for callback in this.callbacks.iter_mut() {
                    // Callbacks can run into errors when reading bytes. They'll be surfaced here
                    callback.update(bytes)?;
                }
            }
            // When we're done polling for bytes, run each callback's `trailers()` method. If any calls to
            // `trailers()` return an error, propagate that error up. Otherwise, continue.
            Poll::Ready(None) => {
                for callback_result in this.callbacks.iter().map(BodyCallback::trailers) {
                    if let Err(e) = callback_result {
                        return Poll::Ready(Some(Err(e)));
                    }
                }
            }
            _ => (),
        }

        polling_result
    }

    /// If possible, return a reference to this body as `&[u8]`
    ///
    /// If this SdkBody is NOT streaming, this will return the byte slab
    /// If this SdkBody is streaming, this will return `None`
    pub fn bytes(&self) -> Option<&[u8]> {
        match &self.inner {
            Inner::Once(Some(b)) => Some(b),
            Inner::Once(None) => Some(&[]),
            _ => None,
        }
    }

    pub fn try_clone(&self) -> Option<Self> {
        self.rebuild.as_ref().map(|rebuild| {
            let next = rebuild();
            let callbacks = self.callbacks.iter().map(BodyCallback::make_new).collect();

            Self {
                inner: next,
                rebuild: self.rebuild.clone(),
                callbacks,
            }
        })
    }

    pub fn content_length(&self) -> Option<u64> {
        self.size_hint().exact()
    }

    pub fn with_callback(&mut self, callback: Box<dyn BodyCallback>) -> &mut Self {
        self.callbacks.push(callback);
        self
    }
}

impl From<&str> for SdkBody {
    fn from(s: &str) -> Self {
        Self::from(s.as_bytes())
    }
}

impl From<Bytes> for SdkBody {
    fn from(bytes: Bytes) -> Self {
        SdkBody {
            inner: Inner::Once(Some(bytes.clone())),
            rebuild: Some(Arc::new(move || Inner::Once(Some(bytes.clone())))),
            callbacks: Vec::new(),
        }
    }
}

impl From<hyper::Body> for SdkBody {
    fn from(body: hyper::Body) -> Self {
        SdkBody {
            inner: Inner::Streaming(body),
            rebuild: None,
            callbacks: Vec::new(),
        }
    }
}

impl From<Vec<u8>> for SdkBody {
    fn from(data: Vec<u8>) -> Self {
        Self::from(Bytes::from(data))
    }
}

impl From<String> for SdkBody {
    fn from(s: String) -> Self {
        Self::from(s.into_bytes())
    }
}

impl From<&[u8]> for SdkBody {
    fn from(data: &[u8]) -> Self {
        Self::from(Bytes::copy_from_slice(data))
    }
}

impl http_body::Body for SdkBody {
    type Data = Bytes;
    type Error = Error;

    fn poll_data(
        self: Pin<&mut Self>,
        cx: &mut Context<'_>,
    ) -> Poll<Option<Result<Self::Data, Self::Error>>> {
        self.poll_inner(cx)
    }

    fn poll_trailers(
        self: Pin<&mut Self>,
        _cx: &mut Context<'_>,
    ) -> Poll<Result<Option<HeaderMap<HeaderValue>>, Self::Error>> {
        let mut header_map = None;
        // Iterate over all callbacks, checking each for any `HeaderMap`s
        for callback in &self.callbacks {
            match callback.trailers() {
                // If this is the first `HeaderMap` we've encountered, save it
                Ok(Some(right_header_map)) if header_map.is_none() => {
                    header_map = Some(right_header_map);
                }
                // If this is **not** the first `HeaderMap` we've encountered, merge it
                Ok(Some(right_header_map)) if header_map.is_some() => {
<<<<<<< HEAD
                    append_merge_header_maps(header_map.as_mut().unwrap(), right_header_map);
=======
                    header_map = Some(append_merge_header_maps(
                        header_map.unwrap(),
                        right_header_map,
                    ));
>>>>>>> 7035f48d
                }
                // Early return if a callback encountered an error.
                Err(e) => {
                    return Poll::Ready(Err(e));
                }
                // Otherwise, continue on to the next iteration of the loop.
                _ => continue,
            }
        }
        Poll::Ready(Ok(header_map))
    }

    fn is_end_stream(&self) -> bool {
        match &self.inner {
            Inner::Once(None) => true,
            Inner::Once(Some(bytes)) => bytes.is_empty(),
            Inner::Streaming(hyper_body) => hyper_body.is_end_stream(),
            Inner::Dyn(box_body) => box_body.is_end_stream(),
            Inner::Taken => true,
        }
    }

    fn size_hint(&self) -> SizeHint {
        match &self.inner {
            Inner::Once(None) => SizeHint::with_exact(0),
            Inner::Once(Some(bytes)) => SizeHint::with_exact(bytes.len() as u64),
            Inner::Streaming(hyper_body) => hyper_body.size_hint(),
            Inner::Dyn(box_body) => box_body.size_hint(),
            Inner::Taken => SizeHint::new(),
        }
    }
}

#[cfg(test)]
mod test {
    use crate::body::{BoxBody, SdkBody};
    use http_body::Body;
    use std::pin::Pin;

    #[test]
    fn valid_size_hint() {
        assert_eq!(SdkBody::from("hello").size_hint().exact(), Some(5));
        assert_eq!(SdkBody::from("").size_hint().exact(), Some(0));
    }

    #[test]
    fn valid_eos() {
        assert_eq!(SdkBody::from("hello").is_end_stream(), false);
        assert_eq!(SdkBody::from("").is_end_stream(), true);
    }

    #[tokio::test]
    async fn http_body_consumes_data() {
        let mut body = SdkBody::from("hello!");
        let mut body = Pin::new(&mut body);
        let data = body.data().await;
        assert!(data.is_some());
        let data = body.data().await;
        assert!(data.is_none());
    }

    #[tokio::test]
    async fn empty_body_returns_none() {
        // Its important to avoid sending empty chunks of data to avoid H2 data frame problems
        let mut body = SdkBody::from("");
        let mut body = Pin::new(&mut body);
        let data = body.data().await;
        assert!(data.is_none());
    }

    #[test]
    fn sdkbody_debug_once() {
        let body = SdkBody::from("123");
        // actually don't really care what the debug impl is, just that it doesn't crash
        let _ = format!("{:?}", body);
    }

    #[test]
    fn sdkbody_debug_dyn() {
        let hyper_body = hyper::Body::channel().1;
        let body = SdkBody::from_dyn(BoxBody::new(hyper_body.map_err(|e| e.into())));
        // actually don't really care what the debug impl is, just that it doesn't crash
        let _ = format!("{:?}", body);
    }

    #[test]
    fn sdkbody_debug_hyper() {
        let hyper_body = hyper::Body::channel().1;
        let body = SdkBody::from(hyper_body);
        // actually don't really care what the debug impl is, just that it doesn't crash
        let _ = format!("{:?}", body);
    }

    #[test]
    fn sdk_body_is_send() {
        fn is_send<T: Send>() {}
        is_send::<SdkBody>()
    }
}<|MERGE_RESOLUTION|>--- conflicted
+++ resolved
@@ -265,14 +265,10 @@
                 }
                 // If this is **not** the first `HeaderMap` we've encountered, merge it
                 Ok(Some(right_header_map)) if header_map.is_some() => {
-<<<<<<< HEAD
-                    append_merge_header_maps(header_map.as_mut().unwrap(), right_header_map);
-=======
                     header_map = Some(append_merge_header_maps(
                         header_map.unwrap(),
                         right_header_map,
                     ));
->>>>>>> 7035f48d
                 }
                 // Early return if a callback encountered an error.
                 Err(e) => {
