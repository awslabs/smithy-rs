[package]
name = "aws-smithy-http"
version = "0.0.0-smithy-rs-head"
authors = [
  "AWS Rust SDK Team <aws-sdk-rust@amazon.com>",
  "Russell Cohen <rcoh@amazon.com>",
]
description = "Smithy HTTP logic for smithy-rs."
edition = "2021"
license = "Apache-2.0"
repository = "https://github.com/awslabs/smithy-rs"

[features]
rt-tokio = ["tokio/rt", "tokio/fs", "tokio/io-util", "tokio-util/io"]
event-stream = ["aws-smithy-eventstream"]

[dependencies]
aws-smithy-eventstream = { path = "../aws-smithy-eventstream", optional = true }
aws-smithy-types = { path = "../aws-smithy-types" }
bytes = "1"
bytes-utils = "0.1"
http = "0.2.3"
http-body = "0.4.4"
once_cell = "1.10"
percent-encoding = "2.1.0"
pin-project-lite = "0.2.9"
pin-utils = "0.1.0"
tracing = "0.1"

# We are using hyper for our streaming body implementation, but this is an internal detail.
hyper = "0.14.25"

# ByteStream internals
futures-core = "0.3.14"
tokio = { version = "1.8.4", optional = true }
tokio-util = { version = "0.7", optional = true }

[dev-dependencies]
async-stream = "0.3"
<<<<<<< HEAD
futures-util = { version = "0.3.16", default-features = false }
hyper = { version = "0.14.12", features = ["stream"] }
=======
futures-util = "0.3"
hyper = { version = "0.14.25", features = ["stream"] }
>>>>>>> 92952cbe
pretty_assertions = "1.3"
proptest = "1"
tokio = { version = "1.8.4", features = [
  "macros",
  "rt",
  "rt-multi-thread",
  "fs",
  "io-util",
] }
tokio-stream = "0.1.5"
tempfile = "3.2.0"
tracing-test = "0.2.1"

[package.metadata.docs.rs]
all-features = true
targets = ["x86_64-unknown-linux-gnu"]
rustdoc-args = ["--cfg", "docsrs"]
# End of docs.rs metadata<|MERGE_RESOLUTION|>--- conflicted
+++ resolved
@@ -37,13 +37,8 @@
 
 [dev-dependencies]
 async-stream = "0.3"
-<<<<<<< HEAD
 futures-util = { version = "0.3.16", default-features = false }
-hyper = { version = "0.14.12", features = ["stream"] }
-=======
-futures-util = "0.3"
 hyper = { version = "0.14.25", features = ["stream"] }
->>>>>>> 92952cbe
 pretty_assertions = "1.3"
 proptest = "1"
 tokio = { version = "1.8.4", features = [
