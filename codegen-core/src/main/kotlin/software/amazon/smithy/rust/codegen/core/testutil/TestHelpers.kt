/*
 * Copyright Amazon.com, Inc. or its affiliates. All Rights Reserved.
 * SPDX-License-Identifier: Apache-2.0
 */

package software.amazon.smithy.rust.codegen.core.testutil

import software.amazon.smithy.model.Model
import software.amazon.smithy.model.knowledge.NullableIndex
import software.amazon.smithy.model.shapes.OperationShape
import software.amazon.smithy.model.shapes.ServiceShape
import software.amazon.smithy.model.shapes.Shape
import software.amazon.smithy.model.shapes.ShapeId
import software.amazon.smithy.model.shapes.StructureShape
import software.amazon.smithy.model.shapes.UnionShape
import software.amazon.smithy.model.traits.ErrorTrait
import software.amazon.smithy.rust.codegen.core.rustlang.Attribute
import software.amazon.smithy.rust.codegen.core.rustlang.RustModule
import software.amazon.smithy.rust.codegen.core.rustlang.RustReservedWordSymbolProvider
import software.amazon.smithy.rust.codegen.core.rustlang.RustWriter
import software.amazon.smithy.rust.codegen.core.rustlang.implBlock
import software.amazon.smithy.rust.codegen.core.smithy.BaseSymbolMetadataProvider
import software.amazon.smithy.rust.codegen.core.smithy.CodegenContext
import software.amazon.smithy.rust.codegen.core.smithy.CodegenTarget
import software.amazon.smithy.rust.codegen.core.smithy.CoreCodegenConfig
import software.amazon.smithy.rust.codegen.core.smithy.CoreRustSettings
import software.amazon.smithy.rust.codegen.core.smithy.ModuleProvider
import software.amazon.smithy.rust.codegen.core.smithy.ModuleProviderContext
import software.amazon.smithy.rust.codegen.core.smithy.RuntimeConfig
import software.amazon.smithy.rust.codegen.core.smithy.RuntimeCrateLocation
import software.amazon.smithy.rust.codegen.core.smithy.RustSymbolProvider
import software.amazon.smithy.rust.codegen.core.smithy.RustSymbolProviderConfig
import software.amazon.smithy.rust.codegen.core.smithy.SymbolVisitor
import software.amazon.smithy.rust.codegen.core.smithy.generators.BuilderGenerator
import software.amazon.smithy.rust.codegen.core.smithy.generators.StructureGenerator
import software.amazon.smithy.rust.codegen.core.smithy.traits.SyntheticInputTrait
import software.amazon.smithy.rust.codegen.core.smithy.traits.SyntheticOutputTrait
import software.amazon.smithy.rust.codegen.core.util.dq
import software.amazon.smithy.rust.codegen.core.util.hasTrait
import software.amazon.smithy.rust.codegen.core.util.letIf
import java.io.File

val TestRuntimeConfig =
    RuntimeConfig(runtimeCrateLocation = RuntimeCrateLocation.Path(File("../rust-runtime/").absolutePath))

/**
 * IMPORTANT: You shouldn't need to refer to these directly in code or tests. They are private for a reason.
 *
 * In general, the RustSymbolProvider's `config()` has a `moduleFor` function that should be used
 * to find the destination module for a given shape.
 */
private object CodegenCoreTestModules {
    // Use module paths that don't align with either server or client to make sure
    // the codegen is resilient to differences in module path.
    val ModelsTestModule = RustModule.public("test_model", documentation = "Test models module")
    val ErrorsTestModule = RustModule.public("test_error", documentation = "Test error module")
    val InputsTestModule = RustModule.public("test_input", documentation = "Test input module")
    val OutputsTestModule = RustModule.public("test_output", documentation = "Test output module")
    val OperationsTestModule = RustModule.public("test_operation", documentation = "Test operation module")

    object TestModuleProvider : ModuleProvider {
        override fun moduleForShape(context: ModuleProviderContext, shape: Shape): RustModule.LeafModule =
            when (shape) {
                is OperationShape -> OperationsTestModule
                is StructureShape -> when {
                    shape.hasTrait<ErrorTrait>() -> ErrorsTestModule
                    shape.hasTrait<SyntheticInputTrait>() -> InputsTestModule
                    shape.hasTrait<SyntheticOutputTrait>() -> OutputsTestModule
                    else -> ModelsTestModule
                }

                else -> ModelsTestModule
            }

        override fun moduleForOperationError(
            context: ModuleProviderContext,
            operation: OperationShape,
        ): RustModule.LeafModule = ErrorsTestModule

        override fun moduleForEventStreamError(
            context: ModuleProviderContext,
            eventStream: UnionShape,
        ): RustModule.LeafModule = ErrorsTestModule
    }
}

val TestRustSymbolProviderConfig = RustSymbolProviderConfig(
    runtimeConfig = TestRuntimeConfig,
    renameExceptions = true,
    nullabilityCheckMode = NullableIndex.CheckMode.CLIENT_ZERO_VALUE_V1,
    moduleProvider = CodegenCoreTestModules.TestModuleProvider,
)

fun testRustSettings(
    service: ShapeId = ShapeId.from("notrelevant#notrelevant"),
    moduleName: String = "test-module",
    moduleVersion: String = "0.0.1",
    moduleAuthors: List<String> = listOf("notrelevant"),
    moduleDescription: String = "not relevant",
    moduleRepository: String? = null,
    runtimeConfig: RuntimeConfig = TestRuntimeConfig,
    codegenConfig: CoreCodegenConfig = CoreCodegenConfig(),
    license: String? = null,
    examplesUri: String? = null,
) = CoreRustSettings(
    service,
    moduleName,
    moduleVersion,
    moduleAuthors,
    moduleDescription,
    moduleRepository,
    runtimeConfig,
    codegenConfig,
    license,
    examplesUri,
)

private const val SmithyVersion = "1.0"
fun String.asSmithyModel(sourceLocation: String? = null, smithyVersion: String = SmithyVersion): Model {
    val processed = letIf(!this.trimStart().startsWith("\$version")) { "\$version: ${smithyVersion.dq()}\n$it" }
    return Model.assembler().discoverModels().addUnparsedModel(sourceLocation ?: "test.smithy", processed).assemble()
        .unwrap()
}

// Intentionally only visible to codegen-core since the other modules have their own symbol providers
internal fun testSymbolProvider(model: Model): RustSymbolProvider = SymbolVisitor(
    model,
    ServiceShape.builder().version("test").id("test#Service").build(),
<<<<<<< HEAD
    TestSymbolVisitorConfig,
).let { BaseSymbolMetadataProvider(it, additionalAttributes = listOf(Attribute.NonExhaustive)) }
    .let { RustReservedWordSymbolProvider(it) }
=======
    TestRustSymbolProviderConfig,
).let { BaseSymbolMetadataProvider(it, model, additionalAttributes = listOf(Attribute.NonExhaustive)) }
    .let { RustReservedWordSymbolProvider(it, model) }
>>>>>>> afb1f16c

// Intentionally only visible to codegen-core since the other modules have their own contexts
internal fun testCodegenContext(
    model: Model,
    serviceShape: ServiceShape? = null,
    settings: CoreRustSettings = testRustSettings(),
    codegenTarget: CodegenTarget = CodegenTarget.CLIENT,
): CodegenContext = CodegenContext(
    model,
    testSymbolProvider(model),
    serviceShape
        ?: model.serviceShapes.firstOrNull()
        ?: ServiceShape.builder().version("test").id("test#Service").build(),
    ShapeId.from("test#Protocol"),
    settings,
    codegenTarget,
)

/**
 * In tests, we frequently need to generate a struct, a builder, and an impl block to access said builder.
 */
fun StructureShape.renderWithModelBuilder(
    model: Model,
    symbolProvider: RustSymbolProvider,
    writer: RustWriter,
) {
    StructureGenerator(model, symbolProvider, writer, this, emptyList()).render()
    BuilderGenerator(model, symbolProvider, this, emptyList()).also { builderGen ->
        builderGen.render(writer)
        writer.implBlock(symbolProvider.toSymbol(this)) {
            builderGen.renderConvenienceMethod(this)
        }
    }
}<|MERGE_RESOLUTION|>--- conflicted
+++ resolved
@@ -126,15 +126,9 @@
 internal fun testSymbolProvider(model: Model): RustSymbolProvider = SymbolVisitor(
     model,
     ServiceShape.builder().version("test").id("test#Service").build(),
-<<<<<<< HEAD
-    TestSymbolVisitorConfig,
+    TestRustSymbolProviderConfig,
 ).let { BaseSymbolMetadataProvider(it, additionalAttributes = listOf(Attribute.NonExhaustive)) }
     .let { RustReservedWordSymbolProvider(it) }
-=======
-    TestRustSymbolProviderConfig,
-).let { BaseSymbolMetadataProvider(it, model, additionalAttributes = listOf(Attribute.NonExhaustive)) }
-    .let { RustReservedWordSymbolProvider(it, model) }
->>>>>>> afb1f16c
 
 // Intentionally only visible to codegen-core since the other modules have their own contexts
 internal fun testCodegenContext(
