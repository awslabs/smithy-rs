/*
 * Copyright Amazon.com, Inc. or its affiliates. All Rights Reserved.
 * SPDX-License-Identifier: Apache-2.0
 */

package software.amazon.smithy.rust.codegen.core.rustlang

import software.amazon.smithy.rust.codegen.core.smithy.RuntimeType
import software.amazon.smithy.rust.codegen.core.util.PANIC
import software.amazon.smithy.rust.codegen.core.util.dq

/**
 * Dereference [input]
 *
 * Clippy is upset about `*&`, so if [input] is already referenced, simply strip the leading '&'
 */
fun autoDeref(input: String) = if (input.startsWith("&")) {
    input.removePrefix("&")
} else {
    "*$input"
}

/**
 * A hierarchy of types handled by Smithy codegen
 */
sealed class RustType {
    /**
     * A Rust type that contains [member], another RustType. Used to generically operate over
     * shapes that contain other shapes, e.g. [stripOuter] and [contains].
     */
    sealed interface Container {
        val member: RustType
        val namespace: kotlin.String?
        val name: kotlin.String
    }

    /*
     * Name refers to the top-level type for import purposes
     */
    abstract val name: kotlin.String

    open val namespace: kotlin.String? = null

    /**
     * Get a writable for this `RustType`
     *
     * ```kotlin
     * // Declare a RustType
     * val t = RustType.Unit.writable
     * // Then, invoke the writable directly
     * t.invoke(writer)
     * // OR template it out
     *rustInlineTemplate("#{t:W}", "t" to t)
     * ```
     *
     * When formatted, the converted type will appear as such:
     *
     * | Type                                               | Formatted                                                           |
     * | -------------------------------------------------- | ------------------------------------------------------------------- |
     * | RustType.Unit                                      | ()                                                                  |
     * | RustType.Bool                                      | bool                                                                |
     * | RustType.Float(32)                                 | f32                                                                 |
     * | RustType.Float(64)                                 | f64                                                                 |
     * | RustType.Integer(8)                                | i8                                                                  |
     * | RustType.Integer(16)                               | i16                                                                 |
     * | RustType.Integer(32)                               | i32                                                                 |
     * | RustType.Integer(64)                               | i64                                                                 |
     * | RustType.String                                    | std::string::String                                                 |
     * | RustType.Vec(RustType.String)                      | std::vec::Vec<std::string::String>                                  |
     * | RustType.Slice(RustType.String)                    | [std::string::String]                                               |
     * | RustType.HashMap(RustType.String, RustType.String) | std::collections::HashMap<std::string::String, std::string::String> |
     * | RustType.HashSet(RustType.String)                  | std::vec::Vec<std::string::String>                                  |
     * | RustType.Reference("&", RustType.String)           | &std::string::String                                                |
     * | RustType.Reference("&mut", RustType.String)        | &mut std::string::String                                            |
     * | RustType.Reference("&'static", RustType.String)    | &'static std::string::String                                        |
     * | RustType.Option(RustType.String)                   | std::option::Option<std::string::String>                            |
     * | RustType.Box(RustType.String)                      | std::boxed::Box<std::string::String>                                |
     * | RustType.Opaque("SoCool", "zelda_is")              | zelda_is::SoCool                                                    |
     * | RustType.Opaque("SoCool")                          | SoCool                                                              |
     * | RustType.Dyn(RustType.Opaque("Foo", "foo"))        | dyn foo::Foo                                                        |
     */
    val writable = writable { rustInlineTemplate("#{this}", "this" to this@RustType) }

    object Unit : RustType() {
        override val name: kotlin.String = "()"
    }

    object Bool : RustType() {
        override val name: kotlin.String = "bool"
    }

    object String : RustType() {
        private val runtimeType = RuntimeType.String
        override val name = runtimeType.name
        override val namespace = runtimeType.namespace
    }

    data class Float(val precision: Int) : RustType() {
        override val name: kotlin.String = "f$precision"
    }

    data class Integer(val precision: Int) : RustType() {
        override val name: kotlin.String = "i$precision"
    }

    data class Slice(override val member: RustType) : RustType(), Container {
        override val name: kotlin.String = ""
    }

    data class HashMap(val key: RustType, override val member: RustType) : RustType(), Container {
        // validating that `key` is a string occurs in the constructor in SymbolVisitor
        override val name = RuntimeType.HashMap.name
        override val namespace = RuntimeType.HashMap.namespace

        companion object {
            val Type = RuntimeType.HashMap.name
            val Namespace = RuntimeType.HashMap.namespace
        }
    }

    data class HashSet(override val member: RustType) : RustType(), Container {
        override val name = RuntimeType.Vec.name
        override val namespace = RuntimeType.Vec.namespace

        companion object {
            // This is Vec intentionally. Note the following passage from the Smithy spec:
            //    Sets MUST be insertion ordered. Not all programming languages that support sets
            //    support ordered sets, requiring them may be overly burdensome for users, or conflict with language
            //    idioms. Such languages SHOULD store the values of sets in a list and rely on validation to ensure uniqueness.
            // It's possible that we could provide our own wrapper type in the future.
            val Type = RuntimeType.Vec.name
            val Namespace = RuntimeType.Vec.namespace
        }
    }

    data class Reference(val lifetime: kotlin.String?, override val member: RustType) : RustType(), Container {
        override val name = member.name
    }

    data class Option(override val member: RustType) : RustType(), Container {
        private val runtimeType = RuntimeType.Option
        override val name = runtimeType.name
        override val namespace = runtimeType.namespace

        /** Convert `Option<T>` to `Option<&T>` **/
        fun referenced(lifetime: kotlin.String?): Option {
            return Option(Reference(lifetime, this.member))
        }
    }

    data class MaybeConstrained(override val member: RustType) : RustType(), Container {
        private val runtimeType = RuntimeType.MaybeConstrained
        override val name = runtimeType.name
        override val namespace = runtimeType.namespace
    }

    data class Box(override val member: RustType) : RustType(), Container {
        private val runtimeType = RuntimeType.Box
        override val name = runtimeType.name
        override val namespace = runtimeType.namespace
    }

    data class Dyn(override val member: RustType) : RustType(), Container {
        override val name = "dyn"
        override val namespace: kotlin.String? = null
    }

    data class Vec(override val member: RustType) : RustType(), Container {
        private val runtimeType: RuntimeType = RuntimeType.Vec
        override val name = runtimeType.name
        override val namespace = runtimeType.namespace
    }

    data class Opaque(override val name: kotlin.String, override val namespace: kotlin.String? = null) : RustType()
}

/**
 * Return the fully qualified name of this type NOT including generic type parameters, references, etc.
 *
 * - To generate something like `std::collections::HashMap`, use this function.
 * - To generate something like `std::collections::HashMap<String, String>`, use [render]
 */
fun RustType.qualifiedName(): String {
    val namespace = this.namespace?.let { "$it::" } ?: ""
    return "$namespace$name"
}

/** Format this Rust type as an `impl Into<T>` */
fun RustType.implInto(fullyQualified: Boolean = true): String {
    return "impl Into<${this.render(fullyQualified)}>"
}

/** Format this Rust type so that it may be used as an argument type in a function definition */
fun RustType.asArgumentType(fullyQualified: Boolean = true): String {
    return when (this) {
        is RustType.String, is RustType.Box -> this.implInto(fullyQualified)
        else -> this.render(fullyQualified)
    }
}

/** Format this Rust type so that it may be used as an argument type in a function definition */
fun RustType.asArgumentValue(name: String) =
    when (this) {
        is RustType.String, is RustType.Box -> "$name.into()"
        else -> name
    }

/**
 * For a given name, generate an `Argument` data class containing pre-formatted strings for using this type when
 * writing a Rust function.
 */
fun RustType.asArgument(name: String) = Argument(
    "$name: ${this.asArgumentType()}",
    this.asArgumentValue(name),
    this.render(),
)

/**
 * Render this type, including references and generic parameters.
 * - To generate something like `std::collections::HashMap<String, String>`, use this function
 * - To generate something like `std::collections::HashMap`, use [qualifiedName]
 */
fun RustType.render(fullyQualified: Boolean = true): String {
    val namespace = if (fullyQualified) {
        this.namespace?.let { "$it::" } ?: ""
    } else ""
    val base = when (this) {
        is RustType.Unit -> this.name
        is RustType.Bool -> this.name
        is RustType.Float -> this.name
        is RustType.Integer -> this.name
        is RustType.String -> this.name
        is RustType.Vec -> "${this.name}<${this.member.render(fullyQualified)}>"
        is RustType.Slice -> "[${this.member.render(fullyQualified)}]"
        is RustType.HashMap -> "${this.name}<${this.key.render(fullyQualified)}, ${this.member.render(fullyQualified)}>"
        is RustType.HashSet -> "${this.name}<${this.member.render(fullyQualified)}>"
        is RustType.Reference -> {
            if (this.lifetime == "&") {
                "&${this.member.render(fullyQualified)}"
            } else {
                "&${this.lifetime?.let { "'$it" } ?: ""} ${this.member.render(fullyQualified)}"
            }
        }
        is RustType.Option -> "${this.name}<${this.member.render(fullyQualified)}>"
        is RustType.Box -> "${this.name}<${this.member.render(fullyQualified)}>"
        is RustType.Dyn -> "${this.name} ${this.member.render(fullyQualified)}"
        is RustType.Opaque -> this.name
        is RustType.MaybeConstrained -> "${this.name}<${this.member.render(fullyQualified)}>"
    }
    return "$namespace$base"
}

/**
 * Returns true if [this] contains [t] anywhere within its tree. For example,
 * Option<DateTime>.contains(DateTime) would return true.
 * Option<DateTime>.contains(Blob) would return false.
 */
fun <T : RustType> RustType.contains(t: T): Boolean = when (this) {
    t -> true
    is RustType.Container -> this.member.contains(t)
    else -> false
}

inline fun <reified T : RustType.Container> RustType.stripOuter(): RustType = when (this) {
    is T -> this.member
    else -> this
}

/** Wraps a type in Option if it isn't already */
fun RustType.asOptional(): RustType = when (this) {
    is RustType.Option -> this
    else -> RustType.Option(this)
}

/**
 * Converts type to a reference
 *
 * For example:
 * - `String` -> `&String`
 * - `Option<T>` -> `Option<&T>`
 */
fun RustType.asRef(): RustType = when (this) {
    is RustType.Reference -> this
    is RustType.Option -> RustType.Option(member.asRef())
    else -> RustType.Reference(null, this)
}

/**
 * Converts type to its Deref target
 *
 * For example:
 * - `String` -> `str`
 * - `Option<String>` -> `Option<&str>`
 * - `Box<Something>` -> `&Something`
 */
fun RustType.asDeref(): RustType = when (this) {
    is RustType.Option -> if (member.isDeref()) {
        RustType.Option(member.asDeref().asRef())
    } else {
        this
    }
    is RustType.Box -> RustType.Reference(null, member)
    is RustType.String -> RustType.Opaque("str")
    is RustType.Vec -> RustType.Slice(member)
    else -> this
}

/** Returns true if the type implements Deref */
fun RustType.isDeref(): Boolean = when (this) {
    is RustType.Box -> true
    is RustType.String -> true
    is RustType.Vec -> true
    else -> false
}

/** Returns true if the type implements Copy */
fun RustType.isCopy(): Boolean = when (this) {
    is RustType.Float -> true
    is RustType.Integer -> true
    is RustType.Reference -> true
    is RustType.Bool -> true
    is RustType.Slice -> true
    is RustType.Option -> this.member.isCopy()
    else -> false
}

enum class Visibility {
    PRIVATE,
    PUBCRATE,
    PUBLIC;

    companion object {
        fun publicIf(condition: Boolean, ifNot: Visibility): Visibility =
            if (condition) {
                PUBLIC
            } else {
                ifNot
            }
    }

    fun toRustQualifier(): String =
        when (this) {
            PRIVATE -> ""
            PUBCRATE -> "pub(crate)"
            PUBLIC -> "pub"
        }
}

/**
 * Meta information about a Rust construction (field, struct, or enum).
 */
data class RustMetadata(
    val derives: Attribute.Derives = Attribute.Derives.Empty,
    val additionalAttributes: List<Attribute> = listOf(),
    val visibility: Visibility = Visibility.PRIVATE,
) {
    fun withDerives(vararg newDerive: RuntimeType): RustMetadata =
        this.copy(derives = derives.copy(derives = derives.derives + newDerive))

    fun withoutDerives(vararg withoutDerives: RuntimeType) =
        this.copy(derives = derives.copy(derives = derives.derives - withoutDerives.toSet()))

    private fun attributes(): List<Attribute> = additionalAttributes + derives

    fun renderAttributes(writer: RustWriter): RustMetadata {
        attributes().forEach {
            it.render(writer)
        }
        return this
    }

    private fun renderVisibility(writer: RustWriter): RustMetadata {
        writer.writeInline(
            when (visibility) {
                Visibility.PRIVATE -> ""
                Visibility.PUBCRATE -> "pub(crate) "
                Visibility.PUBLIC -> "pub "
            },
        )
        return this
    }

    fun render(writer: RustWriter) {
        renderAttributes(writer)
        renderVisibility(writer)
    }

    companion object {
        val TestModule = RustMetadata(
            visibility = Visibility.PRIVATE,
            additionalAttributes = listOf(
                Attribute.Cfg("test"),
            ),
        )
    }
}

/**
 * [Attributes](https://doc.rust-lang.org/reference/attributes.html) are general free form metadata
 * that are interpreted by the compiler.
 *
 * For example:
 * ```rust
 *
 * #[derive(Clone, PartialEq, Serialize)] // <-- this is an attribute
 * #[serde(serialize_with = "abc")] // <-- this is an attribute
 * struct Abc {
 *   a: i64
 * }
 */
sealed class Attribute {
    abstract fun render(writer: RustWriter)

    companion object {
        val AllowDeadCode = Custom("allow(dead_code)")
        val AllowDeprecated = Custom("allow(deprecated)")
        val AllowUnused = Custom("allow(unused)")
        val AllowUnusedMut = Custom("allow(unused_mut)")
        val DocHidden = Custom("doc(hidden)")
        val DocInline = Custom("doc(inline)")

        /**
         * [non_exhaustive](https://doc.rust-lang.org/reference/attributes/type_system.html#the-non_exhaustive-attribute)
         * indicates that more fields may be added in the future
         */
        val NonExhaustive = Custom("non_exhaustive")
    }
<<<<<<< HEAD
    // attributes
=======
    data class Deprecated(val since: String?, val note: String?) : Attribute() {
        override fun render(writer: RustWriter) {
            writer.raw("#[deprecated")
            if (since != null || note != null) {
                writer.raw("(")
                if (since != null) {
                    writer.raw("""since = "$since"""")

                    if (note != null) {
                        writer.raw(", ")
                    }
                }

                if (note != null) {
                    writer.raw("""note = "$note"""")
                }
                writer.raw(")")
            }
            writer.raw("]")
        }
    }

>>>>>>> 14c1fa34
    data class Derives(val derives: Set<RuntimeType>) : Attribute() {
        override fun render(writer: RustWriter) {
            if (derives.isEmpty()) {
                return
            }
            writer.raw("#[derive(")
            derives.sortedBy { it.path }.forEach { derive ->
                writer.writeInline("#T, ", derive)
            }
            writer.write(")]")
        }

        companion object {
            val Empty = Derives(setOf())
        }
    }

    /**
     * A custom Attribute
     *
     * [annotation] represents the body of the attribute, e.g. `cfg(foo)` in `#[cfg(foo)]`
     * If [container] is set, this attribute refers to its container rather than its successor. This generates `#![cfg(foo)]`
     *
     * Finally, any symbols listed will be imported when this attribute is rendered. This enables using attributes like
     * `#[serde(Serialize)]` where `Serialize` is actually a symbol that must be imported.
     */
    data class Custom(
        val annotation: String,
        val symbols: List<RuntimeType> = listOf(),
        val container: Boolean = false,
    ) : Attribute() {
        override fun render(writer: RustWriter) {
            val bang = if (container) "!" else ""
            writer.raw("#$bang[$annotation]")
            symbols.forEach {
                try {
                    writer.addDependency(it.dependency)
                } catch (ex: Exception) {
                    PANIC("failed to add dependency for RuntimeType $it")
                }
            }
        }

        companion object {
            /**
             * Renders a
             * [`#[deprecated]`](https://doc.rust-lang.org/reference/attributes/diagnostics.html#the-deprecated-attribute)
             * attribute.
             */
            fun deprecated(note: String? = null, since: String? = null): Custom {
                val builder = StringBuilder()
                builder.append("deprecated")

                if (note != null && since != null) {
                    builder.append("(note = ${note.dq()}, since = ${since.dq()})")
                } else if (note != null) {
                    builder.append("(note = ${note.dq()})")
                } else if (since != null) {
                    builder.append("(since = ${since.dq()})")
                } else {
                    // No-op. Rustc would emit a default message.
                }
                return Custom(builder.toString())
            }
        }
    }

    data class Cfg(val cond: String) : Attribute() {
        override fun render(writer: RustWriter) {
            writer.raw("#[cfg($cond)]")
        }

        companion object {
            fun feature(feature: String) = Cfg("feature = ${feature.dq()}")
        }
    }
}

data class Argument(val argument: String, val value: String, val type: String)<|MERGE_RESOLUTION|>--- conflicted
+++ resolved
@@ -425,9 +425,7 @@
          */
         val NonExhaustive = Custom("non_exhaustive")
     }
-<<<<<<< HEAD
     // attributes
-=======
     data class Deprecated(val since: String?, val note: String?) : Attribute() {
         override fun render(writer: RustWriter) {
             writer.raw("#[deprecated")
@@ -450,7 +448,6 @@
         }
     }
 
->>>>>>> 14c1fa34
     data class Derives(val derives: Set<RuntimeType>) : Attribute() {
         override fun render(writer: RustWriter) {
             if (derives.isEmpty()) {
