/*
 * Copyright Amazon.com, Inc. or its affiliates. All Rights Reserved.
 * SPDX-License-Identifier: Apache-2.0
 */

package software.amazon.smithy.rust.codegen.core.smithy

import software.amazon.smithy.codegen.core.Symbol
import software.amazon.smithy.codegen.core.SymbolProvider
import software.amazon.smithy.model.Model
import software.amazon.smithy.model.knowledge.NullableIndex
import software.amazon.smithy.model.knowledge.NullableIndex.CheckMode
import software.amazon.smithy.model.shapes.BigDecimalShape
import software.amazon.smithy.model.shapes.BigIntegerShape
import software.amazon.smithy.model.shapes.BlobShape
import software.amazon.smithy.model.shapes.BooleanShape
import software.amazon.smithy.model.shapes.ByteShape
import software.amazon.smithy.model.shapes.DocumentShape
import software.amazon.smithy.model.shapes.DoubleShape
import software.amazon.smithy.model.shapes.EnumShape
import software.amazon.smithy.model.shapes.FloatShape
import software.amazon.smithy.model.shapes.IntegerShape
import software.amazon.smithy.model.shapes.ListShape
import software.amazon.smithy.model.shapes.LongShape
import software.amazon.smithy.model.shapes.MapShape
import software.amazon.smithy.model.shapes.MemberShape
import software.amazon.smithy.model.shapes.OperationShape
import software.amazon.smithy.model.shapes.ResourceShape
import software.amazon.smithy.model.shapes.ServiceShape
import software.amazon.smithy.model.shapes.SetShape
import software.amazon.smithy.model.shapes.Shape
import software.amazon.smithy.model.shapes.ShapeVisitor
import software.amazon.smithy.model.shapes.ShortShape
import software.amazon.smithy.model.shapes.SimpleShape
import software.amazon.smithy.model.shapes.StringShape
import software.amazon.smithy.model.shapes.StructureShape
import software.amazon.smithy.model.shapes.TimestampShape
import software.amazon.smithy.model.shapes.UnionShape
import software.amazon.smithy.model.traits.EnumTrait
import software.amazon.smithy.model.traits.ErrorTrait
import software.amazon.smithy.rust.codegen.core.rustlang.Attribute
import software.amazon.smithy.rust.codegen.core.rustlang.RustModule
import software.amazon.smithy.rust.codegen.core.rustlang.RustReservedWords
import software.amazon.smithy.rust.codegen.core.rustlang.RustType
import software.amazon.smithy.rust.codegen.core.rustlang.Visibility
import software.amazon.smithy.rust.codegen.core.smithy.traits.RustBoxTrait
import software.amazon.smithy.rust.codegen.core.util.PANIC
import software.amazon.smithy.rust.codegen.core.util.hasTrait
import software.amazon.smithy.rust.codegen.core.util.letIf
import software.amazon.smithy.rust.codegen.core.util.orNull
import software.amazon.smithy.rust.codegen.core.util.toPascalCase
import software.amazon.smithy.rust.codegen.core.util.toSnakeCase
import kotlin.reflect.KClass

/** Map from Smithy Shapes to Rust Types */
val SimpleShapes: Map<KClass<out Shape>, RustType> = mapOf(
    BooleanShape::class to RustType.Bool,
    FloatShape::class to RustType.Float(32),
    DoubleShape::class to RustType.Float(64),
    ByteShape::class to RustType.Integer(8),
    ShortShape::class to RustType.Integer(16),
    IntegerShape::class to RustType.Integer(32),
    LongShape::class to RustType.Integer(64),
    StringShape::class to RustType.String,
)

/**
 * Track both the past and current name of a symbol
 *
 * When a symbol name conflicts with another name, we need to rename it. This tracks both names enabling us to generate helpful
 * docs that cover both cases.
 *
 * Note that this is only used for enum shapes an enum variant does not have its own symbol. For structures, the [Symbol.renamedFrom]
 * field will be set.
 */
data class MaybeRenamed(val name: String, val renamedFrom: String?)

/**
<<<<<<< HEAD
 * SymbolProvider interface that carries both the inner configuration and a function to produce an enum variant name.
 */
interface RustSymbolProvider : SymbolProvider, ModuleProvider {
    fun config(): SymbolVisitorConfig

    override fun moduleForShape(shape: Shape): RustModule.LeafModule = config().moduleProvider.moduleForShape(shape)
    override fun moduleForOperationError(operation: OperationShape): RustModule.LeafModule =
        config().moduleProvider.moduleForOperationError(operation)
    override fun moduleForEventStreamError(eventStream: UnionShape): RustModule.LeafModule =
        config().moduleProvider.moduleForEventStreamError(eventStream)

    /** Returns the symbol for an operation error */
    fun symbolForOperationError(operation: OperationShape): Symbol

    /** Returns the symbol for an event stream error */
    fun symbolForEventStreamError(eventStream: UnionShape): Symbol
}

/**
=======
>>>>>>> afb1f16c
 * Make the return [value] optional if the [member] symbol is as well optional.
 */
fun SymbolProvider.wrapOptional(member: MemberShape, value: String): String = value.letIf(toSymbol(member).isOptional()) { "Some($value)" }

/**
 * Make the return [value] optional if the [member] symbol is not optional.
 */
fun SymbolProvider.toOptional(member: MemberShape, value: String): String = value.letIf(!toSymbol(member).isOptional()) { "Some($value)" }

/**
 * Services can rename their contained shapes. See https://awslabs.github.io/smithy/1.0/spec/core/model.html#service
 * specifically, `rename`
 */
fun Shape.contextName(serviceShape: ServiceShape?): String {
    return if (serviceShape != null) {
        id.getName(serviceShape)
    } else {
        id.name
    }
}

/**
 * Base converter from `Shape` to `Symbol`. Shapes are the direct contents of the `Smithy` model. `Symbols` carry information
 * about Rust types, namespaces, dependencies, metadata as well as other information required to render a symbol.
 *
 * This is composed with other symbol visitors to handle behavior like Streaming shapes and determining the correct
 * derives for a given shape.
 */
open class SymbolVisitor(
    private val model: Model,
    private val serviceShape: ServiceShape?,
    private val config: RustSymbolProviderConfig,
) : RustSymbolProvider,
    ShapeVisitor<Symbol> {
    private val nullableIndex = NullableIndex.of(model)
    override fun config(): RustSymbolProviderConfig = config

    override fun toSymbol(shape: Shape): Symbol {
        return shape.accept(this)
    }

    override fun symbolForOperationError(operation: OperationShape): Symbol =
        toSymbol(operation).let { symbol ->
            val module = moduleForOperationError(operation)
            module.toType().resolve("${symbol.name}Error").toSymbol().toBuilder().locatedIn(module).build()
        }

    override fun symbolForEventStreamError(eventStream: UnionShape): Symbol =
        toSymbol(eventStream).let { symbol ->
            val module = moduleForEventStreamError(eventStream)
            module.toType().resolve("${symbol.name}Error").toSymbol().toBuilder().locatedIn(module).build()
        }

    override fun toMemberName(shape: MemberShape): String {
        val container = model.expectShape(shape.container)
        return when {
            container is StructureShape -> shape.memberName.toSnakeCase()
            container is UnionShape || container is EnumShape || container.hasTrait<EnumTrait>() -> shape.memberName.toPascalCase()
            else -> error("unexpected container shape: $container")
        }
    }

    override fun blobShape(shape: BlobShape?): Symbol {
        return RuntimeType.blob(config.runtimeConfig).toSymbol()
    }

    /**
     * Produce `Box<T>` when the shape has the `RustBoxTrait`
     */
    private fun handleRustBoxing(symbol: Symbol, shape: Shape): Symbol {
        return if (shape.hasTrait<RustBoxTrait>()) {
            val rustType = RustType.Box(symbol.rustType())
            with(Symbol.builder()) {
                rustType(rustType)
                addReference(symbol)
                name(rustType.name)
                build()
            }
        } else symbol
    }

    private fun simpleShape(shape: SimpleShape): Symbol {
        return symbolBuilder(shape, SimpleShapes.getValue(shape::class)).setDefault(Default.RustDefault).build()
    }

    override fun booleanShape(shape: BooleanShape): Symbol = simpleShape(shape)
    override fun byteShape(shape: ByteShape): Symbol = simpleShape(shape)
    override fun shortShape(shape: ShortShape): Symbol = simpleShape(shape)
    override fun integerShape(shape: IntegerShape): Symbol = simpleShape(shape)
    override fun longShape(shape: LongShape): Symbol = simpleShape(shape)
    override fun floatShape(shape: FloatShape): Symbol = simpleShape(shape)
    override fun doubleShape(shape: DoubleShape): Symbol = simpleShape(shape)
    override fun stringShape(shape: StringShape): Symbol {
        return if (shape.hasTrait<EnumTrait>()) {
            val rustType = RustType.Opaque(shape.contextName(serviceShape).toPascalCase())
            symbolBuilder(shape, rustType).locatedIn(moduleForShape(shape)).build()
        } else {
            simpleShape(shape)
        }
    }

    override fun listShape(shape: ListShape): Symbol {
        val inner = this.toSymbol(shape.member)
        return symbolBuilder(shape, RustType.Vec(inner.rustType())).addReference(inner).build()
    }

    override fun setShape(shape: SetShape): Symbol {
        val inner = this.toSymbol(shape.member)
        val builder = if (model.expectShape(shape.member.target).isStringShape) {
            symbolBuilder(shape, RustType.HashSet(inner.rustType()))
        } else {
            // only strings get put into actual sets because floats are unhashable
            symbolBuilder(shape, RustType.Vec(inner.rustType()))
        }
        return builder.addReference(inner).build()
    }

    override fun mapShape(shape: MapShape): Symbol {
        val target = model.expectShape(shape.key.target)
        require(target.isStringShape) { "unexpected key shape: ${shape.key}: $target [keys must be strings]" }
        val key = this.toSymbol(shape.key)
        val value = this.toSymbol(shape.value)
        return symbolBuilder(shape, RustType.HashMap(key.rustType(), value.rustType())).addReference(key)
            .addReference(value).build()
    }

    override fun documentShape(shape: DocumentShape?): Symbol {
        return RuntimeType.document(config.runtimeConfig).toSymbol()
    }

    override fun bigIntegerShape(shape: BigIntegerShape?): Symbol {
        TODO("Not yet implemented: https://github.com/awslabs/smithy-rs/issues/312")
    }

    override fun bigDecimalShape(shape: BigDecimalShape?): Symbol {
        TODO("Not yet implemented: https://github.com/awslabs/smithy-rs/issues/312")
    }

    override fun operationShape(shape: OperationShape): Symbol {
        return symbolBuilder(
            shape,
            RustType.Opaque(
                shape.contextName(serviceShape)
                    .replaceFirstChar { it.uppercase() },
            ),
        )
            .locatedIn(moduleForShape(shape))
            .build()
    }

    override fun resourceShape(shape: ResourceShape?): Symbol {
        TODO("Not yet implemented: resources are not supported")
    }

    override fun serviceShape(shape: ServiceShape?): Symbol {
        PANIC("symbol visitor should not be invoked in service shapes")
    }

    override fun structureShape(shape: StructureShape): Symbol {
        val isError = shape.hasTrait<ErrorTrait>()
        val name = shape.contextName(serviceShape).toPascalCase().letIf(isError && config.renameExceptions) {
            it.replace("Exception", "Error")
        }
        return symbolBuilder(shape, RustType.Opaque(name)).locatedIn(moduleForShape(shape)).build()
    }

    override fun unionShape(shape: UnionShape): Symbol {
        val name = shape.contextName(serviceShape).toPascalCase()
        return symbolBuilder(shape, RustType.Opaque(name)).locatedIn(moduleForShape(shape)).build()
    }

    override fun memberShape(shape: MemberShape): Symbol {
        val target = model.expectShape(shape.target)
        // Handle boxing first, so we end up with Option<Box<_>>, not Box<Option<_>>.
        return handleOptionality(
            handleRustBoxing(toSymbol(target), shape),
            shape,
            nullableIndex,
            config.nullabilityCheckMode,
        )
    }

    override fun timestampShape(shape: TimestampShape?): Symbol {
        return RuntimeType.dateTime(config.runtimeConfig).toSymbol()
    }
}

/**
 * Boxes and returns [symbol], the symbol for the target of the member shape [shape], if [shape] is annotated with
 * [RustBoxTrait]; otherwise returns [symbol] unchanged.
 *
 * See `RecursiveShapeBoxer.kt` for the model transformation pass that annotates model shapes with [RustBoxTrait].
 */
fun handleRustBoxing(symbol: Symbol, shape: MemberShape): Symbol =
    if (shape.hasTrait<RustBoxTrait>()) {
        symbol.makeRustBoxed()
    } else symbol

fun symbolBuilder(shape: Shape?, rustType: RustType): Symbol.Builder =
    Symbol.builder().shape(shape).rustType(rustType)
        .name(rustType.name)
        // Every symbol that actually gets defined somewhere should set a definition file
        // If we ever generate a `thisisabug.rs`, there is a bug in our symbol generation
        .definitionFile("thisisabug.rs")

fun handleOptionality(symbol: Symbol, member: MemberShape, nullableIndex: NullableIndex, nullabilityCheckMode: CheckMode): Symbol =
    symbol.letIf(nullableIndex.isMemberNullable(member, nullabilityCheckMode)) { symbol.makeOptional() }

/**
 * Creates a test module for this symbol.
 * For example if the symbol represents the name for the struct `struct MyStruct { ... }`,
 * this function will create the following inline module:
 * ```rust
 *  #[cfg(test)]
 *  mod test_my_struct { ... }
 * ```
 */
fun SymbolProvider.testModuleForShape(shape: Shape): RustModule.LeafModule {
    val symbol = toSymbol(shape)
    val rustName = symbol.name.unsafeToRustName()

    return RustModule.new(
        name = "test_$rustName",
        visibility = Visibility.PRIVATE,
        inline = true,
        parent = symbol.module(),
        additionalAttributes = listOf(Attribute.CfgTest),
    )
}

/**
 *  You should rarely need this function, rust names in general should be symbol-aware,
 *  this is "automatic" if you use things like [software.amazon.smithy.rust.codegen.core.rustlang.rustTemplate].
 */
fun String.unsafeToRustName(): String = RustReservedWords.escapeIfNeeded(this.toSnakeCase())<|MERGE_RESOLUTION|>--- conflicted
+++ resolved
@@ -47,7 +47,6 @@
 import software.amazon.smithy.rust.codegen.core.util.PANIC
 import software.amazon.smithy.rust.codegen.core.util.hasTrait
 import software.amazon.smithy.rust.codegen.core.util.letIf
-import software.amazon.smithy.rust.codegen.core.util.orNull
 import software.amazon.smithy.rust.codegen.core.util.toPascalCase
 import software.amazon.smithy.rust.codegen.core.util.toSnakeCase
 import kotlin.reflect.KClass
@@ -76,28 +75,6 @@
 data class MaybeRenamed(val name: String, val renamedFrom: String?)
 
 /**
-<<<<<<< HEAD
- * SymbolProvider interface that carries both the inner configuration and a function to produce an enum variant name.
- */
-interface RustSymbolProvider : SymbolProvider, ModuleProvider {
-    fun config(): SymbolVisitorConfig
-
-    override fun moduleForShape(shape: Shape): RustModule.LeafModule = config().moduleProvider.moduleForShape(shape)
-    override fun moduleForOperationError(operation: OperationShape): RustModule.LeafModule =
-        config().moduleProvider.moduleForOperationError(operation)
-    override fun moduleForEventStreamError(eventStream: UnionShape): RustModule.LeafModule =
-        config().moduleProvider.moduleForEventStreamError(eventStream)
-
-    /** Returns the symbol for an operation error */
-    fun symbolForOperationError(operation: OperationShape): Symbol
-
-    /** Returns the symbol for an event stream error */
-    fun symbolForEventStreamError(eventStream: UnionShape): Symbol
-}
-
-/**
-=======
->>>>>>> afb1f16c
  * Make the return [value] optional if the [member] symbol is as well optional.
  */
 fun SymbolProvider.wrapOptional(member: MemberShape, value: String): String = value.letIf(toSymbol(member).isOptional()) { "Some($value)" }
