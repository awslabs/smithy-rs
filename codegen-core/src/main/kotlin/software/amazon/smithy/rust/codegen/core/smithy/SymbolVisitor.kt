--- conflicted
+++ resolved
@@ -362,16 +362,13 @@
 
     override fun memberShape(shape: MemberShape): Symbol {
         val target = model.expectShape(shape.target)
-        // Handle boxing first so we end up with Option<Box<_>>, not Box<Option<_>>
-<<<<<<< HEAD
-        return targetSymbol.letIf(config.handleRustBoxing) {
-            handleRustBoxing(it, shape)
-        }.let {
-            handleOptionality(it, shape, nullableIndex, config.nullabilityCheckMode)
-        }
-=======
-        return handleOptionality(handleRustBoxing(toSymbol(target), shape), shape)
->>>>>>> 046edd54
+        // Handle boxing first so we end up with Option<Box<_>>, not Box<Option<_>>.
+        return handleOptionality(
+            handleRustBoxing(toSymbol(target), shape),
+            shape,
+            nullableIndex,
+            config.nullabilityCheckMode,
+        )
     }
 
     override fun timestampShape(shape: TimestampShape?): Symbol {
