/*
 * Copyright Amazon.com, Inc. or its affiliates. All Rights Reserved.
 * SPDX-License-Identifier: Apache-2.0
 */

package software.amazon.smithy.rust.codegen.core.rustlang

import software.amazon.smithy.codegen.core.SymbolDependency
import software.amazon.smithy.codegen.core.SymbolDependencyContainer
import software.amazon.smithy.rust.codegen.core.smithy.ConstrainedModule
import software.amazon.smithy.rust.codegen.core.smithy.RuntimeConfig
import software.amazon.smithy.rust.codegen.core.smithy.RuntimeType
import software.amazon.smithy.rust.codegen.core.util.dq
import java.nio.file.Path

sealed class DependencyScope {
    object Dev : DependencyScope()
    object Compile : DependencyScope()
<<<<<<< HEAD
    object CfgUnstable : DependencyScope()
=======
    object Build : DependencyScope()
>>>>>>> 437ae5bc
}

sealed class DependencyLocation
data class CratesIo(val version: String) : DependencyLocation()
data class Local(val basePath: String, val version: String? = null) : DependencyLocation()

sealed class RustDependency(open val name: String) : SymbolDependencyContainer {
    abstract fun version(): String
    open fun dependencies(): List<RustDependency> = listOf()
    override fun getDependencies(): List<SymbolDependency> {
        return listOf(
            SymbolDependency
                .builder()
                .packageName(name).version(version())
                // We rely on retrieving the structured dependency from the symbol later
                .putProperty(PropertyKey, this).build(),
        ) + dependencies().flatMap { it.dependencies }
    }

    companion object {
        private const val PropertyKey = "rustdep"
        fun fromSymbolDependency(symbolDependency: SymbolDependency) =
            symbolDependency.getProperty(PropertyKey, RustDependency::class.java).get()
    }
}

/**
 * A dependency on a snippet of code
 *
 * InlineDependency should not be instantiated directly, rather, it should be constructed with
 * [software.amazon.smithy.rust.codegen.core.smithy.RuntimeType.forInlineFun]
 *
 * InlineDependencies are created as private modules within the main crate. This is useful for any code that
 * doesn't need to exist in a shared crate, but must still be generated exactly once during codegen.
 *
 * CodegenVisitor de-duplicates inline dependencies by (module, name) during code generation.
 */
class InlineDependency(
    name: String,
    val module: RustModule,
    private val extraDependencies: List<RustDependency> = listOf(),
    val renderer: Writable,
) : RustDependency(name) {
    override fun version(): String {
        // just need a version that won't crash
        return renderer.hashCode().toString()
    }

    override fun dependencies(): List<RustDependency> {
        return extraDependencies
    }

    fun key() = "${module.fullyQualifiedPath()}::$name"

    companion object {
        fun forRustFile(
            module: RustModule.LeafModule,
            resourcePath: String,
            vararg additionalDependencies: RustDependency,
        ): InlineDependency {
            // The inline crate is loaded as a dependency on the runtime classpath
            val rustFile = this::class.java.getResource(resourcePath)
            check(rustFile != null) { "Rust file $resourcePath was missing from the resource bundle!" }
            return InlineDependency(module.name, module, additionalDependencies.toList()) {
                raw(rustFile.readText())
            }
        }

        private fun forInlineableRustFile(name: String, vararg additionalDependencies: RustDependency) =
            forRustFile(RustModule.private(name), "/inlineable/src/$name.rs", *additionalDependencies)

        fun jsonErrors(runtimeConfig: RuntimeConfig) =
            forInlineableRustFile(
                "json_errors",
                CargoDependency.smithyJson(runtimeConfig),
                CargoDependency.Bytes,
                CargoDependency.Http,
            )

        fun awsQueryCompatibleErrors(runtimeConfig: RuntimeConfig) =
            forInlineableRustFile(
                "aws_query_compatible_errors",
                CargoDependency.smithyJson(runtimeConfig),
                CargoDependency.Http,
            )

        fun idempotencyToken() =
            forInlineableRustFile("idempotency_token", CargoDependency.FastRand)

        fun ec2QueryErrors(runtimeConfig: RuntimeConfig): InlineDependency =
            forInlineableRustFile("ec2_query_errors", CargoDependency.smithyXml(runtimeConfig))

        fun wrappedXmlErrors(runtimeConfig: RuntimeConfig): InlineDependency =
            forInlineableRustFile("rest_xml_wrapped_errors", CargoDependency.smithyXml(runtimeConfig))

        fun unwrappedXmlErrors(runtimeConfig: RuntimeConfig): InlineDependency =
            forInlineableRustFile("rest_xml_unwrapped_errors", CargoDependency.smithyXml(runtimeConfig))

        fun constrained(): InlineDependency =
            InlineDependency.forRustFile(ConstrainedModule, "/inlineable/src/constrained.rs")
    }
}

fun InlineDependency.toType() = RuntimeType(module.fullyQualifiedPath(), this)

data class Feature(val name: String, val default: Boolean, val deps: List<String>)

/**
 * A dependency on an internal or external Cargo Crate
 */
data class CargoDependency(
    override val name: String,
    private val location: DependencyLocation,
    val scope: DependencyScope = DependencyScope.Compile,
    val optional: Boolean = false,
    val features: Set<String> = emptySet(),
    val defaultFeatures: Boolean = true,
    val rustName: String = name.replace("-", "_"),
) : RustDependency(name) {
    val key: Triple<String, DependencyLocation, DependencyScope> get() = Triple(name, location, scope)

    fun withFeature(feature: String): CargoDependency {
        return copy(features = features.toMutableSet().apply { add(feature) })
    }

    fun toDevDependency() = copy(scope = DependencyScope.Dev)

    override fun version(): String = when (location) {
        is CratesIo -> location.version
        is Local -> "local"
    }

    fun toMap(): Map<String, Any> {
        val attribs = mutableMapOf<String, Any>()
        with(location) {
            when (this) {
                is CratesIo -> attribs["version"] = version
                is Local -> {
                    val fullPath = Path.of("$basePath/$name")
                    attribs["path"] = fullPath.normalize().toString()
                    version?.also { attribs["version"] = version }
                }
            }
        }
        with(features) {
            if (!isEmpty()) {
                attribs["features"] = this
            }
        }
        if (optional) {
            attribs["optional"] = true
        }
        if (!defaultFeatures) {
            attribs["default-features"] = false
        }
        return attribs
    }

    override fun toString(): String {
        val attribs = mutableListOf<String>()
        with(location) {
            attribs.add(
                when (this) {
                    is CratesIo -> """version = ${version.dq()}"""
                    is Local -> {
                        val fullPath = "$basePath/$name"
                        """path = ${fullPath.dq()}"""
                    }
                },
            )
        }
        with(features) {
            if (!isEmpty()) {
                attribs.add("features = [${joinToString(",") { it.dq() }}]")
            }
        }
        return "$name = { ${attribs.joinToString(",")} }"
    }

    fun toType(): RuntimeType {
        return RuntimeType(rustName, this)
    }

    companion object {
        val OnceCell: CargoDependency = CargoDependency("once_cell", CratesIo("1.16"))
        val Url: CargoDependency = CargoDependency("url", CratesIo("2.3.1"))
        val Bytes: CargoDependency = CargoDependency("bytes", CratesIo("1.0.0"))
        val BytesUtils: CargoDependency = CargoDependency("bytes-utils", CratesIo("0.1.0"))
        val FastRand: CargoDependency = CargoDependency("fastrand", CratesIo("1.8.0"))
        val Hex: CargoDependency = CargoDependency("hex", CratesIo("0.4.3"))
        val Http: CargoDependency = CargoDependency("http", CratesIo("0.2.9"))
        val HttpBody: CargoDependency = CargoDependency("http-body", CratesIo("0.4.4"))
        val Hyper: CargoDependency = CargoDependency("hyper", CratesIo("0.14.12"))
        val HyperWithStream: CargoDependency = Hyper.withFeature("stream")
        val LazyStatic: CargoDependency = CargoDependency("lazy_static", CratesIo("1.4.0"))
        val Md5: CargoDependency = CargoDependency("md-5", CratesIo("0.10.0"), rustName = "md5")
        val PercentEncoding: CargoDependency = CargoDependency("percent-encoding", CratesIo("2.0.0"))
        val Regex: CargoDependency = CargoDependency("regex", CratesIo("1.5.5"))
        val Ring: CargoDependency = CargoDependency("ring", CratesIo("0.16.0"))
        val TokioStream: CargoDependency = CargoDependency("tokio-stream", CratesIo("0.1.7"))
        val Tower: CargoDependency = CargoDependency("tower", CratesIo("0.4"))
        val Tracing: CargoDependency = CargoDependency("tracing", CratesIo("0.1"))

        // Test-only dependencies
        val AsyncStd: CargoDependency = CargoDependency("async-std", CratesIo("1.12.0"), DependencyScope.Dev)
        val AsyncStream: CargoDependency = CargoDependency("async-stream", CratesIo("0.3.0"), DependencyScope.Dev)
        val Criterion: CargoDependency = CargoDependency("criterion", CratesIo("0.4.0"), DependencyScope.Dev)
        val FuturesCore: CargoDependency = CargoDependency("futures-core", CratesIo("0.3.25"), DependencyScope.Dev)
        val FuturesUtil: CargoDependency = CargoDependency("futures-util", CratesIo("0.3.25"), DependencyScope.Dev, defaultFeatures = false)
        val HdrHistogram: CargoDependency = CargoDependency("hdrhistogram", CratesIo("7.5.2"), DependencyScope.Dev)
        val Hound: CargoDependency = CargoDependency("hound", CratesIo("3.4.0"), DependencyScope.Dev)
        val PrettyAssertions: CargoDependency =
            CargoDependency("pretty_assertions", CratesIo("1.3.0"), DependencyScope.Dev)
        val SerdeJson: CargoDependency = CargoDependency("serde_json", CratesIo("1.0.0"), DependencyScope.Dev)
        val Smol: CargoDependency = CargoDependency("smol", CratesIo("1.2.0"), DependencyScope.Dev)
        val TempFile: CargoDependency = CargoDependency("tempfile", CratesIo("3.2.0"), DependencyScope.Dev)
        val Tokio: CargoDependency =
            CargoDependency(
                "tokio",
                CratesIo("1.23.1"),
                DependencyScope.Dev,
                features = setOf("macros", "test-util", "rt-multi-thread"),
            )
        val TracingAppender: CargoDependency = CargoDependency(
            "tracing-appender",
            CratesIo("0.2.2"),
            DependencyScope.Dev,
        )
        val TracingSubscriber: CargoDependency = CargoDependency(
            "tracing-subscriber",
            CratesIo("0.3.16"),
            DependencyScope.Dev,
            features = setOf("env-filter", "json"),
        )
        val TracingTest: CargoDependency = CargoDependency(
            "tracing-test",
            CratesIo("0.2.4"),
            DependencyScope.Dev,
            features = setOf("no-env-filter"),
        )

        fun smithyAsync(runtimeConfig: RuntimeConfig) = runtimeConfig.smithyRuntimeCrate("smithy-async")
        fun smithyChecksums(runtimeConfig: RuntimeConfig) = runtimeConfig.smithyRuntimeCrate("smithy-checksums")
        fun smithyClient(runtimeConfig: RuntimeConfig) = runtimeConfig.smithyRuntimeCrate("smithy-client")
        fun smithyClientTestUtil(runtimeConfig: RuntimeConfig) =
            smithyClient(runtimeConfig).toDevDependency().withFeature("test-util")

        fun smithyEventStream(runtimeConfig: RuntimeConfig) = runtimeConfig.smithyRuntimeCrate("smithy-eventstream")
        fun smithyHttp(runtimeConfig: RuntimeConfig) = runtimeConfig.smithyRuntimeCrate("smithy-http")
        fun smithyHttpAuth(runtimeConfig: RuntimeConfig) = runtimeConfig.smithyRuntimeCrate("smithy-http-auth")
        fun smithyHttpTower(runtimeConfig: RuntimeConfig) = runtimeConfig.smithyRuntimeCrate("smithy-http-tower")
        fun smithyJson(runtimeConfig: RuntimeConfig) = runtimeConfig.smithyRuntimeCrate("smithy-json")
        fun smithyProtocolTestHelpers(runtimeConfig: RuntimeConfig) =
            runtimeConfig.smithyRuntimeCrate("smithy-protocol-test", scope = DependencyScope.Dev)

        fun smithyQuery(runtimeConfig: RuntimeConfig) = runtimeConfig.smithyRuntimeCrate("smithy-query")
        fun smithyRuntime(runtimeConfig: RuntimeConfig) = runtimeConfig.smithyRuntimeCrate("smithy-runtime")
        fun smithyRuntimeApi(runtimeConfig: RuntimeConfig) = runtimeConfig.smithyRuntimeCrate("smithy-runtime-api")
        fun smithyTypes(runtimeConfig: RuntimeConfig) = runtimeConfig.smithyRuntimeCrate("smithy-types")
        fun smithyXml(runtimeConfig: RuntimeConfig) = runtimeConfig.smithyRuntimeCrate("smithy-xml")

        // behind feature-gate
        val Serde = CargoDependency("serde", CratesIo("1.0"), features = setOf("derive"), scope = DependencyScope.CfgUnstable)
    }
}<|MERGE_RESOLUTION|>--- conflicted
+++ resolved
@@ -16,11 +16,8 @@
 sealed class DependencyScope {
     object Dev : DependencyScope()
     object Compile : DependencyScope()
-<<<<<<< HEAD
     object CfgUnstable : DependencyScope()
-=======
     object Build : DependencyScope()
->>>>>>> 437ae5bc
 }
 
 sealed class DependencyLocation
