--- conflicted
+++ resolved
@@ -16,11 +16,8 @@
 sealed class DependencyScope {
     object Dev : DependencyScope()
     object Compile : DependencyScope()
-<<<<<<< HEAD
-    object CfgUnstable : DependencyScope()
-=======
+    object CfgUnstable : DependencyScope()    
     object Build : DependencyScope()
->>>>>>> 3aa4cc24
 }
 
 sealed class DependencyLocation
