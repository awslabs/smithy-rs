--- conflicted
+++ resolved
@@ -116,15 +116,9 @@
     ): RuntimeType {
         return RuntimeType.forInlineFun(fnName, jsonDeserModule) {
             val unusedMut = if (includedMembers.isEmpty()) "##[allow(unused_mut)] " else ""
-<<<<<<< HEAD
-            it.rustBlockTemplate(
+            rustBlockTemplate(
                 "pub(crate) fn $fnName(value: &[u8], ${unusedMut}mut builder: #{Builder}) -> Result<#{Builder}, #{Error}>",
                 "Builder" to builderSymbol,
-=======
-            rustBlockTemplate(
-                "pub fn $fnName(value: &[u8], ${unusedMut}mut builder: #{Builder}) -> Result<#{Builder}, #{Error}>",
-                "Builder" to structureShape.builderSymbol(symbolProvider),
->>>>>>> e74ecf34
                 *codegenScope,
             ) {
                 rustTemplate(
@@ -147,13 +141,8 @@
         check(shape is UnionShape || shape is StructureShape || shape is DocumentShape) { "payload parser should only be used on structures & unions" }
         val fnName = symbolProvider.deserializeFunctionName(shape) + "_payload"
         return RuntimeType.forInlineFun(fnName, jsonDeserModule) {
-<<<<<<< HEAD
-            it.rustBlockTemplate(
-                "pub(crate) fn $fnName(input: &[u8]) -> Result<#{Shape}, #{Error}>",
-=======
             rustBlockTemplate(
                 "pub fn $fnName(input: &[u8]) -> Result<#{Shape}, #{Error}>",
->>>>>>> e74ecf34
                 *codegenScope,
                 "Shape" to symbolProvider.toSymbol(shape),
             ) {
@@ -463,7 +452,6 @@
             ) {
                 startObjectOrNull {
                     Attribute.AllowUnusedMut.render(this)
-<<<<<<< HEAD
                     rustTemplate("let mut builder = #{Builder}::default();", *codegenScope, "Builder" to builderSymbol(shape))
                     deserializeStructInner(shape.members())
                     // Only call `build()` if the builder is not fallible. Otherwise, return the builder.
@@ -471,19 +459,6 @@
                         rust("Ok(Some(builder))")
                     } else {
                         rust("Ok(Some(builder.build()))")
-=======
-                    rustTemplate("let mut builder = #{Shape}::builder();", *codegenScope, "Shape" to symbol)
-                    deserializeStructInner(shape.members())
-                    withBlock("Ok(Some(builder.build()", "))") {
-                        if (StructureGenerator.hasFallibleBuilder(shape, symbolProvider)) {
-                            rustTemplate(
-                                """.map_err(|err| #{Error}::new(
-                                #{ErrorReason}::Custom(format!("{}", err).into()), None)
-                                )?""",
-                                *codegenScope,
-                            )
-                        }
->>>>>>> e74ecf34
                     }
                 }
             }
