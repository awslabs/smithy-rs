--- conflicted
+++ resolved
@@ -61,18 +61,13 @@
     data class ServerError(val structureShape: StructureShape, val jsonObject: String) :
         JsonSerializerSection("ServerError")
 
-<<<<<<< HEAD
-    /** Mutate a map prior to it being serialized. **/
-    data class BeforeIteratingOverMapOrCollection(val shape: Shape, val valueExpression: ValueExpression) : JsonSerializerSection("BeforeIteratingOverMapOrCollection")
-=======
     /** Manipulate the serializer context for a map prior to it being serialized. **/
-    data class BeforeIteratingOverMap(val shape: MapShape, val context: JsonSerializerGenerator.Context<MapShape>) :
-        JsonSerializerSection("BeforeIteratingOverMap")
+    data class BeforeIteratingOverMapOrCollection(val shape: Shape, val context: JsonSerializerGenerator.Context<Shape>) :
+        JsonSerializerSection("BeforeIteratingOverMapOrCollection")
 
     /** Manipulate the serializer context for a non-null member prior to it being serialized. **/
     data class BeforeSerializingNonNullMember(val shape: Shape, val context: JsonSerializerGenerator.MemberContext) :
         JsonSerializerSection("BeforeSerializingNonNullMember")
->>>>>>> ec9588b1
 
     /** Mutate the input object prior to finalization. */
     data class InputStruct(val structureShape: StructureShape, val jsonObject: String) :
@@ -95,7 +90,7 @@
     private val jsonName: (MemberShape) -> String,
     private val customizations: List<JsonSerializerCustomization> = listOf(),
 ) : StructuredDataSerializerGenerator {
-    data class Context<T : Shape>(
+    data class Context<out T : Shape>(
         /** Expression that retrieves a JsonValueWriter from either a JsonObjectWriter or JsonArrayWriter */
         val writerExpression: String,
         /** Expression representing the value to write to the JsonValueWriter */
@@ -461,7 +456,7 @@
     private fun RustWriter.serializeCollection(context: Context<CollectionShape>) {
         val itemName = safeName("item")
         for (customization in customizations) {
-            customization.section(JsonSerializerSection.BeforeIteratingOverMapOrCollection(context.shape, context.valueExpression))(this)
+            customization.section(JsonSerializerSection.BeforeIteratingOverMapOrCollection(context.shape, context))(this)
         }
         rustBlock("for $itemName in ${context.valueExpression.asRef()}") {
             serializeMember(MemberContext.collectionMember(context, itemName))
@@ -472,13 +467,9 @@
         val keyName = safeName("key")
         val valueName = safeName("value")
         for (customization in customizations) {
-<<<<<<< HEAD
-            customization.section(JsonSerializerSection.BeforeIteratingOverMapOrCollection(context.shape, context.valueExpression))(this)
-=======
-            customization.section(JsonSerializerSection.BeforeIteratingOverMap(context.shape, context))(
+            customization.section(JsonSerializerSection.BeforeIteratingOverMapOrCollection(context.shape, context))(
                 this,
             )
->>>>>>> ec9588b1
         }
         rustBlock("for ($keyName, $valueName) in ${context.valueExpression.asRef()}") {
             val keyExpression = "$keyName.as_str()"
