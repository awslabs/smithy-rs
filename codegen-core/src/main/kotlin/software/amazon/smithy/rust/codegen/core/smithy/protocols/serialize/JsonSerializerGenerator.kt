/*
 * Copyright Amazon.com, Inc. or its affiliates. All Rights Reserved.
 * SPDX-License-Identifier: Apache-2.0
 */

package software.amazon.smithy.rust.codegen.core.smithy.protocols.serialize

import software.amazon.smithy.model.shapes.BlobShape
import software.amazon.smithy.model.shapes.BooleanShape
import software.amazon.smithy.model.shapes.ByteShape
import software.amazon.smithy.model.shapes.CollectionShape
import software.amazon.smithy.model.shapes.DocumentShape
import software.amazon.smithy.model.shapes.DoubleShape
import software.amazon.smithy.model.shapes.FloatShape
import software.amazon.smithy.model.shapes.IntegerShape
import software.amazon.smithy.model.shapes.LongShape
import software.amazon.smithy.model.shapes.MapShape
import software.amazon.smithy.model.shapes.MemberShape
import software.amazon.smithy.model.shapes.NumberShape
import software.amazon.smithy.model.shapes.OperationShape
import software.amazon.smithy.model.shapes.Shape
import software.amazon.smithy.model.shapes.ShapeId
import software.amazon.smithy.model.shapes.ShortShape
import software.amazon.smithy.model.shapes.StringShape
import software.amazon.smithy.model.shapes.StructureShape
import software.amazon.smithy.model.shapes.TimestampShape
import software.amazon.smithy.model.shapes.UnionShape
import software.amazon.smithy.model.traits.TimestampFormatTrait.Format.EPOCH_SECONDS
import software.amazon.smithy.rust.codegen.core.rustlang.Attribute
import software.amazon.smithy.rust.codegen.core.rustlang.RustWriter
import software.amazon.smithy.rust.codegen.core.rustlang.rust
import software.amazon.smithy.rust.codegen.core.rustlang.rustBlock
import software.amazon.smithy.rust.codegen.core.rustlang.rustBlockTemplate
import software.amazon.smithy.rust.codegen.core.rustlang.rustTemplate
<<<<<<< HEAD
=======
import software.amazon.smithy.rust.codegen.core.rustlang.withBlock
>>>>>>> 54c3ede8
import software.amazon.smithy.rust.codegen.core.rustlang.writable
import software.amazon.smithy.rust.codegen.core.smithy.CodegenContext
import software.amazon.smithy.rust.codegen.core.smithy.RuntimeType
import software.amazon.smithy.rust.codegen.core.smithy.RustSymbolProvider
import software.amazon.smithy.rust.codegen.core.smithy.customize.NamedCustomization
import software.amazon.smithy.rust.codegen.core.smithy.customize.Section
import software.amazon.smithy.rust.codegen.core.smithy.generators.UnionGenerator
import software.amazon.smithy.rust.codegen.core.smithy.generators.renderUnknownVariant
import software.amazon.smithy.rust.codegen.core.smithy.generators.serializationError
import software.amazon.smithy.rust.codegen.core.smithy.isOptional
import software.amazon.smithy.rust.codegen.core.smithy.protocols.HttpBindingResolver
import software.amazon.smithy.rust.codegen.core.smithy.protocols.HttpLocation
import software.amazon.smithy.rust.codegen.core.smithy.protocols.ProtocolFunctions
import software.amazon.smithy.rust.codegen.core.smithy.traits.SyntheticOutputTrait
import software.amazon.smithy.rust.codegen.core.util.dq
import software.amazon.smithy.rust.codegen.core.util.expectTrait
import software.amazon.smithy.rust.codegen.core.util.inputShape
import software.amazon.smithy.rust.codegen.core.util.isTargetUnit
import software.amazon.smithy.rust.codegen.core.util.outputShape

/**
 * Class describing a JSON serializer section that can be used in a customization.
 */
sealed class JsonSerializerSection(name: String) : Section(name) {
    /** Mutate the server error object prior to finalization. Eg: this can be used to inject `__type` to record the error type. */
    data class ServerError(val structureShape: StructureShape, val jsonObject: String) :
        JsonSerializerSection("ServerError")

    /** Manipulate the serializer context for a map prior to it being serialized. **/
    data class BeforeIteratingOverMapOrCollection(val shape: Shape, val context: JsonSerializerGenerator.Context<Shape>) :
        JsonSerializerSection("BeforeIteratingOverMapOrCollection")

    /** Manipulate the serializer context for a non-null member prior to it being serialized. **/
    data class BeforeSerializingNonNullMember(val shape: Shape, val context: JsonSerializerGenerator.MemberContext) :
        JsonSerializerSection("BeforeSerializingNonNullMember")

    /** Mutate the input object prior to finalization. */
    data class InputStruct(val structureShape: StructureShape, val jsonObject: String) :
        JsonSerializerSection("InputStruct")

    /** Mutate the output object prior to finalization. */
    data class OutputStruct(val structureShape: StructureShape, val jsonObject: String) :
        JsonSerializerSection("OutputStruct")
}

/**
 * Customization for the JSON serializer.
 */
typealias JsonSerializerCustomization = NamedCustomization<JsonSerializerSection>

class JsonSerializerGenerator(
    codegenContext: CodegenContext,
    private val httpBindingResolver: HttpBindingResolver,
    /** Function that maps a MemberShape into a JSON field name */
    private val jsonName: (MemberShape) -> String,
    private val customizations: List<JsonSerializerCustomization> = listOf(),
) : StructuredDataSerializerGenerator {
    data class Context<out T : Shape>(
        /** Expression that retrieves a JsonValueWriter from either a JsonObjectWriter or JsonArrayWriter */
        val writerExpression: String,
        /** Expression representing the value to write to the JsonValueWriter */
        var valueExpression: ValueExpression,
        /** Path in the JSON to get here, used for errors */
        val shape: T,
    )

    data class MemberContext(
        /** Expression that retrieves a JsonValueWriter from either a JsonObjectWriter or JsonArrayWriter */
        val writerExpression: String,
        /** Expression representing the value to write to the JsonValueWriter */
        var valueExpression: ValueExpression,
        val shape: MemberShape,
        /** Whether to serialize null values if the type is optional */
        val writeNulls: Boolean = false,
    ) {
        companion object {
            fun collectionMember(context: Context<CollectionShape>, itemName: String): MemberContext =
                MemberContext(
                    "${context.writerExpression}.value()",
                    ValueExpression.Reference(itemName),
                    context.shape.member,
                    writeNulls = true,
                )

            fun mapMember(context: Context<MapShape>, key: String, value: String): MemberContext =
                MemberContext(
                    "${context.writerExpression}.key($key)",
                    ValueExpression.Reference(value),
                    context.shape.value,
                    writeNulls = true,
                )

            fun structMember(
                context: StructContext,
                member: MemberShape,
                symProvider: RustSymbolProvider,
                jsonName: (MemberShape) -> String,
            ): MemberContext =
                MemberContext(
                    objectValueWriterExpression(context.objectName, jsonName(member)),
                    ValueExpression.Value("${context.localName}.${symProvider.toMemberName(member)}"),
                    member,
                )

            fun unionMember(
                context: Context<UnionShape>,
                variantReference: String,
                member: MemberShape,
                jsonName: (MemberShape) -> String,
            ): MemberContext =
                MemberContext(
                    objectValueWriterExpression(context.writerExpression, jsonName(member)),
                    ValueExpression.Reference(variantReference),
                    member,
                )

            /** Returns an expression to get a JsonValueWriter from a JsonObjectWriter */
            private fun objectValueWriterExpression(objectWriterName: String, jsonName: String): String =
                "$objectWriterName.key(${jsonName.dq()})"
        }
    }

    // Specialized since it holds a JsonObjectWriter expression rather than a JsonValueWriter
    data class StructContext(
        /** Name of the JsonObjectWriter */
        val objectName: String,
        /** Name of the variable that holds the struct */
        val localName: String,
        val shape: StructureShape,
    )

    private val model = codegenContext.model
    private val symbolProvider = codegenContext.symbolProvider
    private val codegenTarget = codegenContext.target
    private val runtimeConfig = codegenContext.runtimeConfig
    private val protocolFunctions = ProtocolFunctions(codegenContext)
    private val codegenScope = arrayOf(
        "String" to RuntimeType.String,
        "Error" to runtimeConfig.serializationError(),
        "SdkBody" to RuntimeType.sdkBody(runtimeConfig),
        "JsonObjectWriter" to RuntimeType.smithyJson(runtimeConfig).resolve("serialize::JsonObjectWriter"),
        "JsonValueWriter" to RuntimeType.smithyJson(runtimeConfig).resolve("serialize::JsonValueWriter"),
        "ByteSlab" to RuntimeType.ByteSlab,
    )
    private val serializerUtil = SerializerUtil(model)

    /**
     * Reusable structure serializer implementation that can be used to generate serializing code for
     * operation outputs or errors.
     * This function is only used by the server, the client uses directly [serializeStructure].
     */
    private fun serverSerializer(
        structureShape: StructureShape,
        includedMembers: List<MemberShape>,
        makeSection: (StructureShape, String) -> JsonSerializerSection,
        error: Boolean,
    ): RuntimeType {
        val suffix = when (error) {
            true -> "error"
            else -> "output"
        }
        return protocolFunctions.serializeFn(structureShape, fnNameSuffix = suffix) { fnName ->
            rustBlockTemplate(
                "pub fn $fnName(value: &#{target}) -> Result<String, #{Error}>",
                *codegenScope,
                "target" to symbolProvider.toSymbol(structureShape),
            ) {
                rustTemplate(
                    """
                    let mut out = String::new(); 
                    let mut object = #{JsonObjectWriter}::new(&mut out);
                    """,
                    *codegenScope,
                )
                serializeStructure(StructContext("object", "value", structureShape), includedMembers)
                customizations.forEach { it.section(makeSection(structureShape, "object"))(this) }
                rust(
                    """
                    object.finish();
                    Ok(out)
                    """
                )
            }
        }
    }

    override fun payloadSerializer(member: MemberShape): RuntimeType {
        val target = model.expectShape(member.target)
        return protocolFunctions.serializeFn(member, fnNameSuffix = "payload") { fnName ->
            rustBlockTemplate(
                "pub fn $fnName(input: &#{target}) -> std::result::Result<#{ByteSlab}, #{Error}>",
                *codegenScope,
                "target" to symbolProvider.toSymbol(target),
            ) {
                rust("let mut out = String::new();")
                rustTemplate("let mut object = #{JsonObjectWriter}::new(&mut out);", *codegenScope)
                when (target) {
                    is StructureShape -> serializeStructure(StructContext("object", "input", target))
                    is UnionShape -> serializeUnion(Context("object", ValueExpression.Reference("input"), target))
                    else -> throw IllegalStateException("json payloadSerializer only supports structs and unions")
                }
                rust("object.finish();")
                rustTemplate("Ok(out.into_bytes())", *codegenScope)
            }
        }
    }

    override fun unsetStructure(structure: StructureShape): RuntimeType =
        ProtocolFunctions.crossOperationFn("rest_json_unsetpayload") { fnName ->
            rustTemplate(
                """
                pub fn $fnName() -> #{ByteSlab} {
                    b"{}"[..].into()
                }
                """,
                *codegenScope,
            )
        }

    override fun operationInputSerializer(operationShape: OperationShape): RuntimeType? {
        // Don't generate an operation JSON serializer if there is no JSON body.
        val httpDocumentMembers = httpBindingResolver.requestMembers(operationShape, HttpLocation.DOCUMENT)
        if (httpDocumentMembers.isEmpty()) {
            return null
        }

        val inputShape = operationShape.inputShape(model)
        return protocolFunctions.serializeFn(operationShape, fnNameSuffix = "input") { fnName ->
            rustBlockTemplate(
                "pub fn $fnName(input: &#{target}) -> Result<#{SdkBody}, #{Error}>",
                *codegenScope, "target" to symbolProvider.toSymbol(inputShape),
            ) {
                rust("let mut out = String::new();")
                rustTemplate("let mut object = #{JsonObjectWriter}::new(&mut out);", *codegenScope)
                serializeStructure(StructContext("object", "input", inputShape), httpDocumentMembers)
                customizations.forEach { it.section(JsonSerializerSection.InputStruct(inputShape, "object"))(this) }
                rust("object.finish();")
                rustTemplate("Ok(#{SdkBody}::from(out))", *codegenScope)
            }
        }
    }

    override fun documentSerializer(): RuntimeType {
        return ProtocolFunctions.crossOperationFn("serialize_document") { fnName ->
            rustTemplate(
                """
                pub fn $fnName(input: &#{Document}) -> #{ByteSlab} {
                    let mut out = String::new();
                    #{JsonValueWriter}::new(&mut out).document(input);
                    out.into_bytes()
                }
                """,
                "Document" to RuntimeType.document(runtimeConfig), *codegenScope,
            )
        }
    }

    override fun operationOutputSerializer(operationShape: OperationShape): RuntimeType? {
        // Don't generate an operation JSON serializer if there was no operation output shape in the
        // original (untransformed) model.
        val syntheticOutputTrait = operationShape.outputShape(model).expectTrait<SyntheticOutputTrait>()
        if (syntheticOutputTrait.originalId == null) {
            return null
        }

        // Note that, unlike the client, we serialize an empty JSON document `"{}"` if the operation output shape is
        // empty (has no members).
        // The client instead serializes an empty payload `""` in _both_ these scenarios:
        //     1. there is no operation input shape; and
        //     2. the operation input shape is empty (has no members).
        // The first case gets reduced to the second, because all operations get a synthetic input shape with
        // the [OperationNormalizer] transformation.
        val httpDocumentMembers = httpBindingResolver.responseMembers(operationShape, HttpLocation.DOCUMENT)

        val outputShape = operationShape.outputShape(model)
        return serverSerializer(outputShape, httpDocumentMembers, JsonSerializerSection::OutputStruct, error = false)
    }

    override fun serverErrorSerializer(shape: ShapeId): RuntimeType {
        val errorShape = model.expectShape(shape, StructureShape::class.java)
        val includedMembers =
            httpBindingResolver.errorResponseBindings(shape).filter { it.location == HttpLocation.DOCUMENT }
                .map { it.member }
        return serverSerializer(errorShape, includedMembers, JsonSerializerSection::ServerError, error = true)
    }

    private fun RustWriter.serializeStructure(
        context: StructContext,
        includedMembers: List<MemberShape>? = null,
    ) {
        val structureSerializer = protocolFunctions.serializeFn(context.shape) { fnName ->
            val inner = context.copy(objectName = "object", localName = "input")
            val members = includedMembers ?: inner.shape.members()
<<<<<<< HEAD
            val allowUnusedVariables = writable { if (members.isEmpty()) { Attribute.AllowUnusedVariables.render(this) } }
=======
            val allowUnusedVariables = writable {
                if (members.isEmpty()) { Attribute.AllowUnusedVariables.render(this) }
            }
>>>>>>> 54c3ede8
            rustBlockTemplate(
                """
                pub fn $fnName(
                    #{AllowUnusedVariables:W} object: &mut #{JsonObjectWriter},
                    #{AllowUnusedVariables:W} input: &#{StructureSymbol},
<<<<<<< HEAD
                ) -> Result<(), #{Error}>  
=======
                ) -> Result<(), #{Error}>
>>>>>>> 54c3ede8
                """,
                "StructureSymbol" to symbolProvider.toSymbol(context.shape),
                "AllowUnusedVariables" to allowUnusedVariables,
                *codegenScope,
            ) {
                for (member in members) {
                    serializeMember(MemberContext.structMember(inner, member, symbolProvider, jsonName))
                }
                rust("Ok(())")
            }
        }
        rust("#T(&mut ${context.objectName}, ${context.localName})?;", structureSerializer)
    }

    private fun RustWriter.serializeMember(context: MemberContext) {
        val targetShape = model.expectShape(context.shape.target)
        if (symbolProvider.toSymbol(context.shape).isOptional()) {
            safeName().also { local ->
                rustBlock("if let Some($local) = ${context.valueExpression.asRef()}") {
                    context.valueExpression = ValueExpression.Reference(local)
                    for (customization in customizations) {
                        customization.section(
                            JsonSerializerSection.BeforeSerializingNonNullMember(
                                targetShape,
                                context,
                            ),
                        )(this)
                    }
                    serializeMemberValue(context, targetShape)
                }
                if (context.writeNulls) {
                    rustBlock("else") {
                        rust("${context.writerExpression}.null();")
                    }
                }
            }
        } else {
            for (customization in customizations) {
                customization.section(JsonSerializerSection.BeforeSerializingNonNullMember(targetShape, context))(
                    this,
                )
            }

            with(serializerUtil) {
                ignoreZeroValues(context.shape, context.valueExpression) {
                    serializeMemberValue(context, targetShape)
                }
            }
        }
    }

    private fun RustWriter.serializeMemberValue(context: MemberContext, target: Shape) {
        val writer = context.writerExpression
        val value = context.valueExpression

        when (target) {
            is StringShape -> rust("$writer.string(${value.name}.as_str());")
            is BooleanShape -> rust("$writer.boolean(${value.asValue()});")
            is NumberShape -> {
                val numberType = when (target) {
                    is IntegerShape, is ByteShape, is LongShape, is ShortShape -> "NegInt"
                    is DoubleShape, is FloatShape -> "Float"
                    else -> throw IllegalStateException("unreachable")
                }
                rust(
                    "$writer.number(##[allow(clippy::useless_conversion)]#T::$numberType((${value.asValue()}).into()));",
                    RuntimeType.smithyTypes(runtimeConfig).resolve("Number"),
                )
            }

            is BlobShape -> rust(
                "$writer.string_unchecked(&#T(${value.asRef()}));",
                RuntimeType.base64Encode(runtimeConfig),
            )

            is TimestampShape -> {
                val timestampFormat =
                    httpBindingResolver.timestampFormat(context.shape, HttpLocation.DOCUMENT, EPOCH_SECONDS, model)
                val timestampFormatType = RuntimeType.serializeTimestampFormat(runtimeConfig, timestampFormat)
                rustTemplate(
                    "$writer.date_time(${value.asRef()}, #{FormatType})?;",
                    "FormatType" to timestampFormatType,
                )
            }

            is CollectionShape -> jsonArrayWriter(context) { arrayName ->
                serializeCollection(Context(arrayName, value, target))
            }

            is MapShape -> jsonObjectWriter(context) { objectName ->
                serializeMap(Context(objectName, value, target))
            }

            is StructureShape -> jsonObjectWriter(context) { objectName ->
                serializeStructure(StructContext(objectName, value.asRef(), target))
            }

            is UnionShape -> jsonObjectWriter(context) { objectName ->
                serializeUnion(Context(objectName, value, target))
            }

            is DocumentShape -> rust("$writer.document(${value.asRef()});")
            else -> TODO(target.toString())
        }
    }

    private fun RustWriter.jsonArrayWriter(context: MemberContext, inner: RustWriter.(String) -> Unit) {
        safeName("array").also { arrayName ->
            rust("let mut $arrayName = ${context.writerExpression}.start_array();")
            inner(arrayName)
            rust("$arrayName.finish();")
        }
    }

    private fun RustWriter.jsonObjectWriter(context: MemberContext, inner: RustWriter.(String) -> Unit) {
        safeName("object").also { objectName ->
            rust("##[allow(unused_mut)]")
            rust("let mut $objectName = ${context.writerExpression}.start_object();")
            // We call inner only when context's shape is not the Unit type.
            // If it were, calling inner would generate the following function:
            //   pub fn serialize_structure_crate_model_unit(
            //       object: &mut aws_smithy_json::serialize::JsonObjectWriter,
            //       input: &crate::model::Unit,
            //   ) -> Result<(), aws_smithy_http::operation::error::SerializationError> {
            //       let (_, _) = (object, input);
            //       Ok(())
            //   }
            // However, this would cause a compilation error at a call site because it cannot
            // extract data out of the Unit type that corresponds to the variable "input" above.
            if (!context.shape.isTargetUnit()) {
                inner(objectName)
            }
            rust("$objectName.finish();")
        }
    }

    private fun RustWriter.serializeCollection(context: Context<CollectionShape>) {
        val itemName = safeName("item")
        for (customization in customizations) {
            customization.section(JsonSerializerSection.BeforeIteratingOverMapOrCollection(context.shape, context))(this)
        }
        rustBlock("for $itemName in ${context.valueExpression.asRef()}") {
            serializeMember(MemberContext.collectionMember(context, itemName))
        }
    }

    private fun RustWriter.serializeMap(context: Context<MapShape>) {
        val keyName = safeName("key")
        val valueName = safeName("value")
        for (customization in customizations) {
            customization.section(JsonSerializerSection.BeforeIteratingOverMapOrCollection(context.shape, context))(
                this,
            )
        }
        rustBlock("for ($keyName, $valueName) in ${context.valueExpression.asRef()}") {
            val keyExpression = "$keyName.as_str()"
            serializeMember(MemberContext.mapMember(context, keyExpression, valueName))
        }
    }

    private fun RustWriter.serializeUnion(context: Context<UnionShape>) {
        val unionSymbol = symbolProvider.toSymbol(context.shape)
        val unionSerializer = protocolFunctions.serializeFn(context.shape) { fnName ->
            rustBlockTemplate(
                "pub fn $fnName(${context.writerExpression}: &mut #{JsonObjectWriter}, input: &#{UnionSymbol}) -> Result<(), #{Error}>",
                "UnionSymbol" to unionSymbol,
                *codegenScope,
            ) {
                rustBlock("match input") {
                    for (member in context.shape.members()) {
                        val variantName = if (member.isTargetUnit()) {
                            symbolProvider.toMemberName(member)
                        } else {
                            "${symbolProvider.toMemberName(member)}(inner)"
                        }
                        rustBlock("#T::$variantName =>", unionSymbol) {
                            serializeMember(MemberContext.unionMember(context, "inner", member, jsonName))
                        }
                    }
                    if (codegenTarget.renderUnknownVariant()) {
                        rustTemplate(
                            "#{Union}::${UnionGenerator.UnknownVariantName} => return Err(#{Error}::unknown_variant(${unionSymbol.name.dq()}))",
                            "Union" to unionSymbol,
                            *codegenScope,
                        )
                    }
                }
                rust("Ok(())")
            }
        }
        rust("#T(&mut ${context.writerExpression}, ${context.valueExpression.asRef()})?;", unionSerializer)
    }
}<|MERGE_RESOLUTION|>--- conflicted
+++ resolved
@@ -32,10 +32,6 @@
 import software.amazon.smithy.rust.codegen.core.rustlang.rustBlock
 import software.amazon.smithy.rust.codegen.core.rustlang.rustBlockTemplate
 import software.amazon.smithy.rust.codegen.core.rustlang.rustTemplate
-<<<<<<< HEAD
-=======
-import software.amazon.smithy.rust.codegen.core.rustlang.withBlock
->>>>>>> 54c3ede8
 import software.amazon.smithy.rust.codegen.core.rustlang.writable
 import software.amazon.smithy.rust.codegen.core.smithy.CodegenContext
 import software.amazon.smithy.rust.codegen.core.smithy.RuntimeType
@@ -205,7 +201,7 @@
             ) {
                 rustTemplate(
                     """
-                    let mut out = String::new(); 
+                    let mut out = String::new();
                     let mut object = #{JsonObjectWriter}::new(&mut out);
                     """,
                     *codegenScope,
@@ -329,23 +325,15 @@
         val structureSerializer = protocolFunctions.serializeFn(context.shape) { fnName ->
             val inner = context.copy(objectName = "object", localName = "input")
             val members = includedMembers ?: inner.shape.members()
-<<<<<<< HEAD
-            val allowUnusedVariables = writable { if (members.isEmpty()) { Attribute.AllowUnusedVariables.render(this) } }
-=======
             val allowUnusedVariables = writable {
                 if (members.isEmpty()) { Attribute.AllowUnusedVariables.render(this) }
             }
->>>>>>> 54c3ede8
             rustBlockTemplate(
                 """
                 pub fn $fnName(
                     #{AllowUnusedVariables:W} object: &mut #{JsonObjectWriter},
                     #{AllowUnusedVariables:W} input: &#{StructureSymbol},
-<<<<<<< HEAD
-                ) -> Result<(), #{Error}>  
-=======
                 ) -> Result<(), #{Error}>
->>>>>>> 54c3ede8
                 """,
                 "StructureSymbol" to symbolProvider.toSymbol(context.shape),
                 "AllowUnusedVariables" to allowUnusedVariables,
