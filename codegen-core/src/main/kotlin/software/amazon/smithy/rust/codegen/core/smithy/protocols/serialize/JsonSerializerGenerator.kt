--- conflicted
+++ resolved
@@ -176,12 +176,6 @@
         "ByteSlab" to RuntimeType.ByteSlab,
     )
     private val serializerUtil = SerializerUtil(model)
-<<<<<<< HEAD
-    private val typeConversionGenerator = TypeConversionGenerator(model, symbolProvider, runtimeConfig)
-=======
-    private val operationSerModule = RustModule.private("operation_ser")
-    private val jsonSerModule = RustModule.private("json_ser")
->>>>>>> 26cb37af
 
     /**
      * Reusable structure serializer implementation that can be used to generate serializing code for
