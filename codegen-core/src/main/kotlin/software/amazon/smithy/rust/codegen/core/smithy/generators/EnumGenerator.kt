--- conflicted
+++ resolved
@@ -20,6 +20,7 @@
 import software.amazon.smithy.rust.codegen.core.rustlang.escape
 import software.amazon.smithy.rust.codegen.core.rustlang.rust
 import software.amazon.smithy.rust.codegen.core.rustlang.rustBlock
+import software.amazon.smithy.rust.codegen.core.rustlang.rustTemplate
 import software.amazon.smithy.rust.codegen.core.rustlang.withBlock
 import software.amazon.smithy.rust.codegen.core.smithy.CodegenTarget
 import software.amazon.smithy.rust.codegen.core.smithy.MaybeRenamed
@@ -240,7 +241,6 @@
         }
     }
 
-<<<<<<< HEAD
     /**
      * Manually implement the `Debug` trait for the enum if marked as sensitive.
      *
@@ -258,9 +258,8 @@
             "Debug" to RuntimeType.Debug,
             "StdFmt" to RuntimeType.stdfmt,
         )
-
-=======
->>>>>>> 27020be3
+    }
+
     protected open fun renderFromForStr() {
         writer.rustBlock("impl #T<&str> for $enumName", RuntimeType.From) {
             rustBlock("fn from(s: &str) -> Self") {
