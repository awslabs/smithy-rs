--- conflicted
+++ resolved
@@ -187,8 +187,9 @@
         }
     }
 
-<<<<<<< HEAD
     private fun RustWriter.renderNamedEnum() {
+        RenderSerdeAttribute.writeAttributes(writer)
+        SensitiveWarning.addDoc(writer, shape)
         // pub enum Blah { V1, V2, .. }
         renderEnum()
         insertTrailingNewline()
@@ -213,26 +214,6 @@
             impl AsRef<str> for ${context.enumName} {
                 fn as_ref(&self) -> &str {
                     self.as_str()
-=======
-    private fun renderUnnamedEnum() {
-        writer.documentShape(shape, model)
-        writer.deprecatedShape(shape)
-        RenderSerdeAttribute.writeAttributes(writer)
-        SensitiveWarning.addDoc(writer, shape)
-        meta.render(writer)
-        writer.write("struct $enumName(String);")
-        writer.rustBlock("impl $enumName") {
-            docs("Returns the `&str` value of the enum member.")
-            rustBlock("pub fn as_str(&self) -> &str") {
-                rust("&self.0")
-            }
-
-            docs("Returns all the `&str` representations of the enum members.")
-            rustBlock("pub const fn $Values() -> &'static [&'static str]") {
-                withBlock("&[", "]") {
-                    val memberList = sortedMembers.joinToString(", ") { it.value.dq() }
-                    rust(memberList)
->>>>>>> 52865bbd
                 }
             }
             """,
@@ -275,14 +256,14 @@
             shape.getTrait<DocumentationTrait>()?.value,
             renamedWarning.ifBlank { null },
         )
-<<<<<<< HEAD
         deprecatedShape(shape)
+        RenderSerdeAttribute.writeAttributes(writer)
+        SensitiveWarning.addDoc(writer, shape)
 
         context.enumMeta.render(this)
         rustBlock("enum ${context.enumName}") {
             context.sortedMembers.forEach { member -> member.render(this) }
             enumType.additionalEnumMembers(context)(this)
-=======
         writer.deprecatedShape(shape)
         RenderSerdeAttribute.writeAttributes(writer)
         SensitiveWarning.addDoc(writer, shape)
@@ -293,7 +274,6 @@
                 docs("`$UnknownVariant` contains new variants that have been added since this code was generated.")
                 rust("$UnknownVariant(#T)", unknownVariantValue())
             }
->>>>>>> 52865bbd
         }
     }
 
@@ -305,34 +285,9 @@
                 pub fn as_str(&self) -> &str {
                     #{asStrImpl:W}
                 }
-<<<<<<< HEAD
                 /// Returns all the `&str` representations of the enum members.
                 pub const fn $Values() -> &'static [&'static str] {
                     &[#{Values:W}]
-=======
-            }
-        }
-    }
-
-    private fun unknownVariantValue(): RuntimeType {
-        return RuntimeType.forInlineFun(UnknownVariantValue, RustModule.Types) {
-            docs(
-                """
-                Opaque struct used as inner data for the `Unknown` variant defined in enums in
-                the crate
-
-                While this is not intended to be used directly, it is marked as `pub` because it is
-                part of the enums that are public interface.
-                """.trimIndent(),
-            )
-            // adding serde features here adds attribute to the end of the file for some reason
-            meta.render(this)
-            rust("struct $UnknownVariantValue(pub(crate) String);")
-            rustBlock("impl $UnknownVariantValue") {
-                // The generated as_str is not pub as we need to prevent users from calling it on this opaque struct.
-                rustBlock("pub(crate) fn as_str(&self) -> &str") {
-                    rust("&self.0")
->>>>>>> 52865bbd
                 }
             }
             """,
