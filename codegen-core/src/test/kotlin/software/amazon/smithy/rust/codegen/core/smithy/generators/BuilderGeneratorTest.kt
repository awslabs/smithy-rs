--- conflicted
+++ resolved
@@ -56,17 +56,9 @@
     @Test
     fun `generate fallible builders`() {
         val baseProvider = testSymbolProvider(StructureGeneratorTest.model)
-<<<<<<< HEAD
-        val provider =
-            object : WrappingSymbolProvider(baseProvider) {
-                override fun toSymbol(shape: Shape): Symbol {
-                    return baseProvider.toSymbol(shape).toBuilder().setDefault(Default.NoDefault).build()
-                }
-=======
         val provider = object : WrappingSymbolProvider(baseProvider) {
             override fun toSymbol(shape: Shape): Symbol {
                 return baseProvider.toSymbol(shape).toBuilder().setDefault(Default.NoDefault).build()
->>>>>>> 2f60a5e0
             }
         }
         val project = TestWorkspace.testProject(provider)
