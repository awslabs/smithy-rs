--- conflicted
+++ resolved
@@ -48,22 +48,15 @@
             val symbolProvider = testSymbolProvider(model)
             val project = TestWorkspace.testProject(symbolProvider)
             val structures = listOf("Expr", "SecondTree").map { input.lookup<StructureShape>("com.example#$it") }
-<<<<<<< HEAD
-            val writer = RustWriter.forModule("model")
-            val symbolProvider = testSymbolProvider(input)
-            structures.forEach {
-                StructureGenerator(input, symbolProvider, writer, it, emptyList()).render()
-=======
             structures.forEach { struct ->
                 project.moduleFor(struct) {
-                    StructureGenerator(input, symbolProvider, this, struct).render()
+                    StructureGenerator(input, symbolProvider, this, struct, emptyList()).render()
                 }
             }
             input.lookup<UnionShape>("com.example#Atom").also { atom ->
                 project.moduleFor(atom) {
                     UnionGenerator(input, symbolProvider, this, atom).render()
                 }
->>>>>>> 0a11d519
             }
             project
         }
