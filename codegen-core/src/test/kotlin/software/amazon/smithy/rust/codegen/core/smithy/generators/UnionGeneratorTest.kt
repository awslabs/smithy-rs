/*
 * Copyright Amazon.com, Inc. or its affiliates. All Rights Reserved.
 * SPDX-License-Identifier: Apache-2.0
 */

package software.amazon.smithy.rust.codegen.core.smithy.generators

import io.kotest.matchers.string.shouldContain
import org.junit.jupiter.api.Test
import software.amazon.smithy.codegen.core.SymbolProvider
import software.amazon.smithy.rust.codegen.core.rustlang.RustWriter
import software.amazon.smithy.rust.codegen.core.rustlang.rust
import software.amazon.smithy.rust.codegen.core.smithy.ModelsModule
import software.amazon.smithy.rust.codegen.core.testutil.TestWorkspace
import software.amazon.smithy.rust.codegen.core.testutil.asSmithyModel
import software.amazon.smithy.rust.codegen.core.testutil.compileAndTest
import software.amazon.smithy.rust.codegen.core.testutil.testSymbolProvider
import software.amazon.smithy.rust.codegen.core.util.REDACTION
import software.amazon.smithy.rust.codegen.core.util.lookup

class UnionGeneratorTest {
    @Test
    fun `generate basic unions`() {
        val writer = generateUnion(
            """
            union MyUnion {
                stringConfig: String,
                @documentation("This *is* documentation about the member")
                intConfig: PrimitiveInteger
            }
            """,
        )

        writer.compileAndTest(
            """
            let var_a = MyUnion::StringConfig("abc".to_string());
            let var_b = MyUnion::IntConfig(10);
            assert_ne!(var_a, var_b);
            assert_eq!(var_a, var_a);
            """,
        )
        writer.toString() shouldContain "#[non_exhaustive]"
    }

    @Test
    fun `generate conversion helper methods`() {
        val writer = generateUnion(
            """
            union MyUnion {
                stringValue: String,
                intValue: PrimitiveInteger
            }
            """,
        )

        writer.compileAndTest(
            """
            let foo = MyUnion::StringValue("foo".to_string());
            let bar = MyUnion::IntValue(10);
            assert_eq!(foo.is_string_value(), true);
            assert_eq!(foo.is_int_value(), false);
            assert_eq!(foo.as_string_value(), Ok(&"foo".to_string()));
            assert_eq!(foo.as_int_value(), Err(&foo));
            assert_eq!(bar.is_string_value(), false);
            assert_eq!(bar.is_int_value(), true);
            assert_eq!(bar.as_string_value(), Err(&bar));
            assert_eq!(bar.as_int_value(), Ok(&10));
            """,
        )
    }

    @Test
    fun `documents are not optional in unions`() {
        val writer = generateUnion("union MyUnion { doc: Document, other: String }")
        writer.compileAndTest(
            """
            // If the document isn't optional, this will compile
            MyUnion::Doc(aws_smithy_types::Document::Null);
            """,
        )
    }

    @Test
    fun `render a union without an unknown variant`() {
        val writer = generateUnion("union MyUnion { a: String, b: String }", unknownVariant = false)
        writer.compileAndTest()
    }

    @Test
    fun `render an unknown variant`() {
        val writer = generateUnion("union MyUnion { a: String, b: String }", unknownVariant = true)
        writer.compileAndTest(
            """
            let union = MyUnion::Unknown;
            assert!(union.is_unknown());

            """,
        )
    }

    @Test
    fun `generate deprecated unions`() {
        val model = """namespace test
            union Nested {
                foo: Foo,
                @deprecated
                foo2: Foo,
            }
            @deprecated
            union Foo {
                bar: Bar,
            }

            @deprecated
            union Bar { x: Integer }
        """.asSmithyModel()
        val provider = testSymbolProvider(model)
        val project = TestWorkspace.testProject(provider)
        project.lib { rust("##![allow(deprecated)]") }
        project.withModule(ModelsModule) {
            UnionGenerator(model, provider, this, model.lookup("test#Nested")).render()
            UnionGenerator(model, provider, this, model.lookup("test#Foo")).render()
            UnionGenerator(model, provider, this, model.lookup("test#Bar")).render()
        }

        project.compileAndTest()
    }

    @Test
<<<<<<< HEAD
    fun `unit types should not appear in generated enum`() {
        val writer = generateUnion("union MyUnion { a: Unit, b: String }", unknownVariant = true)
        writer.compileAndTest(
            """
            let a = MyUnion::A;
            assert_eq!(Ok(()), a.as_a());
=======
    fun `impl debug for non-sensitive union should implement the derived debug trait`() {
        val writer = generateUnion(
            """
            union MyUnion {
                foo: PrimitiveInteger
                bar: String,
            }
            """,
        )

        writer.compileAndTest(
            """
            assert_eq!(format!("{:?}", MyUnion::Foo(3)), "Foo(3)");
            assert_eq!(format!("{:?}", MyUnion::Bar("bar".to_owned())), "Bar(\"bar\")");
            """,
        )
    }

    @Test
    fun `impl debug for sensitive union should redact text`() {
        val writer = generateUnion(
            """
            @sensitive
            union MyUnion {
                foo: PrimitiveInteger,
                bar: String,
            }
            """,
        )

        writer.compileAndTest(
            """
            assert_eq!(format!("{:?}", MyUnion::Foo(3)), $REDACTION);
            assert_eq!(format!("{:?}", MyUnion::Bar("bar".to_owned())), $REDACTION);
            """,
        )
    }

    @Test
    fun `impl debug for union should redact text for sensitive member target`() {
        val writer = generateUnion(
            """
            @sensitive
            string Bar

            union MyUnion {
                foo: PrimitiveInteger,
                bar: Bar,
            }
            """,
        )

        writer.compileAndTest(
            """
            assert_eq!(format!("{:?}", MyUnion::Foo(3)), "Foo(3)");
            assert_eq!(format!("{:?}", MyUnion::Bar("bar".to_owned())), $REDACTION);
>>>>>>> 3ecefff7
            """,
        )
    }

    private fun generateUnion(modelSmithy: String, unionName: String = "MyUnion", unknownVariant: Boolean = true): RustWriter {
        val model = "namespace test\n$modelSmithy".asSmithyModel()
        val provider: SymbolProvider = testSymbolProvider(model)
        val writer = RustWriter.forModule("model")
        UnionGenerator(model, provider, writer, model.lookup("test#$unionName"), renderUnknownVariant = unknownVariant).render()
        return writer
    }
}<|MERGE_RESOLUTION|>--- conflicted
+++ resolved
@@ -127,71 +127,73 @@
     }
 
     @Test
-<<<<<<< HEAD
+    fun `impl debug for non-sensitive union should implement the derived debug trait`() {
+        val writer = generateUnion(
+            """
+            union MyUnion {
+                foo: PrimitiveInteger
+                bar: String,
+            }
+            """,
+        )
+
+        writer.compileAndTest(
+            """
+            assert_eq!(format!("{:?}", MyUnion::Foo(3)), "Foo(3)");
+            assert_eq!(format!("{:?}", MyUnion::Bar("bar".to_owned())), "Bar(\"bar\")");
+            """,
+        )
+    }
+
+    @Test
+    fun `impl debug for sensitive union should redact text`() {
+        val writer = generateUnion(
+            """
+            @sensitive
+            union MyUnion {
+                foo: PrimitiveInteger,
+                bar: String,
+            }
+            """,
+        )
+
+        writer.compileAndTest(
+            """
+            assert_eq!(format!("{:?}", MyUnion::Foo(3)), $REDACTION);
+            assert_eq!(format!("{:?}", MyUnion::Bar("bar".to_owned())), $REDACTION);
+            """,
+        )
+    }
+
+    @Test
+    fun `impl debug for union should redact text for sensitive member target`() {
+        val writer = generateUnion(
+            """
+            @sensitive
+            string Bar
+
+            union MyUnion {
+                foo: PrimitiveInteger,
+                bar: Bar,
+            }
+            """,
+        )
+
+        writer.compileAndTest(
+            """
+            assert_eq!(format!("{:?}", MyUnion::Foo(3)), "Foo(3)");
+            assert_eq!(format!("{:?}", MyUnion::Bar("bar".to_owned())), $REDACTION);
+            """,
+        )
+    }
+
+    @Test
     fun `unit types should not appear in generated enum`() {
         val writer = generateUnion("union MyUnion { a: Unit, b: String }", unknownVariant = true)
         writer.compileAndTest(
             """
             let a = MyUnion::A;
             assert_eq!(Ok(()), a.as_a());
-=======
-    fun `impl debug for non-sensitive union should implement the derived debug trait`() {
-        val writer = generateUnion(
-            """
-            union MyUnion {
-                foo: PrimitiveInteger
-                bar: String,
-            }
-            """,
-        )
-
-        writer.compileAndTest(
-            """
-            assert_eq!(format!("{:?}", MyUnion::Foo(3)), "Foo(3)");
-            assert_eq!(format!("{:?}", MyUnion::Bar("bar".to_owned())), "Bar(\"bar\")");
-            """,
-        )
-    }
-
-    @Test
-    fun `impl debug for sensitive union should redact text`() {
-        val writer = generateUnion(
-            """
-            @sensitive
-            union MyUnion {
-                foo: PrimitiveInteger,
-                bar: String,
-            }
-            """,
-        )
-
-        writer.compileAndTest(
-            """
-            assert_eq!(format!("{:?}", MyUnion::Foo(3)), $REDACTION);
-            assert_eq!(format!("{:?}", MyUnion::Bar("bar".to_owned())), $REDACTION);
-            """,
-        )
-    }
-
-    @Test
-    fun `impl debug for union should redact text for sensitive member target`() {
-        val writer = generateUnion(
-            """
-            @sensitive
-            string Bar
-
-            union MyUnion {
-                foo: PrimitiveInteger,
-                bar: Bar,
-            }
-            """,
-        )
-
-        writer.compileAndTest(
-            """
-            assert_eq!(format!("{:?}", MyUnion::Foo(3)), "Foo(3)");
-            assert_eq!(format!("{:?}", MyUnion::Bar("bar".to_owned())), $REDACTION);
->>>>>>> 3ecefff7
             """,
         )
     }
