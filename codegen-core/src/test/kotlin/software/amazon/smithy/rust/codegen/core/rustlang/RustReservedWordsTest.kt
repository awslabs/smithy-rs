/*
 * Copyright Amazon.com, Inc. or its affiliates. All Rights Reserved.
 * SPDX-License-Identifier: Apache-2.0
 */

package software.amazon.smithy.rust.codegen.core.rustlang

import io.kotest.matchers.shouldBe
import org.junit.jupiter.api.Test
import software.amazon.smithy.model.Model
import software.amazon.smithy.model.shapes.MemberShape
import software.amazon.smithy.model.shapes.ShapeId
import software.amazon.smithy.rust.codegen.core.smithy.MaybeRenamed
import software.amazon.smithy.rust.codegen.core.smithy.SymbolVisitor
import software.amazon.smithy.rust.codegen.core.smithy.WrappingSymbolProvider
import software.amazon.smithy.rust.codegen.core.smithy.renamedFrom
<<<<<<< HEAD
import software.amazon.smithy.rust.codegen.core.testutil.TestSymbolVisitorConfig
import software.amazon.smithy.rust.codegen.core.testutil.asSmithyModel
=======
import software.amazon.smithy.rust.codegen.core.testutil.TestRustSymbolProviderConfig
import software.amazon.smithy.rust.codegen.core.testutil.asSmithyModel
import software.amazon.smithy.rust.codegen.core.testutil.testRustSettings
>>>>>>> 2f60a5e0
import software.amazon.smithy.rust.codegen.core.util.lookup

internal class RustReservedWordSymbolProviderTest {
    private class TestSymbolProvider(model: Model) :
<<<<<<< HEAD
        WrappingSymbolProvider(SymbolVisitor(model, null, TestSymbolVisitorConfig))
    private val emptyConfig = RustReservedWordConfig(emptyMap(), emptyMap(), emptyMap())
=======
        WrappingSymbolProvider(SymbolVisitor(testRustSettings(), model, null, TestRustSymbolProviderConfig))
>>>>>>> 2f60a5e0

    @Test
    fun `structs are escaped`() {
        val model = """
            namespace test
            structure Self {}
        """.asSmithyModel()
<<<<<<< HEAD
        val provider = RustReservedWordSymbolProvider(TestSymbolProvider(model), model, emptyConfig)
        val symbol = provider.toSymbol(model.lookup("test#Self"))
        symbol.name shouldBe "SelfValue"
    }

    private fun mappingTest(config: RustReservedWordConfig, model: Model, id: String, test: (String) -> Unit) {
        val provider = RustReservedWordSymbolProvider(TestSymbolProvider(model), model, config)
        val symbol = provider.toMemberName(model.lookup("test#Container\$$id"))
        test(symbol)
    }

    @Test
    fun `structs member names are mapped via config`() {
        val config = emptyConfig.copy(
            structMemberMap = mapOf(
                "name_to_map" to "mapped_name",
                "NameToMap" to "MappedName",
            ),
        )
        var model = """
            namespace test
            structure Container {
                name_to_map: String
            }
        """.asSmithyModel()
        mappingTest(config, model, "name_to_map") { memberName ->
            memberName shouldBe "mapped_name"
        }

        model = """
            namespace test
            enum Container {
                NameToMap = "NameToMap"
            }
        """.asSmithyModel(smithyVersion = "2.0")
        mappingTest(config, model, "NameToMap") { memberName ->
            // Container was not a struct, so the field keeps its old name
            memberName shouldBe "NameToMap"
        }

        model = """
            namespace test
            union Container {
                NameToMap: String
            }
        """.asSmithyModel()
        mappingTest(config, model, "NameToMap") { memberName ->
            // Container was not a struct, so the field keeps its old name
            memberName shouldBe "NameToMap"
        }
    }

    @Test
    fun `union member names are mapped via config`() {
        val config = emptyConfig.copy(
            unionMemberMap = mapOf(
                "name_to_map" to "mapped_name",
                "NameToMap" to "MappedName",
            ),
        )

        var model = """
            namespace test
            union Container {
                NameToMap: String
            }
        """.asSmithyModel()
        mappingTest(config, model, "NameToMap") { memberName ->
            memberName shouldBe "MappedName"
        }

        model = """
            namespace test
            structure Container {
                name_to_map: String
            }
        """.asSmithyModel()
        mappingTest(config, model, "name_to_map") { memberName ->
            // Container was not a union, so the field keeps its old name
            memberName shouldBe "name_to_map"
        }

        model = """
            namespace test
            enum Container {
                NameToMap = "NameToMap"
            }
        """.asSmithyModel(smithyVersion = "2.0")
        mappingTest(config, model, "NameToMap") { memberName ->
            // Container was not a union, so the field keeps its old name
            memberName shouldBe "NameToMap"
        }
=======
        val provider = RustReservedWordSymbolProvider(TestSymbolProvider(model))
        val symbol = provider.toSymbol(model.lookup("test#Self"))
        symbol.name shouldBe "SelfValue"
>>>>>>> 2f60a5e0
    }

    @Test
    fun `member names are escaped`() {
        val model = """
            namespace namespace
            structure container {
                async: String
            }
        """.asSmithyModel()
<<<<<<< HEAD
        val provider = RustReservedWordSymbolProvider(TestSymbolProvider(model), model, emptyConfig)
=======
        val provider = RustReservedWordSymbolProvider(TestSymbolProvider(model))
>>>>>>> 2f60a5e0
        provider.toMemberName(
            MemberShape.builder().id("namespace#container\$async").target("namespace#Integer").build(),
        ) shouldBe "r##async"

        provider.toMemberName(
            MemberShape.builder().id("namespace#container\$self").target("namespace#Integer").build(),
        ) shouldBe "self_"
    }

    @Test
    fun `enum variant names are updated to avoid conflicts`() {
        val model = """
            namespace foo
            @enum([{ name: "dontcare", value: "dontcare" }]) string Container
        """.asSmithyModel()
<<<<<<< HEAD
        val provider = RustReservedWordSymbolProvider(
            TestSymbolProvider(model), model,
            config = emptyConfig.copy(
                enumMemberMap = mapOf(
                    "Unknown" to "UnknownValue",
                    "UnknownValue" to "UnknownValue_",
                ),
            ),
        )
=======
        val provider = RustReservedWordSymbolProvider(TestSymbolProvider(model))
>>>>>>> 2f60a5e0

        fun expectEnumRename(original: String, expected: MaybeRenamed) {
            val symbol = provider.toSymbol(
                MemberShape.builder()
                    .id(ShapeId.fromParts("foo", "Container").withMember(original))
                    .target("smithy.api#String")
                    .build(),
            )
            symbol.name shouldBe expected.name
            symbol.renamedFrom() shouldBe expected.renamedFrom
        }

        expectEnumRename("Unknown", MaybeRenamed("UnknownValue", "Unknown"))
        expectEnumRename("UnknownValue", MaybeRenamed("UnknownValue_", "UnknownValue"))
        expectEnumRename("UnknownOther", MaybeRenamed("UnknownOther", null))

        expectEnumRename("Self", MaybeRenamed("SelfValue", "Self"))
        expectEnumRename("SelfValue", MaybeRenamed("SelfValue_", "SelfValue"))
        expectEnumRename("SelfOther", MaybeRenamed("SelfOther", null))
        expectEnumRename("SELF", MaybeRenamed("SelfValue", "Self"))
    }
}<|MERGE_RESOLUTION|>--- conflicted
+++ resolved
@@ -14,24 +14,15 @@
 import software.amazon.smithy.rust.codegen.core.smithy.SymbolVisitor
 import software.amazon.smithy.rust.codegen.core.smithy.WrappingSymbolProvider
 import software.amazon.smithy.rust.codegen.core.smithy.renamedFrom
-<<<<<<< HEAD
-import software.amazon.smithy.rust.codegen.core.testutil.TestSymbolVisitorConfig
-import software.amazon.smithy.rust.codegen.core.testutil.asSmithyModel
-=======
 import software.amazon.smithy.rust.codegen.core.testutil.TestRustSymbolProviderConfig
 import software.amazon.smithy.rust.codegen.core.testutil.asSmithyModel
 import software.amazon.smithy.rust.codegen.core.testutil.testRustSettings
->>>>>>> 2f60a5e0
 import software.amazon.smithy.rust.codegen.core.util.lookup
 
 internal class RustReservedWordSymbolProviderTest {
     private class TestSymbolProvider(model: Model) :
-<<<<<<< HEAD
-        WrappingSymbolProvider(SymbolVisitor(model, null, TestSymbolVisitorConfig))
+        WrappingSymbolProvider(SymbolVisitor(testRustSettings(), model, null, TestRustSymbolProviderConfig))
     private val emptyConfig = RustReservedWordConfig(emptyMap(), emptyMap(), emptyMap())
-=======
-        WrappingSymbolProvider(SymbolVisitor(testRustSettings(), model, null, TestRustSymbolProviderConfig))
->>>>>>> 2f60a5e0
 
     @Test
     fun `structs are escaped`() {
@@ -39,14 +30,13 @@
             namespace test
             structure Self {}
         """.asSmithyModel()
-<<<<<<< HEAD
-        val provider = RustReservedWordSymbolProvider(TestSymbolProvider(model), model, emptyConfig)
+        val provider = RustReservedWordSymbolProvider(TestSymbolProvider(model), emptyConfig)
         val symbol = provider.toSymbol(model.lookup("test#Self"))
         symbol.name shouldBe "SelfValue"
     }
 
     private fun mappingTest(config: RustReservedWordConfig, model: Model, id: String, test: (String) -> Unit) {
-        val provider = RustReservedWordSymbolProvider(TestSymbolProvider(model), model, config)
+        val provider = RustReservedWordSymbolProvider(TestSymbolProvider(model), config)
         val symbol = provider.toMemberName(model.lookup("test#Container\$$id"))
         test(symbol)
     }
@@ -132,11 +122,6 @@
             // Container was not a union, so the field keeps its old name
             memberName shouldBe "NameToMap"
         }
-=======
-        val provider = RustReservedWordSymbolProvider(TestSymbolProvider(model))
-        val symbol = provider.toSymbol(model.lookup("test#Self"))
-        symbol.name shouldBe "SelfValue"
->>>>>>> 2f60a5e0
     }
 
     @Test
@@ -147,11 +132,7 @@
                 async: String
             }
         """.asSmithyModel()
-<<<<<<< HEAD
-        val provider = RustReservedWordSymbolProvider(TestSymbolProvider(model), model, emptyConfig)
-=======
-        val provider = RustReservedWordSymbolProvider(TestSymbolProvider(model))
->>>>>>> 2f60a5e0
+        val provider = RustReservedWordSymbolProvider(TestSymbolProvider(model), emptyConfig)
         provider.toMemberName(
             MemberShape.builder().id("namespace#container\$async").target("namespace#Integer").build(),
         ) shouldBe "r##async"
@@ -167,19 +148,15 @@
             namespace foo
             @enum([{ name: "dontcare", value: "dontcare" }]) string Container
         """.asSmithyModel()
-<<<<<<< HEAD
         val provider = RustReservedWordSymbolProvider(
-            TestSymbolProvider(model), model,
-            config = emptyConfig.copy(
+            TestSymbolProvider(model),
+            reservedWordConfig = emptyConfig.copy(
                 enumMemberMap = mapOf(
                     "Unknown" to "UnknownValue",
                     "UnknownValue" to "UnknownValue_",
                 ),
             ),
         )
-=======
-        val provider = RustReservedWordSymbolProvider(TestSymbolProvider(model))
->>>>>>> 2f60a5e0
 
         fun expectEnumRename(original: String, expected: MaybeRenamed) {
             val symbol = provider.toSymbol(
