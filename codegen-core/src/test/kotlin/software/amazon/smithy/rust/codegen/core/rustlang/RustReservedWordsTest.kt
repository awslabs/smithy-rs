--- conflicted
+++ resolved
@@ -7,47 +7,19 @@
 
 import io.kotest.matchers.shouldBe
 import org.junit.jupiter.api.Test
-<<<<<<< HEAD
-=======
-import software.amazon.smithy.codegen.core.Symbol
->>>>>>> 85d2ace0
 import software.amazon.smithy.model.Model
 import software.amazon.smithy.model.shapes.MemberShape
 import software.amazon.smithy.model.shapes.ShapeId
 import software.amazon.smithy.rust.codegen.core.smithy.MaybeRenamed
-<<<<<<< HEAD
 import software.amazon.smithy.rust.codegen.core.smithy.SymbolVisitor
 import software.amazon.smithy.rust.codegen.core.smithy.WrappingSymbolProvider
 import software.amazon.smithy.rust.codegen.core.smithy.renamedFrom
 import software.amazon.smithy.rust.codegen.core.testutil.TestRustSymbolProviderConfig
-=======
-import software.amazon.smithy.rust.codegen.core.smithy.ModuleProviderContext
-import software.amazon.smithy.rust.codegen.core.smithy.RustSymbolProvider
-import software.amazon.smithy.rust.codegen.core.smithy.RustSymbolProviderConfig
->>>>>>> 85d2ace0
 import software.amazon.smithy.rust.codegen.core.testutil.asSmithyModel
 
 internal class RustReservedWordSymbolProviderTest {
-<<<<<<< HEAD
     private class TestSymbolProvider(model: Model) :
         WrappingSymbolProvider(SymbolVisitor(model, null, TestRustSymbolProviderConfig))
-=======
-    class Stub(override val model: Model) : RustSymbolProvider {
-        override val moduleProviderContext: ModuleProviderContext get() = PANIC()
-        override val config: RustSymbolProviderConfig get() = PANIC()
-
-        override fun symbolForOperationError(operation: OperationShape): Symbol = PANIC()
-        override fun symbolForEventStreamError(eventStream: UnionShape): Symbol = PANIC()
-
-        override fun toEnumVariantName(definition: EnumDefinition): MaybeRenamed? {
-            return definition.name.orNull()?.let { MaybeRenamed(it.toPascalCase(), null) }
-        }
-
-        override fun toSymbol(shape: Shape): Symbol {
-            return Symbol.builder().name(shape.id.name).build()
-        }
-    }
->>>>>>> 85d2ace0
 
     @Test
     fun `member names are escaped`() {
@@ -57,11 +29,7 @@
                 async: String
             }
         """.trimMargin().asSmithyModel()
-<<<<<<< HEAD
-        val provider = RustReservedWordSymbolProvider(TestSymbolProvider(model), model)
-=======
-        val provider = RustReservedWordSymbolProvider(Stub(model))
->>>>>>> 85d2ace0
+        val provider = RustReservedWordSymbolProvider(TestSymbolProvider(model))
         provider.toMemberName(
             MemberShape.builder().id("namespace#container\$async").target("namespace#Integer").build(),
         ) shouldBe "r##async"
@@ -77,7 +45,7 @@
             namespace foo
             @enum([{ name: "dontcare", value: "dontcare" }]) string Container
         """.asSmithyModel()
-        val provider = RustReservedWordSymbolProvider(TestSymbolProvider(model), model)
+        val provider = RustReservedWordSymbolProvider(TestSymbolProvider(model))
 
         fun expectEnumRename(original: String, expected: MaybeRenamed) {
             val symbol = provider.toSymbol(
@@ -99,13 +67,4 @@
         expectEnumRename("SelfOther", MaybeRenamed("SelfOther", null))
         expectEnumRename("SELF", MaybeRenamed("SelfValue", "Self"))
     }
-<<<<<<< HEAD
-=======
-
-    private fun expectEnumRename(original: String, expected: MaybeRenamed) {
-        val model = "namespace foo".asSmithyModel()
-        val provider = RustReservedWordSymbolProvider(Stub(model))
-        provider.toEnumVariantName(EnumDefinition.builder().name(original).value("foo").build()) shouldBe expected
-    }
->>>>>>> 85d2ace0
 }