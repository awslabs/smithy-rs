--- conflicted
+++ resolved
@@ -1,5 +1,6 @@
 ## vNext (Month Day Year)
 **New This Week**
+- :tada: Add LazyCachingCredentialsProvider to aws-auth for use with expiring credentials, such as STS AssumeRole. Update STS example to use this new provider (#578, #595)
 - :bug: Correctly encode HTTP Checksums using base64 instead of hex. Fixes aws-sdk-rust#164. (#615)
 - (When complete) Add profile file provider for region (#594, #xyz)
 
@@ -14,10 +15,6 @@
   for most users. (#608)
 
 **New This Week**
-<<<<<<< HEAD
-- :tada: Add LazyCachingCredentialsProvider to aws-auth for use with expiring credentials, such as STS AssumeRole. Update STS example to use this new provider (#578, #595)
-- :bug: Bugfix: Fix parsing bug where whitespace was stripped when parsing XML (#590)
-=======
 - :tada: Release all but three remaining AWS services! Glacier, IoT Data Plane and Transcribe streaming will be available in a future release. If you discover that a service isn't functioning as expected please let us know! (#607)
 - :bug: Bugfix: Fix parsing bug where parsing XML incorrectly stripped whitespace (#590, aws-sdk-rust#153)
 - Establish common abstraction for environment variables (#594)
@@ -57,7 +54,6 @@
 Thank you for your contributions! ❤️
 
 - landonxjames (#579)
->>>>>>> a50c966e
 
 ## v0.15 (June 29th 2021)
 This week, we've added EKS, ECR and Cloudwatch. The JSON deserialization implementation has been replaced, please be
