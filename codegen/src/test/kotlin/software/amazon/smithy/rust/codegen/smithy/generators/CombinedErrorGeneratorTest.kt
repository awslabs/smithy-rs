--- conflicted
+++ resolved
@@ -84,16 +84,11 @@
 
                     // Indicate the original name in the display output.
                     let error = FooError::builder().build();
-<<<<<<< HEAD
                     assert_eq!(format!("{}", error), "FooError [FooException]");
 
                     let error = Deprecated::builder().build();
                     assert_eq!(error.to_string(), "Deprecated");
-                """
-=======
-                    assert_eq!(format!("{}", error), "FooError [FooException]")
                 """,
->>>>>>> 74a106f1
             )
 
             println("file:///${project.baseDir}/src/lib.rs")
