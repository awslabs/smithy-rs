--- conflicted
+++ resolved
@@ -11,11 +11,7 @@
 import software.amazon.smithy.rust.codegen.rustlang.CargoDependency
 import software.amazon.smithy.rust.codegen.rustlang.DependencyScope
 import software.amazon.smithy.rust.codegen.rustlang.rustTemplate
-<<<<<<< HEAD
-import software.amazon.smithy.rust.codegen.smithy.ClientCodegenContext
-=======
 import software.amazon.smithy.rust.codegen.smithy.CoreCodegenContext
->>>>>>> 12b4943e
 import software.amazon.smithy.rust.codegen.smithy.protocols.EventStreamTestModels
 import software.amazon.smithy.rust.codegen.smithy.protocols.EventStreamTestTools
 import software.amazon.smithy.rust.codegen.testutil.TestRuntimeConfig
@@ -30,11 +26,7 @@
     fun test(testCase: EventStreamTestModels.TestCase) {
         val test = EventStreamTestTools.generateTestProject(testCase)
 
-<<<<<<< HEAD
-        val codegenContext = ClientCodegenContext(
-=======
         val codegenContext = CoreCodegenContext(
->>>>>>> 12b4943e
             test.model,
             test.symbolProvider,
             test.serviceShape,
