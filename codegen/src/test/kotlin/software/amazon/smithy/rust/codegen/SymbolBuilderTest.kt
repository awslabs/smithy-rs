/*
 * Copyright Amazon.com, Inc. or its affiliates. All Rights Reserved.
 * SPDX-License-Identifier: Apache-2.0.
 */

package software.amazon.smithy.rust.codegen

import io.kotest.matchers.collections.shouldContain
import io.kotest.matchers.collections.shouldNotBeEmpty
import io.kotest.matchers.shouldBe
import io.kotest.matchers.string.shouldContain
import org.junit.jupiter.api.Assertions
import org.junit.jupiter.api.DisplayName
import org.junit.jupiter.api.Test
import org.junit.jupiter.params.ParameterizedTest
import org.junit.jupiter.params.provider.CsvSource
import software.amazon.smithy.codegen.core.Symbol
import software.amazon.smithy.codegen.core.SymbolProvider
import software.amazon.smithy.model.Model
import software.amazon.smithy.model.loader.ModelAssembler
import software.amazon.smithy.model.shapes.ListShape
import software.amazon.smithy.model.shapes.MemberShape
import software.amazon.smithy.model.shapes.SetShape
import software.amazon.smithy.model.shapes.ShapeId
import software.amazon.smithy.model.shapes.StringShape
import software.amazon.smithy.model.shapes.StructureShape
import software.amazon.smithy.model.traits.ErrorTrait
import software.amazon.smithy.model.traits.SparseTrait
import software.amazon.smithy.rust.codegen.lang.RustType
import software.amazon.smithy.rust.codegen.lang.render
import software.amazon.smithy.rust.codegen.smithy.Errors
import software.amazon.smithy.rust.codegen.smithy.Models
import software.amazon.smithy.rust.codegen.smithy.Operations
import software.amazon.smithy.rust.codegen.smithy.isOptional
import software.amazon.smithy.rust.codegen.smithy.rustType
import software.amazon.smithy.rust.testutil.asSmithyModel
import software.amazon.smithy.rust.testutil.testSymbolProvider

class SymbolBuilderTest {
    private fun Symbol.referenceClosure(): List<Symbol> {
        val referencedSymbols = this.references.map { it.symbol }
        return listOf(this) + referencedSymbols.flatMap { it.referenceClosure() }
    }

    @Test
    fun `creates structures`() {
        val memberBuilder = MemberShape.builder().id("foo.bar#MyStruct\$someField").target("smithy.api#String")
        val member = memberBuilder.build()
        val struct = StructureShape.builder()
            .id("foo.bar#MyStruct")
            .addMember(member)
            .build()
        val model = Model.assembler()
            .addShapes(struct, member)
            .assemble()
            .unwrap()
        val provider: SymbolProvider = testSymbolProvider(model)
        val sym = provider.toSymbol(struct)
<<<<<<< HEAD
        sym.rustType().render() shouldBe "MyStruct"
        sym.definitionFile shouldContain Models.filename
=======
        sym.rustType().render(false) shouldBe "MyStruct"
        sym.definitionFile shouldContain Shapes.filename
>>>>>>> 63fcc795
        sym.namespace shouldBe "crate::model"
    }

    @Test
    fun `renames errors`() {
        val memberBuilder = MemberShape.builder().id("foo.bar#TerribleException\$someField").target("smithy.api#String")
        val member = memberBuilder.build()
        val struct = StructureShape.builder()
            .id("foo.bar#TerribleException")
            .addMember(member)
            .addTrait(ErrorTrait("server"))
            .build()
        val model = Model.assembler()
            .addShapes(struct, member)
            .assemble()
            .unwrap()
        val provider: SymbolProvider = testSymbolProvider(model)
        val sym = provider.toSymbol(struct)
        sym.rustType().render(false) shouldBe "TerribleError"
        sym.definitionFile shouldContain Errors.filename
    }

    @Test
    fun `creates enums`() {
        val model = """
            namespace test

            @enum([
                {
                    value: "Count",
                    name: "COUNT",
                },
                {
                    value: "None",
                    name: "NONE",
                }
            ])
            string StandardUnit
        """.asSmithyModel()
        val shape = model.expectShape(ShapeId.from("test#StandardUnit"))
        val provider: SymbolProvider = testSymbolProvider(model)
        val sym = provider.toSymbol(shape)
<<<<<<< HEAD
        sym.rustType().render() shouldBe "StandardUnit"
        sym.definitionFile shouldContain Models.filename
=======
        sym.rustType().render(false) shouldBe "StandardUnit"
        sym.definitionFile shouldContain Shapes.filename
>>>>>>> 63fcc795
        sym.namespace shouldBe "crate::model"
    }

    @DisplayName("Creates primitives")
    @ParameterizedTest(name = "{index} ==> ''{0}''")
    @CsvSource(
        "String, true, String",
        "Integer, true, i32",
        "PrimitiveInteger, false, i32",
        "Short, true, i16",
        "PrimitiveShort, false, i16",
        "Long, true, i64",
        "PrimitiveLong, false, i64",
        "Byte, true, i8",
        "PrimitiveByte, false, i8",
        "Float, true, f32",
        "PrimitiveFloat, false, f32",
        "Double, true, f64",
        "PrimitiveDouble, false, f64",
        "Boolean, true, bool",
        "PrimitiveBoolean, false, bool"
    )
    fun `creates primitives`(primitiveType: String, optional: Boolean, rustName: String) {
        val memberBuilder = MemberShape.builder().id("foo.bar#MyStruct\$quux").target("smithy.api#$primitiveType")
        val member = memberBuilder.build()
        val struct = StructureShape.builder()
            .id("foo.bar#MyStruct")
            .addMember(member)
            .build()
        val model = Model.assembler()
            .addShapes(struct, member)
            .assemble()
            .unwrap()

        val provider: SymbolProvider = testSymbolProvider(model)
        val memberSymbol = provider.toSymbol(member)
        // builtins should not have a namespace set
        Assertions.assertEquals("", memberSymbol.namespace)
        Assertions.assertEquals(optional, memberSymbol.isOptional())

        if (!memberSymbol.isOptional()) {
            Assertions.assertEquals(rustName, memberSymbol.rustType().render(false))
        } else {
            Assertions.assertEquals("Option<$rustName>", memberSymbol.rustType().render(false))
        }
    }

    @Test
    fun `creates sets of strings`() {
        val stringShape = StringShape.builder().id("test#Hello").build()
        val set = SetShape.builder()
            .id("foo.bar#Records")
            .member(stringShape.id)
            .build()
        val model = Model.assembler()
            .addShapes(set, stringShape)
            .assemble()
            .unwrap()

        val provider: SymbolProvider = testSymbolProvider(model)
        val setSymbol = provider.toSymbol(set)
        setSymbol.rustType().render(false) shouldBe "${RustType.SetType}<String>"
        setSymbol.referenceClosure().map { it.name } shouldBe listOf(RustType.SetType, "String")
    }

    @Test
    fun `create vec instead for non-strings`() {
        val struct = StructureShape.builder().id("foo.bar#Record").build()
        val setMember = MemberShape.builder().id("foo.bar#Records\$member").target(struct).build()
        val set = SetShape.builder()
            .id("foo.bar#Records")
            .member(setMember)
            .build()
        val model = Model.assembler()
            .addShapes(set, setMember, struct)
            .assemble()
            .unwrap()

        val provider: SymbolProvider = testSymbolProvider(model)
        val setSymbol = provider.toSymbol(set)
        setSymbol.rustType().render(false) shouldBe "Vec<Record>"
        setSymbol.referenceClosure().map { it.name } shouldBe listOf("Vec", "Record")
    }

    @Test
    fun `create sparse collections`() {
        val struct = StructureShape.builder().id("foo.bar#Record").build()
        val setMember = MemberShape.builder().id("foo.bar#Records\$member").target(struct).build()
        val set = ListShape.builder()
            .id("foo.bar#Records")
            .member(setMember)
            .addTrait(SparseTrait())
            .build()
        val model = Model.assembler()
            .putProperty(ModelAssembler.ALLOW_UNKNOWN_TRAITS, true)
            .addShapes(set, setMember, struct)
            .assemble()
            .unwrap()

        val provider: SymbolProvider = testSymbolProvider(model)
        val setSymbol = provider.toSymbol(set)
        setSymbol.rustType().render(false) shouldBe "Vec<Option<Record>>"
        setSymbol.referenceClosure().map { it.name } shouldBe listOf("Vec", "Option", "Record")
    }

    @Test
    fun `create timestamps`() {
        val memberBuilder = MemberShape.builder().id("foo.bar#MyStruct\$someField").target("smithy.api#Timestamp")
        val member = memberBuilder.build()
        val struct = StructureShape.builder()
            .id("foo.bar#MyStruct")
            .addMember(member)
            .build()
        val model = Model.assembler()
            .addShapes(struct, member)
            .assemble()
            .unwrap()
        val provider: SymbolProvider = testSymbolProvider(model)
        val sym = provider.toSymbol(member)
        sym.rustType().render(false) shouldBe "Option<Instant>"
        sym.referenceClosure().map { it.name } shouldContain "Instant"
        sym.references[0].dependencies.shouldNotBeEmpty()
    }

    @Test
    fun `creates operations`() {
        val model = """
            namespace smithy.example

            @idempotent
            @http(method: "PUT", uri: "/{bucketName}/{key}", code: 200)
            operation PutObject {
                input: PutObjectInput
            }

            structure PutObjectInput {
                // Sent in the URI label named "key".
                @required
                @httpLabel
                key: String,

                // Sent in the URI label named "bucketName".
                @required
                @httpLabel
                bucketName: String,

                // Sent in the X-Foo header
                @httpHeader("X-Foo")
                foo: String,

                // Sent in the query string as paramName
                @httpQuery("paramName")
                someValue: String,

                // Sent in the body
                data: Blob,

                // Sent in the body
                additional: String,
            }
        """.asSmithyModel()
        val symbol = testSymbolProvider(model).toSymbol(model.expectShape(ShapeId.from("smithy.example#PutObject")))
        symbol.definitionFile shouldBe("src/${Operations.filename}")
        symbol.name shouldBe "PutObject"
    }
}<|MERGE_RESOLUTION|>--- conflicted
+++ resolved
@@ -56,13 +56,8 @@
             .unwrap()
         val provider: SymbolProvider = testSymbolProvider(model)
         val sym = provider.toSymbol(struct)
-<<<<<<< HEAD
-        sym.rustType().render() shouldBe "MyStruct"
+        sym.rustType().render(false) shouldBe "MyStruct"
         sym.definitionFile shouldContain Models.filename
-=======
-        sym.rustType().render(false) shouldBe "MyStruct"
-        sym.definitionFile shouldContain Shapes.filename
->>>>>>> 63fcc795
         sym.namespace shouldBe "crate::model"
     }
 
@@ -105,13 +100,8 @@
         val shape = model.expectShape(ShapeId.from("test#StandardUnit"))
         val provider: SymbolProvider = testSymbolProvider(model)
         val sym = provider.toSymbol(shape)
-<<<<<<< HEAD
-        sym.rustType().render() shouldBe "StandardUnit"
+        sym.rustType().render(false) shouldBe "StandardUnit"
         sym.definitionFile shouldContain Models.filename
-=======
-        sym.rustType().render(false) shouldBe "StandardUnit"
-        sym.definitionFile shouldContain Shapes.filename
->>>>>>> 63fcc795
         sym.namespace shouldBe "crate::model"
     }
 
