--- conflicted
+++ resolved
@@ -59,17 +59,13 @@
             member: WithBox,
             value: Integer
         }
-<<<<<<< HEAD
 
         structure HasIdempotentMember {
             @idempotencyToken
             tok: String,
             otherMember: Integer
         }
-        """.asSmithy().let { RecursiveShapeBoxer.transform(it) }
-=======
         """.asSmithyModel().let { RecursiveShapeBoxer.transform(it) }
->>>>>>> 32b55125
 
     private val symbolProvider = testSymbolProvider(model)
     private val runtimeConfig = TestRuntimeConfig
