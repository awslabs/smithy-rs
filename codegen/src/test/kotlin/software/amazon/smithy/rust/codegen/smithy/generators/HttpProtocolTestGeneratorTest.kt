package software.amazon.smithy.rust.codegen.smithy.generators

import io.kotest.matchers.string.shouldContain
import org.intellij.lang.annotations.Language
import org.junit.jupiter.api.Test
import org.junit.jupiter.api.assertThrows
import software.amazon.smithy.aws.traits.protocols.RestJson1Trait
import software.amazon.smithy.rust.codegen.lang.RustWriter
import software.amazon.smithy.rust.codegen.lang.rustBlock
import software.amazon.smithy.rust.codegen.smithy.RuntimeType
import software.amazon.smithy.rust.codegen.smithy.transformers.OperationNormalizer
import software.amazon.smithy.rust.codegen.util.CommandFailed
import software.amazon.smithy.rust.codegen.util.dq
import software.amazon.smithy.rust.codegen.util.lookup
import software.amazon.smithy.rust.testutil.TestRuntimeConfig
import software.amazon.smithy.rust.testutil.asSmithyModel
import software.amazon.smithy.rust.testutil.compileAndTest
import software.amazon.smithy.rust.testutil.testSymbolProvider

class HttpProtocolTestGeneratorTest {
    private val baseModel = """
        namespace com.example

        use aws.protocols#restJson1
        use smithy.test#httpRequestTests

        @restJson1
        service HelloService {
            operations: [SayHello],
            version: "1"
        }

        @http(method: "POST", uri: "/")
        @httpRequestTests([
            {
                id: "say_hello",
                protocol: restJson1,
                params: {
                    "greeting": "Hi",
                    "name": "Teddy",
                    "query": "Hello there"
                },
                method: "POST",
                uri: "/",
                queryParams: [
                    "Hi=Hello%20there"
                ],
                forbidQueryParams: [
                    "goodbye"
                ],
                requireQueryParams: ["required"],
                headers: {
                    "X-Greeting": "Hi",
                },
                body: "{\"name\": \"Teddy\"}",
                bodyMediaType: "application/json"
            }
        ])
        operation SayHello {
            input: SayHelloInput
        }

        structure SayHelloInput {
            @httpHeader("X-Greeting")
            greeting: String,

            @httpQuery("Hi")
            query: String,

            name: String
        }
<<<<<<< HEAD
    """.asSmithy()
    private val model = OperationNormalizer(baseModel).transformModel(
        inputBodyFactory = OperationNormalizer.NoBody,
        outputBodyFactory = OperationNormalizer.NoBody
    )
=======
    """.asSmithyModel()
    private val model = OperationNormalizer().transformModel(baseModel)
>>>>>>> be16c2f2
    private val symbolProvider = testSymbolProvider(model)
    private val runtimeConfig = TestRuntimeConfig
    private val correctBody = """{"name": "Teddy"}"""

    /**
     * Creates an fake HTTP implementation for SayHello & generates the protocol test
     */
    private fun writeHttpImpl(
        writer: RustWriter,
        httpRequestBuilder: String,
        @Language(
            "Rust",
            prefix = "fn foo() -> String {",
            suffix = "}"
        ) body: String = "${correctBody.dq()}.to_string()"
    ) {
        writer.withModule("operation") {
            StructureGenerator(model, symbolProvider, this, model.lookup("com.example#SayHelloInput")).render()
            rustBlock("impl SayHelloInput") {
                rustBlock("pub fn request_builder_base(&self) -> \$T", RuntimeType.HttpRequestBuilder) {
                    write("\$T::new()", RuntimeType.HttpRequestBuilder)
                    write(httpRequestBuilder)
                }
                rustBlock("pub fn build_body(&self) -> String") {
                    write(body)
                }
                rustBlock("pub fn assemble<T: Into<Vec<u8>>>(builder: \$T, body: T) -> \$T<Vec<u8>>", RuntimeType.HttpRequestBuilder, RuntimeType.Http("request::Request")) {
                    write("let body = body.into();")
                    write("builder.header(\$T, body.len()).body(body)", RuntimeType.Http("header::CONTENT_LENGTH"))
                    write(""".expect("http request should be valid")""")
                }
            }
            val protocolConfig = ProtocolConfig(
                model,
                symbolProvider,
                runtimeConfig,
                model.lookup("com.example#HelloService"),
                RestJson1Trait.ID
            )
            HttpProtocolTestGenerator(
                protocolConfig,
                ProtocolSupport(requestBodySerialization = true),
                model.lookup("com.example#SayHello"),
                this
            ).render()
        }
    }

    @Test
    fun `passing e2e protocol request test`() {
        val writer = RustWriter.forModule("lib")
        writeHttpImpl(
            writer,
            """
                    .uri("/?Hi=Hello%20there&required")
                    .header("X-Greeting", "Hi")
                    .method("POST")
                """
        )

        val testOutput = writer.compileAndTest()
        // Verify the test actually ran
        testOutput shouldContain "test_say_hello ... ok"
    }

    @Test
    fun `test invalid body`() {
        val writer = RustWriter.forModule("lib")
        writeHttpImpl(
            writer,
            """
                    .uri("/?Hi=Hello%20there&required")
                    .header("X-Greeting", "Hi")
                    .method("POST")
                """,
            """
                    "{}".to_string()
"""
        )

        val err = assertThrows<CommandFailed> {
            writer.compileAndTest(expectFailure = true)
        }

        err.message shouldContain "test_say_hello ... FAILED"
        err.message shouldContain "body did not match"
    }

    @Test
    fun `test invalid url parameter`() {
        val writer = RustWriter.forModule("lib")

        // Hard coded implementation for this 1 test
        writeHttpImpl(
            writer,
            """
                    .uri("/?Hi=INCORRECT&required")
                    .header("X-Greeting", "Hi")
                    .method("POST")
                """
        )

        val err = assertThrows<CommandFailed> {
            writer.compileAndTest(expectFailure = true)
        }
        // Verify the test actually ran
        err.message shouldContain "test_say_hello ... FAILED"
        err.message shouldContain "missing query param"
    }

    @Test
    fun `test forbidden url parameter`() {
        val writer = RustWriter.forModule("lib")

        // Hard coded implementation for this 1 test
        writeHttpImpl(
            writer,
            """
                    .uri("/?goodbye&Hi=Hello%20there&required")
                    .header("X-Greeting", "Hi")
                    .method("POST")
                """
        )

        val err = assertThrows<CommandFailed> {
            writer.compileAndTest(expectFailure = true)
        }
        // Verify the test actually ran
        err.message shouldContain "test_say_hello ... FAILED"
        err.message shouldContain "forbidden query param"
    }

    @Test
    fun `test required url parameter`() {
        val writer = RustWriter.forModule("lib")

        // Hard coded implementation for this 1 test
        writeHttpImpl(
            writer,
            """
                    .uri("/?Hi=Hello%20there")
                    .header("X-Greeting", "Hi")
                    .method("POST")
                """
        )

        val err = assertThrows<CommandFailed> {
            writer.compileAndTest(expectFailure = true)
        }
        // Verify the test actually ran
        err.message shouldContain "test_say_hello ... FAILED"
        err.message shouldContain "required query param missing"
    }

    @Test
    fun `invalid header`() {
        val writer = RustWriter.forModule("lib")
        writeHttpImpl(
            writer,
            """
                    .uri("/?Hi=Hello%20there&required")
                    // should be "Hi"
                    .header("X-Greeting", "Hey")
                    .method("POST")
                """
        )

        val err = assertThrows<CommandFailed> {
            writer.compileAndTest(expectFailure = true)
        }
        err.message shouldContain "test_say_hello ... FAILED"
        err.message shouldContain "invalid header value"
    }
}<|MERGE_RESOLUTION|>--- conflicted
+++ resolved
@@ -69,16 +69,11 @@
 
             name: String
         }
-<<<<<<< HEAD
-    """.asSmithy()
+    """.asSmithyModel()
     private val model = OperationNormalizer(baseModel).transformModel(
         inputBodyFactory = OperationNormalizer.NoBody,
         outputBodyFactory = OperationNormalizer.NoBody
     )
-=======
-    """.asSmithyModel()
-    private val model = OperationNormalizer().transformModel(baseModel)
->>>>>>> be16c2f2
     private val symbolProvider = testSymbolProvider(model)
     private val runtimeConfig = TestRuntimeConfig
     private val correctBody = """{"name": "Teddy"}"""
