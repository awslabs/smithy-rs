/*
 * Copyright 2020 Amazon.com, Inc. or its affiliates. All Rights Reserved.
 *
 * Licensed under the Apache License, Version 2.0 (the "License").
 * You may not use this file except in compliance with the License.
 * A copy of the License is located at
 *
 *  http://aws.amazon.com/apache2.0
 *
 * or in the "license" file accompanying this file. This file is distributed
 * on an "AS IS" BASIS, WITHOUT WARRANTIES OR CONDITIONS OF ANY KIND, either
 * express or implied. See the License for the specific language governing
 * permissions and limitations under the License.
 */

package software.amazon.smithy.rust.codegen.generators

import io.kotest.matchers.shouldBe
import org.junit.jupiter.api.Test
import software.amazon.smithy.model.shapes.OperationShape
import software.amazon.smithy.model.shapes.ShapeId
import software.amazon.smithy.model.shapes.StructureShape
import software.amazon.smithy.model.traits.HttpTrait
import software.amazon.smithy.rust.codegen.lang.RustWriter
import software.amazon.smithy.rust.codegen.lang.rustBlock
import software.amazon.smithy.rust.codegen.smithy.RuntimeType
import software.amazon.smithy.rust.codegen.smithy.generators.HttpTraitBindingGenerator
import software.amazon.smithy.rust.codegen.smithy.generators.StructureGenerator
import software.amazon.smithy.rust.codegen.smithy.generators.uriFormatString
import software.amazon.smithy.rust.codegen.smithy.transformers.OperationNormalizer
import software.amazon.smithy.rust.codegen.util.dq
import software.amazon.smithy.rust.testutil.TestRuntimeConfig
import software.amazon.smithy.rust.testutil.asSmithyModel
import software.amazon.smithy.rust.testutil.compileAndTest
import software.amazon.smithy.rust.testutil.testSymbolProvider

class HttpTraitBindingGeneratorTest {
    private val baseModel = """
            namespace smithy.example

            @idempotent
            @http(method: "PUT", uri: "/{bucketName}/{key}", code: 200)
            operation PutObject {
                input: PutObjectRequest
            }

            list Extras {
                member: Integer
            }

            list Dates {
                member: Timestamp
            }

            @mediaType("video/quicktime")
            string Video

            structure PutObjectRequest {
                // Sent in the URI label named "key".
                @required
                @httpLabel
                key: Timestamp,

                // Sent in the URI label named "bucketName".
                @required
                @httpLabel
                bucketName: String,

                // Sent in the X-Dates header
                @httpHeader("X-Dates")
                dateHeaderList: Dates,

                @httpHeader("X-Ints")
                intList: Extras,

                @httpHeader("X-MediaType")
                mediaType: Video,

                // Sent in the query string as paramName
                @httpQuery("paramName")
                someValue: String,

                @httpQuery("hello")
                extras: Extras,

                // Sent in the body
                data: Blob,

                // Sent in the body
                additional: String,
            }
<<<<<<< HEAD
        """.asSmithy()
    private val model = OperationNormalizer(baseModel).transformModel(
        inputBodyFactory = OperationNormalizer.NoBody,
        outputBodyFactory = OperationNormalizer.NoBody
    )
=======
        """.asSmithyModel()
    private val model = OperationNormalizer().transformModel(baseModel)
>>>>>>> be16c2f2

    private val operationShape = model.expectShape(ShapeId.from("smithy.example#PutObject"), OperationShape::class.java)
    private val inputShape = model.expectShape(operationShape.input.get(), StructureShape::class.java)
    private val httpTrait = operationShape.expectTrait(HttpTrait::class.java)

    private val symbolProvider = testSymbolProvider(model)
    private fun renderOperation(writer: RustWriter) {
        StructureGenerator(model, symbolProvider, writer, inputShape).render()
        val inputShape = model.expectShape(operationShape.input.get(), StructureShape::class.java)
        writer.rustBlock("impl PutObjectInput") {
            HttpTraitBindingGenerator(
                model,
                symbolProvider,
                TestRuntimeConfig, writer, operationShape, inputShape, httpTrait
            ).renderUpdateHttpBuilder(this)
            rustBlock("pub fn request_builder_base(&self) -> \$T", RuntimeType.HttpRequestBuilder) {
                write("let builder = \$T::new();", RuntimeType.HttpRequestBuilder)
                write("self.update_http_builder(builder)")
            }
        }
    }

    @Test
    fun `produce correct uri format strings`() {
        httpTrait.uriFormatString() shouldBe ("/{bucketName}/{key}".dq())
    }

    @Test
    fun `generate uris`() {
        val writer = RustWriter.forModule("operation")
        // currently rendering the operation renders the protocols—I want to separate that at some point.
        renderOperation(writer)
        writer.compileAndTest(
            """
            let ts = Instant::from_epoch_seconds(10123125);
            let inp = PutObjectInput::builder()
                .bucket_name("somebucket/ok")
                .key(ts.clone())
                .extras(vec![0,1,2,44])
                .some_value("svq!!%&")
                .build().expect("build should succeed");
            let mut o = String::new();
            inp.uri_base(&mut o);
            assert_eq!(o.as_str(), "/somebucket%2Fok/1970-04-28T03%3A58%3A45Z");
            o.clear();
            inp.uri_query(&mut o);
            assert_eq!(o.as_str(), "?paramName=svq!!%25%26&hello=0&hello=1&hello=2&hello=44")
            """
        )
    }

    @Test
    fun `build http requests`() {
        val writer = RustWriter.forModule("operation")
        renderOperation(writer)
        writer.compileAndTest(
            """
            let ts = Instant::from_epoch_seconds(10123125);
            let inp = PutObjectInput::builder()
                .bucket_name("buk")
                .date_header_list(vec![ts.clone()])
                .int_list(vec![0,1,44])
                .key(ts.clone())
                .extras(vec![0,1])
                .some_value("qp")
                .media_type("base64encodethis")
                .build().unwrap();
            let http_request = inp.request_builder_base().body(()).unwrap();
            assert_eq!(http_request.uri(), "/buk/1970-04-28T03%3A58%3A45Z?paramName=qp&hello=0&hello=1");
            assert_eq!(http_request.method(), "PUT");
            let mut date_header = http_request.headers().get_all("X-Dates").iter();
            assert_eq!(date_header.next().unwrap(), "Tue, 28 Apr 1970 03:58:45 GMT");
            assert_eq!(date_header.next(), None);

            let int_header = http_request.headers().get_all("X-Ints").iter().map(|hv|hv.to_str().unwrap()).collect::<Vec<_>>();
            assert_eq!(int_header, vec!["0", "1", "44"]);

            let base64_header = http_request.headers().get_all("X-MediaType").iter().map(|hv|hv.to_str().unwrap()).collect::<Vec<_>>();
            assert_eq!(base64_header, vec!["YmFzZTY0ZW5jb2RldGhpcw=="]);
        """
        )
    }
}<|MERGE_RESOLUTION|>--- conflicted
+++ resolved
@@ -89,16 +89,11 @@
                 // Sent in the body
                 additional: String,
             }
-<<<<<<< HEAD
-        """.asSmithy()
+        """.asSmithyModel()
     private val model = OperationNormalizer(baseModel).transformModel(
         inputBodyFactory = OperationNormalizer.NoBody,
         outputBodyFactory = OperationNormalizer.NoBody
     )
-=======
-        """.asSmithyModel()
-    private val model = OperationNormalizer().transformModel(baseModel)
->>>>>>> be16c2f2
 
     private val operationShape = model.expectShape(ShapeId.from("smithy.example#PutObject"), OperationShape::class.java)
     private val inputShape = model.expectShape(operationShape.input.get(), StructureShape::class.java)
