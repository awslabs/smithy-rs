--- conflicted
+++ resolved
@@ -64,10 +64,6 @@
             """
             fn assert_send_sync<T: Send + Sync>() {}
             assert_send_sync::<Config>();
-<<<<<<< HEAD
-=======
-
->>>>>>> caf52ee6
             """
         )
     }
