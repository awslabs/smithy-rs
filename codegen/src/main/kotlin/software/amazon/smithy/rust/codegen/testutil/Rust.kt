--- conflicted
+++ resolved
@@ -171,21 +171,7 @@
     }
     """.asSmithyModel()
     this.finalize(
-<<<<<<< HEAD
-        RustSettings(
-            ShapeId.from("fake#Fake"),
-            "test_${baseDir.toFile().nameWithoutExtension}",
-            "0.0.1",
-            moduleAuthors = listOf("test@module.com"),
-            moduleRepository = null,
-            runtimeConfig = TestRuntimeConfig,
-            codegenConfig = CodegenConfig(),
-            license = null,
-            model = stubModel
-        ),
-=======
         rustSettings(stubModel),
->>>>>>> 95714395
         libRsCustomizations = listOf(),
     )
     try {
@@ -205,6 +191,7 @@
         "test_${baseDir.toFile().nameWithoutExtension}",
         "0.0.1",
         moduleAuthors = listOf("test@module.com"),
+        moduleRepository = null,
         runtimeConfig = TestRuntimeConfig,
         codegenConfig = CodegenConfig(),
         license = null,
