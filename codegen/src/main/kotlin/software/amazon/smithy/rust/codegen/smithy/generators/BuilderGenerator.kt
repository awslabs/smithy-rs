--- conflicted
+++ resolved
@@ -9,7 +9,6 @@
 import software.amazon.smithy.model.shapes.MemberShape
 import software.amazon.smithy.model.shapes.OperationShape
 import software.amazon.smithy.model.shapes.StructureShape
-import software.amazon.smithy.model.traits.EndpointTrait
 import software.amazon.smithy.rust.codegen.rustlang.RustType
 import software.amazon.smithy.rust.codegen.rustlang.RustWriter
 import software.amazon.smithy.rust.codegen.rustlang.conditionalBlock
@@ -21,7 +20,6 @@
 import software.amazon.smithy.rust.codegen.rustlang.stripOuter
 import software.amazon.smithy.rust.codegen.rustlang.withBlock
 import software.amazon.smithy.rust.codegen.smithy.Default
-import software.amazon.smithy.rust.codegen.smithy.EndpointTraitBindings
 import software.amazon.smithy.rust.codegen.smithy.RuntimeType
 import software.amazon.smithy.rust.codegen.smithy.RustSymbolProvider
 import software.amazon.smithy.rust.codegen.smithy.defaultValue
@@ -69,14 +67,7 @@
     private val features: List<OperationCustomization>,
 ) : BuilderGenerator(model, symbolProvider, shape.inputShape(model)) {
     override fun buildFn(implBlockWriter: RustWriter) {
-<<<<<<< HEAD
-        val fallibleBuilder = StructureGenerator.fallibleBuilder(shape.inputShape(model), symbolProvider) || shape.hasTrait(EndpointTrait::class.java)
-        val retryType = "()"
-        // TODO: This should be a modeled error type
-        val returnType = "#T<#{T}, $retryType>".letIf(fallibleBuilder) { "Result<$it, String>" }
-=======
         val fallibleBuilder = StructureGenerator.fallibleBuilder(shape.inputShape(model), symbolProvider)
->>>>>>> d364e694
         val outputSymbol = symbolProvider.toSymbol(shape)
         val operationT = RuntimeType.operation(symbolProvider.config().runtimeConfig)
         val operationModule = RuntimeType.operationModule(symbolProvider.config().runtimeConfig)
@@ -101,18 +92,7 @@
                 """,
                     operationModule, sdkBody
                 )
-<<<<<<< HEAD
-                shape.getTrait(EndpointTrait::class.java).map { epTrait ->
-                    val endpointTraitBindings = EndpointTraitBindings(model, symbolProvider, shape, epTrait)
-                    withBlock("let endpoint_prefix = ", ".map_err(|_|\"Invalid endpoint prefix\")?;") {
-                        endpointTraitBindings.render(this, "&op")
-                    }
-                    rust("request.config_mut().insert(endpoint_prefix);")
-                }
-                features.forEach { it.section(OperationSection.Feature("request", "_config"))(this) }
-=======
                 features.forEach { it.section(OperationSection.MutateRequest("request", "_config"))(this) }
->>>>>>> d364e694
                 rust(
                     """
                     let op = #1T::Operation::new(
