/*
 * Copyright Amazon.com, Inc. or its affiliates. All Rights Reserved.
 * SPDX-License-Identifier: Apache-2.0.
 */

package software.amazon.smithy.rust.codegen.smithy.generators

import software.amazon.smithy.model.Model
import software.amazon.smithy.model.shapes.MemberShape
import software.amazon.smithy.model.shapes.OperationShape
import software.amazon.smithy.model.shapes.StructureShape
import software.amazon.smithy.rust.codegen.rustlang.RustType
import software.amazon.smithy.rust.codegen.rustlang.RustWriter
import software.amazon.smithy.rust.codegen.rustlang.conditionalBlock
import software.amazon.smithy.rust.codegen.rustlang.docs
import software.amazon.smithy.rust.codegen.rustlang.documentShape
import software.amazon.smithy.rust.codegen.rustlang.render
import software.amazon.smithy.rust.codegen.rustlang.rust
import software.amazon.smithy.rust.codegen.rustlang.rustBlock
import software.amazon.smithy.rust.codegen.rustlang.stripOuter
import software.amazon.smithy.rust.codegen.rustlang.withBlock
import software.amazon.smithy.rust.codegen.smithy.Default
import software.amazon.smithy.rust.codegen.smithy.RuntimeConfig
import software.amazon.smithy.rust.codegen.smithy.RuntimeType
import software.amazon.smithy.rust.codegen.smithy.RustSymbolProvider
import software.amazon.smithy.rust.codegen.smithy.defaultValue
import software.amazon.smithy.rust.codegen.smithy.isOptional
import software.amazon.smithy.rust.codegen.smithy.letIf
import software.amazon.smithy.rust.codegen.smithy.makeOptional
import software.amazon.smithy.rust.codegen.smithy.rustType
import software.amazon.smithy.rust.codegen.util.dq
import software.amazon.smithy.rust.codegen.util.inputShape
import software.amazon.smithy.rust.codegen.util.toSnakeCase

fun StructureShape.builderSymbol(symbolProvider: RustSymbolProvider): RuntimeType {
    val symbol = symbolProvider.toSymbol(this)
    return RuntimeType("Builder", null, "${symbol.namespace}::${symbol.name.toSnakeCase()}")
}

class ModelBuilderGenerator(
    model: Model,
    private val symbolProvider: RustSymbolProvider,
    private val shape: StructureShape
) :
    BuilderGenerator(model, symbolProvider, shape) {
    override fun buildFn(implBlockWriter: RustWriter) {
        val fallibleBuilder = StructureGenerator.fallibleBuilder(shape, symbolProvider)
        val returnType = when (fallibleBuilder) {
            true -> "Result<#T, String>"
            false -> "#T"
        }
        val outputSymbol = symbolProvider.toSymbol(shape)
        implBlockWriter.docs("Consumes the builder and constructs a #D", outputSymbol)
        implBlockWriter.rustBlock("pub fn build(self) -> $returnType", outputSymbol) {
            conditionalBlock("Ok(", ")", conditional = fallibleBuilder) {
                // If a wrapper is specified, use the `::new` associated function to construct the wrapper
                coreBuilder(this)
            }
        }
    }

    override fun RustWriter.missingRequiredField(field: String) {
        val errMessage = "$field is required when building ${symbolProvider.toSymbol(shape).name}"
        rust(errMessage.dq())
    }
}

fun RuntimeConfig.operationBuildError() = RuntimeType.operationModule(this).member("BuildError")

class OperationInputBuilderGenerator(
    model: Model,
    private val symbolProvider: RustSymbolProvider,
    private val shape: OperationShape,
    private val serviceName: String,
    private val features: List<OperationCustomization>,
) : BuilderGenerator(model, symbolProvider, shape.inputShape(model)) {
    private val runtimeConfig = symbolProvider.config().runtimeConfig

    override fun RustWriter.missingRequiredField(field: String) {
        val detailedMessage = "$field was not specified but it is required when building ${
        symbolProvider.toSymbol(
            shape
        ).name
        }"
        rust(
            """#T::MissingField { field: ${field.dq()}, details: ${detailedMessage.dq()}}""", runtimeConfig.operationBuildError()
        )
    }

    override fun buildFn(implBlockWriter: RustWriter) {
        val outputSymbol = symbolProvider.toSymbol(shape)
        val operationT = RuntimeType.operation(runtimeConfig)
        val operationModule = RuntimeType.operationModule(runtimeConfig)
        val sdkBody = RuntimeType.sdkBody(runtimeConfig)
        val retryType = features.mapNotNull { it.retryType() }.firstOrNull()?.let { implBlockWriter.format(it) } ?: "()"

        val baseReturnType = with(implBlockWriter) { "${format(operationT)}<${format(outputSymbol)}, $retryType>" }
        val returnType = "Result<$baseReturnType, ${implBlockWriter.format(runtimeConfig.operationBuildError())}>"

        implBlockWriter.docs("Consumes the builder and constructs an Operation<#D>", outputSymbol)
        // For codegen simplicity, allow `let x = ...; x`
        implBlockWriter.rust("##[allow(clippy::let_and_return)]")
        implBlockWriter.rustBlock("pub fn build(self, _config: &#T::Config) -> $returnType", RuntimeType.Config) {
            withBlock("Ok({", "})") {
                withBlock("let op = #T::new(", ");", outputSymbol) {
                    coreBuilder(this)
                }
                rust(
                    """
                    ##[allow(unused_mut)]
                    let mut request = #T::Request::new(op.build_http_request()?.map(#T::from));
                """,
                    operationModule, sdkBody
                )
                features.forEach { it.section(OperationSection.MutateRequest("request", "_config"))(this) }
                rust(
                    """
                    let op = #1T::Operation::new(
                        request,
                        op
                    ).with_metadata(#1T::Metadata::new(${shape.id.name.dq()}, ${serviceName.dq()}));
                """,
                    operationModule,
                )
                features.forEach { it.section(OperationSection.FinalizeOperation("op", "_config"))(this) }
                rust("op")
            }
        }
    }
}

/** setter names will never hit a reserved word and therefore never need escaping */
fun MemberShape.setterName(): String = "set_${this.memberName.toSnakeCase()}"

abstract class BuilderGenerator(
    val model: Model,
    private val symbolProvider: RustSymbolProvider,
    private val shape: StructureShape
) {
    private val members: List<MemberShape> = shape.allMembers.values.toList()
    private val structureSymbol = symbolProvider.toSymbol(shape)
    fun render(writer: RustWriter) {
        val symbol = symbolProvider.toSymbol(shape)
        // TODO: figure out exactly what docs we want on a the builder module
        writer.docs("See #D", symbol)
        // check(writer.namespace == shape.builderSymbol(symbolProvider).namespace)
        val segments = shape.builderSymbol(symbolProvider).namespace.split("::")
        writer.withModule(segments.last()) {
            renderBuilder(this)
        }
    }

    fun renderConvenienceMethod(implBlock: RustWriter) {
        val builderSymbol = shape.builderSymbol(symbolProvider)
        implBlock.docs("Creates a new builder-style object to manufacture #D", structureSymbol)
        implBlock.rustBlock("pub fn builder() -> #T", builderSymbol) {
            write("#T::default()", builderSymbol)
        }
    }

    private fun renderBuilder(writer: RustWriter) {
        val builderName = "Builder"

        val symbol = structureSymbol
        writer.docs("A builder for #D", symbol)
        writer.write("##[non_exhaustive]")
        writer.write("##[derive(Debug, Clone, Default)]")
        writer.rustBlock("pub struct $builderName") {
            members.forEach { member ->
                val memberName = symbolProvider.toMemberName(member)
                // All fields in the builder are optional
                val memberSymbol = symbolProvider.toSymbol(member).makeOptional()
                // TODO: should the builder members be public?
                write("$memberName: #T,", memberSymbol)
            }
        }

        fun builderConverter(coreType: RustType) = when (coreType) {
            is RustType.String,
            is RustType.Box -> "inp.into()"
            else -> "inp"
        }

        writer.rustBlock("impl $builderName") {
            members.forEach { member ->
                // All fields in the builder are optional
                val memberSymbol = symbolProvider.toSymbol(member)
                val outerType = memberSymbol.rustType()
                val coreType = outerType.stripOuter<RustType.Option>()
                val memberName = symbolProvider.toMemberName(member)
                if (coreType is RustType.Vec) {
                    renderVecHelpers(memberName, coreType.member)
                } else {
                    val signature = when (coreType) {
                        is RustType.String,
                        is RustType.Box -> "(mut self, inp: impl Into<${coreType.render(true)}>) -> Self"
                        else -> "(mut self, inp: ${coreType.render(true)}) -> Self"
                    }
                    writer.documentShape(member, model)
                    writer.rustBlock("pub fn $memberName$signature") {
                        write("self.$memberName = Some(${builderConverter(coreType)});")
                        write("self")
                    }
                }

                writer.rustBlock("pub fn ${member.setterName()}(mut self, inp: ${outerType.render(true)}) -> Self") {
                    val v = "inp".letIf(outerType !is RustType.Option) {
                        "Some($it)"
                    }
                    rust("self.$memberName = $v; self")
                }
            }
            buildFn(this)
        }
    }

<<<<<<< HEAD
    private fun RustWriter.renderVecHelpers(memberName: String, coreType: RustType) {
        rustBlock("pub fn set_$memberName(mut self, inp: Vec<${coreType.render(true)}>) -> Self") {
            rust(
                """
                self.$memberName = Some(inp);
                self
            """
            )
        }

        rustBlock("pub fn $memberName(mut self, inp: ${coreType.render(true)}) -> Self") {
            rust(
                """
                let mut v = self.$memberName.unwrap_or_default();
                v.push(inp);
                self.$memberName = Some(v);
                self
            """
            )
        }
    }
=======
    abstract fun RustWriter.missingRequiredField(field: String)
>>>>>>> 336670b4

    abstract fun buildFn(implBlockWriter: RustWriter)

    /**
     * The core builder of the inner type. If the structure requires a fallible builder, this may use `?` to return
     * errors
     * ```rust
     * SomeStruct {
     *    field: builder.field,
     *    field2: builder.field2,
     *    field3: builder.field3.unwrap_or_default()
     *    field4: builder.field4.ok_or("field4 is required when building SomeStruct")?
     * }
     */
    protected fun coreBuilder(writer: RustWriter) {
        writer.rustBlock("#T", structureSymbol) {
            members.forEach { member ->
                val memberName = symbolProvider.toMemberName(member)
                val memberSymbol = symbolProvider.toSymbol(member)
                val default = memberSymbol.defaultValue()
                withBlock("$memberName: self.$memberName", ",") {
                    // Write the modifier
                    when {
                        !memberSymbol.isOptional() && default == Default.RustDefault -> rust(".unwrap_or_default()")
                        !memberSymbol.isOptional() -> withBlock(".ok_or(", ")?") { missingRequiredField(memberName) }
                        memberSymbol.isOptional() && default is Default.Custom -> {
                            withBlock(".or_else(||Some(", "))") { default.render(this) }
                        }
                    }
                }
            }
        }
    }
}<|MERGE_RESOLUTION|>--- conflicted
+++ resolved
@@ -83,7 +83,8 @@
         ).name
         }"
         rust(
-            """#T::MissingField { field: ${field.dq()}, details: ${detailedMessage.dq()}}""", runtimeConfig.operationBuildError()
+            """#T::MissingField { field: ${field.dq()}, details: ${detailedMessage.dq()}}""",
+            runtimeConfig.operationBuildError()
         )
     }
 
@@ -188,21 +189,27 @@
                 val outerType = memberSymbol.rustType()
                 val coreType = outerType.stripOuter<RustType.Option>()
                 val memberName = symbolProvider.toMemberName(member)
-                if (coreType is RustType.Vec) {
-                    renderVecHelpers(memberName, coreType.member)
-                } else {
-                    val signature = when (coreType) {
-                        is RustType.String,
-                        is RustType.Box -> "(mut self, inp: impl Into<${coreType.render(true)}>) -> Self"
-                        else -> "(mut self, inp: ${coreType.render(true)}) -> Self"
+                // Render a context-aware builder method for certain types, eg. a method for vectors that automatically
+                // appends
+                when (coreType) {
+                    is RustType.Vec -> renderVecHelper(memberName, coreType)
+                    is RustType.HashMap -> renderMapHelper(memberName, coreType)
+                    else -> {
+                        val signature = when (coreType) {
+                            is RustType.String,
+                            is RustType.Box -> "(mut self, inp: impl Into<${coreType.render(true)}>) -> Self"
+                            else -> "(mut self, inp: ${coreType.render(true)}) -> Self"
+                        }
+                        writer.documentShape(member, model)
+                        writer.rustBlock("pub fn $memberName$signature") {
+                            write("self.$memberName = Some(${builderConverter(coreType)});")
+                            write("self")
+                        }
                     }
-                    writer.documentShape(member, model)
-                    writer.rustBlock("pub fn $memberName$signature") {
-                        write("self.$memberName = Some(${builderConverter(coreType)});")
-                        write("self")
-                    }
-                }
-
+                }
+
+                // Render a `set_foo` method. This is useful as a target for code generation, because the argument type
+                // is exactly the same as the resulting member type.
                 writer.rustBlock("pub fn ${member.setterName()}(mut self, inp: ${outerType.render(true)}) -> Self") {
                     val v = "inp".letIf(outerType !is RustType.Option) {
                         "Some($it)"
@@ -214,18 +221,8 @@
         }
     }
 
-<<<<<<< HEAD
-    private fun RustWriter.renderVecHelpers(memberName: String, coreType: RustType) {
-        rustBlock("pub fn set_$memberName(mut self, inp: Vec<${coreType.render(true)}>) -> Self") {
-            rust(
-                """
-                self.$memberName = Some(inp);
-                self
-            """
-            )
-        }
-
-        rustBlock("pub fn $memberName(mut self, inp: ${coreType.render(true)}) -> Self") {
+    private fun RustWriter.renderVecHelper(memberName: String, coreType: RustType.Vec) {
+        rustBlock("pub fn $memberName(mut self, inp: ${coreType.member.render(true)}) -> Self") {
             rust(
                 """
                 let mut v = self.$memberName.unwrap_or_default();
@@ -236,9 +233,21 @@
             )
         }
     }
-=======
+
+    private fun RustWriter.renderMapHelper(memberName: String, coreType: RustType.HashMap) {
+        rustBlock("pub fn $memberName(mut self, k: ${coreType.key.render(true)}, v: ${coreType.member.render(true)}) -> Self") {
+            rust(
+                """
+                let mut v = self.$memberName.unwrap_or_default();
+                v.insert(k, v);
+                self.$memberName = Some(v);
+                self
+            """
+            )
+        }
+    }
+
     abstract fun RustWriter.missingRequiredField(field: String)
->>>>>>> 336670b4
 
     abstract fun buildFn(implBlockWriter: RustWriter)
 
@@ -263,7 +272,10 @@
                     // Write the modifier
                     when {
                         !memberSymbol.isOptional() && default == Default.RustDefault -> rust(".unwrap_or_default()")
-                        !memberSymbol.isOptional() -> withBlock(".ok_or(", ")?") { missingRequiredField(memberName) }
+                        !memberSymbol.isOptional() -> withBlock(
+                            ".ok_or(",
+                            ")?"
+                        ) { missingRequiredField(memberName) }
                         memberSymbol.isOptional() && default is Default.Custom -> {
                             withBlock(".or_else(||Some(", "))") { default.render(this) }
                         }
