--- conflicted
+++ resolved
@@ -152,13 +152,8 @@
             }
             """,
             "O" to outputSymbol,
-<<<<<<< HEAD
-            "E" to operationShape.errorSymbol(symbolProvider),
+            "E" to operationShape.errorSymbol(model, symbolProvider, coreCodegenContext.target),
             "parse_streaming_response" to parseStreamingResponse(operationShape, customizations),
-=======
-            "E" to operationShape.errorSymbol(model, symbolProvider, coreCodegenContext.target),
-            "parse_streaming_response" to parseStreamingResponse(operationShape),
->>>>>>> 3610085a
             "parse_error" to parseError(operationShape),
             *codegenScope
         )
