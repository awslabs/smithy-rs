/*
 * Copyright Amazon.com, Inc. or its affiliates. All Rights Reserved.
 * SPDX-License-Identifier: Apache-2.0.
 */

package software.amazon.smithy.rust.codegen.smithy

import software.amazon.smithy.codegen.core.Symbol
import software.amazon.smithy.codegen.core.SymbolProvider
import software.amazon.smithy.model.Model
import software.amazon.smithy.model.knowledge.NullableIndex
import software.amazon.smithy.model.shapes.BigDecimalShape
import software.amazon.smithy.model.shapes.BigIntegerShape
import software.amazon.smithy.model.shapes.BlobShape
import software.amazon.smithy.model.shapes.BooleanShape
import software.amazon.smithy.model.shapes.ByteShape
import software.amazon.smithy.model.shapes.DocumentShape
import software.amazon.smithy.model.shapes.DoubleShape
import software.amazon.smithy.model.shapes.FloatShape
import software.amazon.smithy.model.shapes.IntegerShape
import software.amazon.smithy.model.shapes.ListShape
import software.amazon.smithy.model.shapes.LongShape
import software.amazon.smithy.model.shapes.MapShape
import software.amazon.smithy.model.shapes.MemberShape
import software.amazon.smithy.model.shapes.OperationShape
import software.amazon.smithy.model.shapes.ResourceShape
import software.amazon.smithy.model.shapes.ServiceShape
import software.amazon.smithy.model.shapes.SetShape
import software.amazon.smithy.model.shapes.Shape
import software.amazon.smithy.model.shapes.ShapeVisitor
import software.amazon.smithy.model.shapes.ShortShape
import software.amazon.smithy.model.shapes.SimpleShape
import software.amazon.smithy.model.shapes.StringShape
import software.amazon.smithy.model.shapes.StructureShape
import software.amazon.smithy.model.shapes.TimestampShape
import software.amazon.smithy.model.shapes.UnionShape
import software.amazon.smithy.model.traits.EnumTrait
import software.amazon.smithy.model.traits.ErrorTrait
import software.amazon.smithy.model.traits.HttpLabelTrait
import software.amazon.smithy.rust.codegen.lang.RustType
import software.amazon.smithy.rust.codegen.smithy.traits.SyntheticInputTrait
import software.amazon.smithy.rust.codegen.smithy.traits.SyntheticOutputTrait
import software.amazon.smithy.rust.codegen.util.toSnakeCase
import software.amazon.smithy.utils.StringUtils

// TODO: currently, respecting integer types.
// Should we not? [Go does not]
val SimpleShapes = mapOf(
    BooleanShape::class to RustType.Bool,
    FloatShape::class to RustType.Float(32),
    DoubleShape::class to RustType.Float(64),
    ByteShape::class to RustType.Integer(8),
    ShortShape::class to RustType.Integer(16),
    IntegerShape::class to RustType.Integer(32),
    LongShape::class to RustType.Integer(64),
    StringShape::class to RustType.String
)

data class SymbolVisitorConfig(
    val runtimeConfig: RuntimeConfig,
    val codegenConfig: CodegenConfig,
    val handleOptionality: Boolean = true,
    val handleRustBoxing: Boolean = true
)

// TODO: consider if this is better handled as a wrapper
val DefaultConfig =
    SymbolVisitorConfig(runtimeConfig = RuntimeConfig(), handleOptionality = true, handleRustBoxing = true, codegenConfig = CodegenConfig())

data class SymbolLocation(val namespace: String) {
    val filename = "$namespace.rs"
}

val Models = SymbolLocation("model")
val Errors = SymbolLocation("error")
val Operations = SymbolLocation("operation")
val Serializers = SymbolLocation("serializer")
val Inputs = SymbolLocation("input")
val Outputs = SymbolLocation("output")

fun Symbol.makeOptional(): Symbol {
    return if (isOptional()) {
        this
    } else {
        val rustType = RustType.Option(this.rustType())
        Symbol.builder().rustType(rustType)
            .rustType(rustType)
            .addReference(this)
            .name(rustType.name)
            .build()
    }
}

fun Symbol.Builder.locatedIn(symbolLocation: SymbolLocation): Symbol.Builder =
    this.definitionFile("src/${symbolLocation.filename}")
        .namespace("crate::${symbolLocation.namespace}", "::")

interface RustSymbolProvider : SymbolProvider {
    fun config(): SymbolVisitorConfig
}

class SymbolVisitor(
    private val model: Model,
    private val config: SymbolVisitorConfig = DefaultConfig
) : RustSymbolProvider,
    ShapeVisitor<Symbol> {
    private val nullableIndex = NullableIndex.of(model)
    override fun config(): SymbolVisitorConfig = config

    override fun toSymbol(shape: Shape): Symbol {
        return shape.accept(this)
    }

    override fun toMemberName(shape: MemberShape): String = shape.memberName.toSnakeCase()

    override fun blobShape(shape: BlobShape?): Symbol {
        return RuntimeType.Blob(config.runtimeConfig).toSymbol()
    }

    private fun handleOptionality(symbol: Symbol, member: MemberShape, container: Shape): Symbol {
        // If a field has the httpLabel trait and we are generating
        // an Input shape, then the field is _not optional_.
        val httpLabeledInput =
            container.hasTrait(SyntheticInputTrait::class.java) && member.hasTrait(HttpLabelTrait::class.java)
        return if (nullableIndex.isNullable(member) && !httpLabeledInput) {
            symbol.makeOptional()
        } else symbol
    }

    private fun handleRustBoxing(symbol: Symbol, shape: Shape): Symbol {
        return if (shape.hasTrait(RustBoxTrait::class.java)) {
            val rustType = RustType.Box(symbol.rustType())
            with(Symbol.builder()) {
                rustType(rustType)
                addReference(symbol)
                name(rustType.name)
                build()
            }
        } else symbol
    }

    private fun simpleShape(shape: SimpleShape): Symbol {
        return symbolBuilder(shape, SimpleShapes.getValue(shape::class)).canUseDefault().build()
    }

    override fun booleanShape(shape: BooleanShape): Symbol = simpleShape(shape)
    override fun byteShape(shape: ByteShape): Symbol = simpleShape(shape)
    override fun shortShape(shape: ShortShape): Symbol = simpleShape(shape)
    override fun integerShape(shape: IntegerShape): Symbol = simpleShape(shape)
    override fun longShape(shape: LongShape): Symbol = simpleShape(shape)
    override fun floatShape(shape: FloatShape): Symbol = simpleShape(shape)
    override fun doubleShape(shape: DoubleShape): Symbol = simpleShape(shape)
    override fun stringShape(shape: StringShape): Symbol {
        return if (shape.hasTrait(EnumTrait::class.java)) {
            symbolBuilder(shape, RustType.Opaque(shape.id.name)).locatedIn(Models).build()
        } else {
            simpleShape(shape)
        }
    }

    override fun listShape(shape: ListShape): Symbol {
        val inner = this.toSymbol(shape.member)
        return symbolBuilder(shape, RustType.Vec(inner.rustType())).addReference(inner).build()
    }

    override fun setShape(shape: SetShape): Symbol {
        val inner = this.toSymbol(shape.member)
        val builder = if (model.expectShape(shape.member.target).isStringShape) {
            // TODO: refactor / figure out how we want to handle prebaked symbols
            symbolBuilder(shape, RustType.HashSet(inner.rustType()))
        } else {
            // only strings get put into actual sets because floats are unhashable
            symbolBuilder(shape, RustType.Vec(inner.rustType()))
        }
        return builder.addReference(inner).build()
    }

    override fun mapShape(shape: MapShape): Symbol {
        val target = model.expectShape(shape.key.target)
        require(target.isStringShape) { "unexpected key shape: ${shape.key}: $target [keys must be strings]" }
        val key = this.toSymbol(shape.key)
        val value = this.toSymbol(shape.value)
        return symbolBuilder(shape, RustType.HashMap(key.rustType(), value.rustType())).addReference(key)
            .addReference(value).build()
    }

    override fun documentShape(shape: DocumentShape?): Symbol {
        return RuntimeType.Document(config.runtimeConfig).toSymbol()
    }

    override fun bigIntegerShape(shape: BigIntegerShape?): Symbol {
        TODO("Not yet implemented")
    }

    override fun bigDecimalShape(shape: BigDecimalShape?): Symbol {
        TODO("Not yet implemented")
    }

    override fun operationShape(shape: OperationShape): Symbol {
        return symbolBuilder(shape, RustType.Opaque(shape.id.name.capitalize())).locatedIn(Operations).build()
    }

    override fun resourceShape(shape: ResourceShape?): Symbol {
        TODO("Not yet implemented")
    }

    override fun serviceShape(shape: ServiceShape?): Symbol {
        TODO("Not yet implemented")
    }

    override fun structureShape(shape: StructureShape): Symbol {
        val isError = shape.hasTrait(ErrorTrait::class.java)
<<<<<<< HEAD
        val isInput = shape.hasTrait(SyntheticInputTrait::class.java)
        val isOutput = shape.hasTrait(SyntheticOutputTrait::class.java)
        val name = StringUtils.capitalize(shape.id.name).letIf(isError) {
            // TODO: this is should probably be a configurable mixin
=======
        val isIoShape =
            shape.hasTrait(SyntheticInputTrait::class.java) || shape.hasTrait(SyntheticOutputTrait::class.java)
        val name = StringUtils.capitalize(shape.id.name).letIf(isError && config.codegenConfig.renameExceptions) {
            // TODO: Do we want to do this?
            // https://github.com/awslabs/smithy-rs/issues/77
>>>>>>> 63fcc795
            it.replace("Exception", "Error")
        }
        val builder = symbolBuilder(shape, RustType.Opaque(name))
        return when {
            isError -> builder.locatedIn(Errors)
            isInput -> builder.locatedIn(Inputs)
            isOutput -> builder.locatedIn(Outputs)
            else -> builder.locatedIn(Models)
        }.build()
    }

    override fun unionShape(shape: UnionShape): Symbol {
        val name = StringUtils.capitalize(shape.id.name)
        val builder = symbolBuilder(shape, RustType.Opaque(name)).locatedIn(Models)

        return builder.build()
    }

    override fun memberShape(shape: MemberShape): Symbol {
        val target = model.expectShape(shape.target)
        val targetSymbol = this.toSymbol(target)
        // Handle boxing first so we end up with Option<Box<_>>, not Box<Option<_>>
        return targetSymbol.letIf(config.handleRustBoxing) {
            handleRustBoxing(it, shape)
        }.letIf(config.handleOptionality) {
            handleOptionality(it, shape, model.expectShape(shape.container))
        }
    }

    override fun timestampShape(shape: TimestampShape?): Symbol {
        return RuntimeType.Instant(config.runtimeConfig).toSymbol()
    }

    private fun symbolBuilder(shape: Shape?, rustType: RustType): Symbol.Builder {
        val builder = Symbol.builder().putProperty(SHAPE_KEY, shape)
        return builder.rustType(rustType)
            .name(rustType.name)
            // Every symbol that actually gets defined somewhere should set a definition file
            // If we ever generate a `thisisabug.rs`, there is a bug in our symbol generation
            .definitionFile("thisisabug.rs")
    }
}

// TODO(chore): Move this to a useful place
private const val RUST_TYPE_KEY = "rusttype"
private const val SHAPE_KEY = "shape"
private const val CAN_USE_DEFAULT = "canusedefault"

fun Symbol.Builder.rustType(rustType: RustType): Symbol.Builder {
    return this.putProperty(RUST_TYPE_KEY, rustType)
}

fun Symbol.Builder.canUseDefault(value: Boolean = true): Symbol.Builder {
    return this.putProperty(CAN_USE_DEFAULT, value)
}

/**
 * True when it is valid to use the default/0 value for [this] symbol during construction.
 */
fun Symbol.canUseDefault(): Boolean = this.getProperty(CAN_USE_DEFAULT, Boolean::class.javaObjectType).orElse(false)

/**
 * True when [this] is will be represented by Option<T> in Rust
 */
fun Symbol.isOptional(): Boolean = when (this.rustType()) {
    is RustType.Option -> true
    else -> false
}

// Symbols should _always_ be created with a Rust type & shape attached
fun Symbol.rustType(): RustType = this.getProperty(RUST_TYPE_KEY, RustType::class.java).get()
fun Symbol.shape(): Shape = this.expectProperty(SHAPE_KEY, Shape::class.java)

fun <T> T.letIf(cond: Boolean, f: (T) -> T): T {
    return if (cond) {
        f(this)
    } else this
}<|MERGE_RESOLUTION|>--- conflicted
+++ resolved
@@ -210,18 +210,11 @@
 
     override fun structureShape(shape: StructureShape): Symbol {
         val isError = shape.hasTrait(ErrorTrait::class.java)
-<<<<<<< HEAD
         val isInput = shape.hasTrait(SyntheticInputTrait::class.java)
         val isOutput = shape.hasTrait(SyntheticOutputTrait::class.java)
-        val name = StringUtils.capitalize(shape.id.name).letIf(isError) {
-            // TODO: this is should probably be a configurable mixin
-=======
-        val isIoShape =
-            shape.hasTrait(SyntheticInputTrait::class.java) || shape.hasTrait(SyntheticOutputTrait::class.java)
         val name = StringUtils.capitalize(shape.id.name).letIf(isError && config.codegenConfig.renameExceptions) {
             // TODO: Do we want to do this?
             // https://github.com/awslabs/smithy-rs/issues/77
->>>>>>> 63fcc795
             it.replace("Exception", "Error")
         }
         val builder = symbolBuilder(shape, RustType.Opaque(name))
