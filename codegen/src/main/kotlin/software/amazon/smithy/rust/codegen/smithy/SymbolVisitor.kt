--- conflicted
+++ resolved
@@ -308,11 +308,7 @@
         val isError = shape.hasTrait<ErrorTrait>()
         val isInput = shape.hasTrait<SyntheticInputTrait>()
         val isOutput = shape.hasTrait<SyntheticOutputTrait>()
-<<<<<<< HEAD
-        val name = shape.contextName(serviceShape).toPascalCase().letIf(isError && config.codegenConfig.renameExceptions) {
-=======
-        val name = shape.contextName().toPascalCase().letIf(isError && config.renameExceptions) {
->>>>>>> a89a0832
+        val name = shape.contextName(serviceShape).toPascalCase().letIf(isError && config.renameExceptions) {
             it.replace("Exception", "Error")
         }
         val builder = symbolBuilder(shape, RustType.Opaque(name))
