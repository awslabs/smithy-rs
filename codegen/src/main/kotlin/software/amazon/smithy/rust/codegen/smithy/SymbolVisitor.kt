--- conflicted
+++ resolved
@@ -144,15 +144,7 @@
  **/
 fun Symbol.mapRustType(f: (RustType) -> RustType): Symbol {
     val newType = f(this.rustType())
-<<<<<<< HEAD
-    return Symbol.builder()
-        .rustType(newType)
-        // TODO(https://github.com/awslabs/smithy-rs/pull/1438) Separate
-        //  commit: This is a bug if `f` swaps the type instead of wrapping it.
-        .addReference(this)
-=======
     return Symbol.builder().rustType(newType)
->>>>>>> 65e53ab8
         .name(newType.name)
         .build()
 }
