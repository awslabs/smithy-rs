--- conflicted
+++ resolved
@@ -121,23 +121,12 @@
         // Parsing the response works in two phases:
         // 1. Code generate "parse_xyz" methods for each field
         // 2. Code generate a parse_response method which utilizes the parse_xyz methods to set fields on a builder
-<<<<<<< HEAD
-        val parseFunctions: Map<String, String> =
-            renderParseFunctions(
-                operationShape.outputShape(model),
-                httpIndex.getResponseBindings(operationShape),
-                errorSymbol,
-                httpBindingGenerator,
-                implBlockWriter,
-                bodyShape
-            )
-
-        val errorParsers: Map<ShapeId, Map<String, String>> = operationShape.errors.map { shapeId ->
+        val errorParsers: Map<ShapeId, Map<String, Writable>> = operationShape.errors.map { shapeId ->
             val errorShape = model.expectShape(shapeId, StructureShape::class.java)
             shapeId to renderParseFunctions(
                 errorShape,
                 httpIndex.getResponseBindings(errorShape),
-                errorSymbol,
+                operationShape,
                 httpBindingGenerator,
                 implBlockWriter,
                 errorShape
@@ -145,10 +134,15 @@
         }.toMap()
 
         val jsonErrors = RuntimeType.awsJsonErrors(runtimeConfig)
-=======
         val parseFunctions: Map<String, Writable> =
-            renderParseFunctions(operationShape, httpBindingGenerator, implBlockWriter, bodyShape)
->>>>>>> 852534bb
+            renderParseFunctions(
+                operationShape.outputShape(model),
+                httpIndex.getResponseBindings(operationShape),
+                operationShape,
+                httpBindingGenerator,
+                implBlockWriter,
+                bodyShape
+            )
 
         fromResponseFun(implBlockWriter, operationShape) {
             rustBlock("if #T::is_error(&response) && response.status().as_u16() != ${httpTrait.code}", jsonErrors) {
@@ -184,7 +178,6 @@
                     write("return Err(#T::generic(generic))", errorSymbol)
                 }
             }
-            // avoid non-usage warnings
             withBlock("Ok({", "})") {
                 renderShapeParser(outputShape, bodyShape, errorSymbol, parseFunctions)
             }
@@ -195,7 +188,7 @@
         outputShape: StructureShape,
         bodyShape: StructureShape?,
         errorSymbol: RuntimeType,
-        parseFunctions: Map<String, String>
+        parseFunctions: Map<String, Writable>
     ) {
         Attribute.AllowUnusedMut.render(this)
         rust("let mut output = #T::default();", outputShape.builderSymbol(symbolProvider))
@@ -215,44 +208,13 @@
                 "from_slice" to RuntimeType.SerdeJson("from_slice"),
                 "err_symbol" to errorSymbol
             )
-            Attribute.AllowUnusedMut.render(this)
-            rust("let mut output = #T::default();", outputShape.builderSymbol(symbolProvider))
-            rust("let _ = response;")
-            if (bodyShape != null) {
-                rustTemplate(
-                    """
-                let body_slice = response.body().as_ref();
-
-                let parsed_body: #{body} = if body_slice.is_empty() {
-                    #{body}::default()
-                } else {
-                    #{from_slice}(response.body().as_ref()).map_err(#{err_symbol}::unhandled)?
-                };
-            """,
-                    "body" to symbolProvider.toSymbol(bodyShape),
-                    "from_slice" to RuntimeType.SerdeJson("from_slice"),
-                    "err_symbol" to errorSymbol
-                )
-            }
-            outputShape.members().forEach { member ->
-                val parsedValue = parseFunctions[member.memberName]
-                    ?: throw CodegenException("No parser defined for $member!. This is a bug")
-                withBlock("output = output.${member.setterName()}(", ");") {
-                    parsedValue(this)
-                }
-            }
-
-            val err = if (StructureGenerator.fallibleBuilder(outputShape, symbolProvider)) {
-                ".map_err(|s|${format(errorSymbol)}::unhandled(s))?"
-            } else ""
-            rust("Ok(output.build()$err)")
         }
         outputShape.members().forEach { member ->
             val parsedValue = parseFunctions[member.memberName]
                 ?: throw CodegenException("No parser defined for $member!. This is a bug")
-            // can delete when we don't have `todo!()` here anymore
-            Attribute.Custom("allow(unreachable_code, clippy::diverging_sub_expression)").render(this)
-            rust("{ output = output.${member.setterName()}($parsedValue); }")
+            withBlock("output = output.${member.setterName()}(", ");") {
+                parsedValue(this)
+            }
         }
 
         val err = if (StructureGenerator.fallibleBuilder(outputShape, symbolProvider)) {
@@ -264,7 +226,7 @@
     private fun RustWriter.parseErrorVariants(
         operationShape: OperationShape,
         errorSymbol: RuntimeType,
-        errorParsers: Map<ShapeId, Map<String, String>>
+        errorParsers: Map<ShapeId, Map<String, Writable>>
     ) {
         operationShape.errors.forEach { error ->
             val variantName = symbolProvider.toSymbol(model.expectShape(error)).name
@@ -290,78 +252,13 @@
      * Returns a map with key = memberName, value = parsedValue
      */
     private fun renderParseFunctions(
-        shape: Shape,
+        outputShape: Shape,
         bindings: Map<String, HttpBinding>,
-        errorSymbol: RuntimeType,
-        httpBindingGenerator: ResponseBindingGenerator,
-        implBlockWriter: RustWriter,
-        bodyShape: StructureShape?
-    ): Map<String, String> {
-        return shape.members().map { member ->
-            val binding = bindings[member.memberName] ?: throw CodegenException("Binding should be defined")
-            member.memberName to when (binding.location) {
-                HttpBinding.Location.HEADER -> {
-                    val fnName = httpBindingGenerator.generateDeserializeHeaderFn(binding, implBlockWriter)
-                    """
-                        Self::$fnName(
-                            response.headers()
-                        ).map_err(|_|${implBlockWriter.format(errorSymbol)}::unhandled("Failed to parse ${member.memberName} from header `${binding.locationName}"))?
-                        """
-                }
-                HttpBinding.Location.DOCUMENT -> {
-                    check(bodyShape != null) {
-                        "$bodyShape was null but a member specified document bindings. This is a bug."
-                    }
-                    // When there is a subset of fields present as the body of the response, we will create a variable
-                    // named `parsed_body`. Copy the field from parsed_body into the builder
-
-                    "parsed_body.${symbolProvider.toMemberName(member)}"
-                }
-                HttpBinding.Location.PAYLOAD -> {
-                    val docShapeHandler: RustWriter.(String) -> Unit = { body ->
-                        rustTemplate(
-                            """
-                            #{serde_json}::from_slice::<#{doc_json}::DeserDoc>($body).map(|d|d.0).map_err(#{error_symbol}::unhandled)
-                        """,
-                            "doc_json" to RuntimeType.DocJson,
-                            "serde_json" to CargoDependency.SerdeJson.asType(),
-                            "error_symbol" to errorSymbol
-                        )
-                    }
-                    val structureShapeHandler: RustWriter.(String) -> Unit = { body ->
-                        rust("#T($body).map_err(#T::unhandled)", RuntimeType.SerdeJson("from_slice"), errorSymbol)
-                    }
-                    val fnName = httpBindingGenerator.generateDeserializePayloadFn(
-                        binding,
-                        errorSymbol,
-                        implBlockWriter,
-                        docHandler = docShapeHandler,
-                        structuredHandler = structureShapeHandler
-                    )
-                    "Self::$fnName(response.body().as_ref())?"
-                }
-                HttpBinding.Location.RESPONSE_CODE -> "Some(response.status().as_u16() as _)"
-                else -> {
-                    logger.warning("Unhandled response binding type: ${binding.location}")
-                    "todo!()"
-                }
-            }
-        }.toMap()
-    }
-
-    /**
-     * Generate a parser & a parsed value converter for each output member of `operationShape`
-     *
-     * Returns a map with key = memberName, value = parsedValue
-     */
-    private fun renderParseFunctions(
         operationShape: OperationShape,
         httpBindingGenerator: ResponseBindingGenerator,
         implBlockWriter: RustWriter,
         bodyShape: StructureShape?
     ): Map<String, Writable> {
-        val bindings = httpIndex.getResponseBindings(operationShape)
-        val outputShape = operationShape.outputShape(model)
         val errorSymbol = operationShape.errorSymbol(symbolProvider)
         return outputShape.members().map { member ->
             val binding = bindings[member.memberName] ?: throw CodegenException("Binding should be defined")
