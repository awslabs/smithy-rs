--- conflicted
+++ resolved
@@ -30,15 +30,12 @@
 import software.amazon.smithy.rust.codegen.smithy.generators.ProtocolConfig
 import software.amazon.smithy.rust.codegen.smithy.generators.ProtocolGeneratorFactory
 import software.amazon.smithy.rust.codegen.smithy.generators.ProtocolSupport
-<<<<<<< HEAD
 import software.amazon.smithy.rust.codegen.smithy.generators.StructureGenerator
 import software.amazon.smithy.rust.codegen.smithy.generators.builderSymbol
 import software.amazon.smithy.rust.codegen.smithy.generators.errorSymbol
-import software.amazon.smithy.rust.codegen.smithy.generators.setterName
-=======
 import software.amazon.smithy.rust.codegen.smithy.generators.http.RequestBindingGenerator
 import software.amazon.smithy.rust.codegen.smithy.generators.http.ResponseBindingGenerator
->>>>>>> 3de46823
+import software.amazon.smithy.rust.codegen.smithy.generators.setterName
 import software.amazon.smithy.rust.codegen.smithy.isOptional
 import software.amazon.smithy.rust.codegen.smithy.traits.SyntheticOutputTrait
 import software.amazon.smithy.rust.codegen.smithy.transformers.OperationNormalizer
@@ -127,24 +124,25 @@
     }
 
     override fun fromResponseImpl(implBlockWriter: RustWriter, operationShape: OperationShape) {
-<<<<<<< HEAD
         val outputShape = operationShape.outputShape(model)
         val bodyId = outputShape.expectTrait(SyntheticOutputTrait::class.java).body
         val bodyShape = bodyId?.let { model.expectShape(bodyId, StructureShape::class.java) }
         val errorSymbol = operationShape.errorSymbol(symbolProvider)
-=======
         val httpBindingGenerator = ResponseBindingGenerator(protocolConfig, operationShape)
 
-        httpBindingGenerator.renderUpdateOutputBuilder(implBlockWriter)
-
->>>>>>> 3de46823
+        val needsHeaders = httpBindingGenerator.renderUpdateOutputBuilder(implBlockWriter)
+
         fromResponseFun(implBlockWriter, operationShape) {
             // avoid non-usage warnings
             Attribute.AllowUnusedMut.render(this)
             rust("let mut output = #T::default();", outputShape.builderSymbol(symbolProvider))
+            if (needsHeaders) {
+                rust("output = Self::update_output(output, response.headers()).map_err(#T::unhandled)?;", errorSymbol)
+            }
             deserializeDocumentBody(bodyShape, errorSymbol, "output")
             deserializePayloadBody(operationShape, outputShape, errorSymbol)
             deserializeCode(operationShape)
+            rust("")
 
             val err = if (StructureGenerator.fallibleBuilder(outputShape, symbolProvider)) {
                 ".map_err(|s|${format(errorSymbol)}::unhandled(s))?"
@@ -171,38 +169,41 @@
             val member = outputShape.expectMember(binding.memberName)
             val targetShape = model.expectShape(member.target)
             rust("let body = response.body().as_ref();")
-            when (targetShape) {
-                is StructureShape, is UnionShape ->
-                    rustTemplate(
-                        """
+            rustBlock("if !body.is_empty()") {
+                when (targetShape) {
+                    is StructureShape, is UnionShape ->
+                        rustTemplate(
+                            """
                                     let body: #{body} = #{from_slice}(body).map_err(#{error_symbol}::unhandled)?;
                                     output = output.${member.setterName()}(body);
                                     """,
-                        "body" to symbolProvider.toSymbol(member),
-                        "from_slice" to RuntimeType.SerdeJson("from_slice"),
-                        "error_symbol" to errorSymbol
-                    )
-                is StringShape -> {
-                    rustTemplate(
-                        "let body_str = std::str::from_utf8(&body).map_err(#{error_symbol}::unhandled)?;",
-                        "error_symbol" to errorSymbol
-                    )
-                    rustBlock("if !body_str.is_empty()") {
-                        if (targetShape.hasTrait(EnumTrait::class.java)) {
-                            rust(
-                                "output = output.${member.setterName()}(Some(#T::from(body_str)));",
-                                symbolProvider.toSymbol(targetShape)
-                            )
-                        } else {
-                            rust("output = output.${member.setterName()}(Some(body_str.to_string()));")
+                            "body" to symbolProvider.toSymbol(member),
+                            "from_slice" to RuntimeType.SerdeJson("from_slice"),
+                            "error_symbol" to errorSymbol
+                        )
+                    is StringShape -> {
+                        rustTemplate(
+                            "let body_str = std::str::from_utf8(&body).map_err(#{error_symbol}::unhandled)?;",
+                            "error_symbol" to errorSymbol
+                        )
+                        rustBlock("if !body_str.is_empty()") {
+                            if (targetShape.hasTrait(EnumTrait::class.java)) {
+                                rust(
+                                    "output = output.${member.setterName()}(Some(#T::from(body_str)));",
+                                    symbolProvider.toSymbol(targetShape)
+                                )
+                            } else {
+                                rust("output = output.${member.setterName()}(Some(body_str.to_string()));")
+                            }
                         }
                     }
+                    is BlobShape -> rust(
+                        "output = output.${member.setterName()}(Some(#T::new(body)));",
+                        RuntimeType.Blob(runtimeConfig)
+                    )
+                    is DocumentShape -> rust("let _ = body;")
+                    else -> TODO("unexpected shape: $targetShape")
                 }
-                is BlobShape -> rust(
-                    "output = output.${member.setterName()}(Some(#T::new(body)));",
-                    RuntimeType.Blob(runtimeConfig)
-                )
-                is DocumentShape -> rust("let _ = body;")
             }
         }
     }
