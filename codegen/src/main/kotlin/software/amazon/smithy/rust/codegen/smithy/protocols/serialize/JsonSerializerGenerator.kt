/*
 * Copyright Amazon.com, Inc. or its affiliates. All Rights Reserved.
 * SPDX-License-Identifier: Apache-2.0.
 */

package software.amazon.smithy.rust.codegen.smithy.protocols.serialize

import software.amazon.smithy.model.shapes.BlobShape
import software.amazon.smithy.model.shapes.BooleanShape
import software.amazon.smithy.model.shapes.CollectionShape
import software.amazon.smithy.model.shapes.DocumentShape
import software.amazon.smithy.model.shapes.MapShape
import software.amazon.smithy.model.shapes.MemberShape
import software.amazon.smithy.model.shapes.NumberShape
import software.amazon.smithy.model.shapes.OperationShape
import software.amazon.smithy.model.shapes.Shape
import software.amazon.smithy.model.shapes.StringShape
import software.amazon.smithy.model.shapes.StructureShape
import software.amazon.smithy.model.shapes.TimestampShape
import software.amazon.smithy.model.shapes.UnionShape
import software.amazon.smithy.model.traits.EnumTrait
import software.amazon.smithy.model.traits.JsonNameTrait
import software.amazon.smithy.model.traits.TimestampFormatTrait.Format.EPOCH_SECONDS
import software.amazon.smithy.rust.codegen.rustlang.CargoDependency
import software.amazon.smithy.rust.codegen.rustlang.RustType
import software.amazon.smithy.rust.codegen.rustlang.RustWriter
import software.amazon.smithy.rust.codegen.rustlang.asType
import software.amazon.smithy.rust.codegen.rustlang.rust
import software.amazon.smithy.rust.codegen.rustlang.rustBlock
import software.amazon.smithy.rust.codegen.rustlang.rustBlockTemplate
import software.amazon.smithy.rust.codegen.rustlang.rustTemplate
import software.amazon.smithy.rust.codegen.rustlang.withBlock
import software.amazon.smithy.rust.codegen.smithy.RuntimeType
import software.amazon.smithy.rust.codegen.smithy.RustSymbolProvider
import software.amazon.smithy.rust.codegen.smithy.generators.ProtocolConfig
import software.amazon.smithy.rust.codegen.smithy.isOptional
import software.amazon.smithy.rust.codegen.smithy.protocols.HttpBindingResolver
import software.amazon.smithy.rust.codegen.smithy.protocols.HttpLocation
import software.amazon.smithy.rust.codegen.smithy.protocols.serializeFunctionName
import software.amazon.smithy.rust.codegen.smithy.rustType
import software.amazon.smithy.rust.codegen.util.dq
import software.amazon.smithy.rust.codegen.util.getTrait
import software.amazon.smithy.rust.codegen.util.hasTrait
import software.amazon.smithy.rust.codegen.util.inputShape
import software.amazon.smithy.rust.codegen.util.toPascalCase

class JsonSerializerGenerator(
    protocolConfig: ProtocolConfig,
    private val httpBindingResolver: HttpBindingResolver,
) : StructuredDataSerializerGenerator {
    private data class Context<T : Shape>(
        /** Expression that retrieves a JsonValueWriter from either a JsonObjectWriter or JsonArrayWriter */
        val writerExpression: String,
        /** Expression representing the value to write to the JsonValueWriter */
        val valueExpression: ValueExpression,
        val shape: T,
    )

    private data class MemberContext(
        /** Expression that retrieves a JsonValueWriter from either a JsonObjectWriter or JsonArrayWriter */
        val writerExpression: String,
        /** Expression representing the value to write to the JsonValueWriter */
        val valueExpression: ValueExpression,
        val shape: MemberShape,
        /** Whether or not to serialize null values if the type is optional */
        val writeNulls: Boolean = false,
    ) {
        companion object {
            fun collectionMember(context: Context<CollectionShape>, itemName: String): MemberContext =
                MemberContext(
                    "${context.writerExpression}.value()",
                    ValueExpression.Reference(itemName),
                    context.shape.member,
                    writeNulls = true
                )

            fun mapMember(context: Context<MapShape>, key: String, value: String): MemberContext =
                MemberContext(
                    "${context.writerExpression}.key($key)",
                    ValueExpression.Reference(value),
                    context.shape.value,
                    writeNulls = true
                )

            fun structMember(
                context: StructContext,
                member: MemberShape,
                symProvider: RustSymbolProvider
            ): MemberContext =
                MemberContext(
                    objectValueWriterExpression(context.objectName, member),
                    ValueExpression.Value("${context.localName}.${symProvider.toMemberName(member)}"),
                    member
                )

            fun unionMember(
                context: Context<UnionShape>,
                variantReference: String,
                member: MemberShape
            ): MemberContext =
                MemberContext(
                    objectValueWriterExpression(context.writerExpression, member),
                    ValueExpression.Reference(variantReference),
                    member
                )

            /** Returns an expression to get a JsonValueWriter from a JsonObjectWriter */
            private fun objectValueWriterExpression(objectWriterName: String, member: MemberShape): String {
                val wireName = (member.getTrait<JsonNameTrait>()?.value ?: member.memberName).dq()
                return "$objectWriterName.key($wireName)"
            }
        }
    }

    // Specialized since it holds a JsonObjectWriter expression rather than a JsonValueWriter
    private data class StructContext(
        /** Name of the JsonObjectWriter */
        val objectName: String,
        /** Name of the variable that holds the struct */
        val localName: String,
        val shape: StructureShape,
    )

    private val model = protocolConfig.model
    private val symbolProvider = protocolConfig.symbolProvider
    private val runtimeConfig = protocolConfig.runtimeConfig
    private val serializerError = RuntimeType.SerdeJson("error::Error")
    private val smithyTypes = CargoDependency.SmithyTypes(runtimeConfig).asType()
    private val smithyJson = CargoDependency.smithyJson(runtimeConfig).asType()
    private val codegenScope = arrayOf(
        "String" to RuntimeType.String,
        "Error" to serializerError,
        "SdkBody" to RuntimeType.sdkBody(runtimeConfig),
        "JsonObjectWriter" to smithyJson.member("serialize::JsonObjectWriter"),
        "JsonValueWriter" to smithyJson.member("serialize::JsonValueWriter"),
    )
<<<<<<< HEAD
=======
    private val httpIndex = HttpBindingIndex.of(model)
    private val serializerUtil = SerializerUtil(model)
>>>>>>> 1be3fa3d

    override fun payloadSerializer(member: MemberShape): RuntimeType {
        val fnName = symbolProvider.serializeFunctionName(member)
        val target = model.expectShape(member.target, StructureShape::class.java)
        return RuntimeType.forInlineFun(fnName, "operation_ser") { writer ->
            writer.rustBlockTemplate(
                "pub fn $fnName(input: &#{target}) -> Result<#{SdkBody}, #{Error}>",
                *codegenScope,
                "target" to symbolProvider.toSymbol(target)
            ) {
                rust("let mut out = String::new();")
                rustTemplate("let mut object = #{JsonObjectWriter}::new(&mut out);", *codegenScope)
                serializeStructure(StructContext("object", "input", target))
                rust("object.finish();")
                rustTemplate("Ok(#{SdkBody}::from(out))", *codegenScope)
            }
        }
    }

    override fun operationSerializer(operationShape: OperationShape): RuntimeType? {
        // Don't generate an operation JSON serializer if there is no JSON body
        val httpDocumentMembers = httpBindingResolver.requestMembers(operationShape, HttpLocation.DOCUMENT)
        if (httpDocumentMembers.isEmpty()) {
            return null
        }

        val inputShape = operationShape.inputShape(model)
        val fnName = symbolProvider.serializeFunctionName(operationShape)
        return RuntimeType.forInlineFun(fnName, "operation_ser") {
            it.rustBlockTemplate(
                "pub fn $fnName(input: &#{target}) -> Result<#{SdkBody}, #{Error}>",
                *codegenScope, "target" to symbolProvider.toSymbol(inputShape)
            ) {
                rust("let mut out = String::new();")
                rustTemplate("let mut object = #{JsonObjectWriter}::new(&mut out);", *codegenScope)
                serializeStructure(StructContext("object", "input", inputShape), httpDocumentMembers)
                rust("object.finish();")
                rustTemplate("Ok(#{SdkBody}::from(out))", *codegenScope)
            }
        }
    }

    override fun documentSerializer(): RuntimeType {
        val fnName = "serialize_document"
        return RuntimeType.forInlineFun(fnName, "operation_ser") {
            it.rustTemplate(
                """
                pub fn $fnName(input: &#{Document}) -> Result<#{SdkBody}, #{Error}> {
                    let mut out = String::new();
                    #{JsonValueWriter}::new(&mut out).document(input);
                    Ok(#{SdkBody}::from(out))
                }
                """,
                "Document" to RuntimeType.Document(runtimeConfig), *codegenScope
            )
        }
    }

    private fun RustWriter.serializeStructure(
        context: StructContext,
        includedMembers: List<MemberShape>? = null,
    ) {
        val fnName = symbolProvider.serializeFunctionName(context.shape)
        val structureSymbol = symbolProvider.toSymbol(context.shape)
        val structureSerializer = RuntimeType.forInlineFun(fnName, "json_ser") { writer ->
            writer.rustBlockTemplate(
                "pub fn $fnName(object: &mut #{JsonObjectWriter}, input: &#{Input})",
                "Input" to structureSymbol,
                *codegenScope,
            ) {
                context.copy(objectName = "object", localName = "input").also { inner ->
                    val members = includedMembers ?: inner.shape.members()
                    if (members.isEmpty()) {
                        rust("let (_, _) = (object, input);") // Suppress unused argument warnings
                    }
                    for (member in members) {
                        serializeMember(MemberContext.structMember(inner, member, symbolProvider))
                    }
                }
            }
        }
        rust("#T(&mut ${context.objectName}, ${context.localName});", structureSerializer)
    }

    private fun RustWriter.serializeMember(context: MemberContext) {
        val targetShape = model.expectShape(context.shape.target)
        if (symbolProvider.toSymbol(context.shape).isOptional()) {
            safeName().also { local ->
                rustBlock("if let Some($local) = ${context.valueExpression.asRef()}") {
                    val innerContext = context.copy(valueExpression = ValueExpression.Reference(local))
                    serializeMemberValue(innerContext, targetShape)
                }
                if (context.writeNulls) {
                    rustBlock("else") {
                        rust("${context.writerExpression}.null();")
                    }
                }
            }
        } else {
            with(serializerUtil) {
                ignoreZeroValues(context.shape, context.valueExpression) {
                    serializeMemberValue(context, targetShape)
                }
            }
        }
    }

    private fun RustWriter.serializeMemberValue(context: MemberContext, target: Shape) {
        val writer = context.writerExpression
        val value = context.valueExpression
        when (target) {
            is StringShape -> when (target.hasTrait<EnumTrait>()) {
                true -> rust("$writer.string(${value.name}.as_str());")
                false -> rust("$writer.string(${value.name});")
            }
            is BooleanShape -> rust("$writer.boolean(${value.asValue()});")
            is NumberShape -> {
                val numberType = when (symbolProvider.toSymbol(target).rustType()) {
                    is RustType.Float -> "Float"
                    // NegInt takes an i64 while PosInt takes u64. We need this to be signed here
                    is RustType.Integer -> "NegInt"
                    else -> throw IllegalStateException("unreachable")
                }
                rust(
                    "$writer.number(##[allow(clippy::useless_conversion)]#T::$numberType((${value.asValue()}).into()));",
                    smithyTypes.member("Number")
                )
            }
            is BlobShape -> rust(
                "$writer.string_unchecked(&#T(${value.name}));",
                RuntimeType.Base64Encode(runtimeConfig)
            )
            is TimestampShape -> {
                val timestampFormat =
                    httpBindingResolver.timestampFormat(context.shape, HttpLocation.DOCUMENT, EPOCH_SECONDS)
                val timestampFormatType = RuntimeType.TimestampFormat(runtimeConfig, timestampFormat)
                rust("$writer.instant(${value.name}, #T);", timestampFormatType)
            }
            is CollectionShape -> jsonArrayWriter(context) { arrayName ->
                serializeCollection(Context(arrayName, context.valueExpression, target))
            }
            is MapShape -> jsonObjectWriter(context) { objectName ->
                serializeMap(Context(objectName, context.valueExpression, target))
            }
            is StructureShape -> jsonObjectWriter(context) { objectName ->
                serializeStructure(StructContext(objectName, context.valueExpression.name, target))
            }
            is UnionShape -> jsonObjectWriter(context) { objectName ->
                serializeUnion(Context(objectName, context.valueExpression, target))
            }
            is DocumentShape -> rust("$writer.document(${value.asRef()});")
            else -> TODO(target.toString())
        }
    }

    private fun RustWriter.jsonArrayWriter(context: MemberContext, inner: RustWriter.(String) -> Unit) {
        safeName("array").also { arrayName ->
            rust("let mut $arrayName = ${context.writerExpression}.start_array();")
            inner(arrayName)
            rust("$arrayName.finish();")
        }
    }

    private fun RustWriter.jsonObjectWriter(context: MemberContext, inner: RustWriter.(String) -> Unit) {
        safeName("object").also { objectName ->
            rust("let mut $objectName = ${context.writerExpression}.start_object();")
            inner(objectName)
            rust("$objectName.finish();")
        }
    }

    private fun RustWriter.serializeCollection(context: Context<CollectionShape>) {
        val itemName = safeName("item")
        rustBlock("for $itemName in ${context.valueExpression.asRef()}") {
            serializeMember(MemberContext.collectionMember(context, itemName))
        }
    }

    private fun RustWriter.serializeMap(context: Context<MapShape>) {
        val keyName = safeName("key")
        val valueName = safeName("value")
        rustBlock("for ($keyName, $valueName) in ${context.valueExpression.asRef()}") {
            val keyTarget = model.expectShape(context.shape.key.target)
            val keyExpression = when (keyTarget.hasTrait<EnumTrait>()) {
                true -> "$keyName.as_str()"
                else -> keyName
            }
            serializeMember(MemberContext.mapMember(context, keyExpression, valueName))
        }
    }

    private fun RustWriter.serializeUnion(context: Context<UnionShape>) {
        val fnName = symbolProvider.serializeFunctionName(context.shape)
        val unionSymbol = symbolProvider.toSymbol(context.shape)
        val unionSerializer = RuntimeType.forInlineFun(fnName, "json_ser") { writer ->
            writer.rustBlockTemplate(
                "pub fn $fnName(${context.writerExpression}: &mut #{JsonObjectWriter}, input: &#{Input})",
                "Input" to unionSymbol,
                *codegenScope,
            ) {
                rustBlock("match input") {
                    for (member in context.shape.members()) {
                        val variantName = member.memberName.toPascalCase()
                        withBlock("#T::$variantName(inner) => {", "},", unionSymbol) {
                            serializeMember(MemberContext.unionMember(context, "inner", member))
                        }
                    }
                }
            }
        }
        rust("#T(&mut ${context.writerExpression}, ${context.valueExpression.asRef()});", unionSerializer)
    }
}<|MERGE_RESOLUTION|>--- conflicted
+++ resolved
@@ -134,11 +134,7 @@
         "JsonObjectWriter" to smithyJson.member("serialize::JsonObjectWriter"),
         "JsonValueWriter" to smithyJson.member("serialize::JsonValueWriter"),
     )
-<<<<<<< HEAD
-=======
-    private val httpIndex = HttpBindingIndex.of(model)
     private val serializerUtil = SerializerUtil(model)
->>>>>>> 1be3fa3d
 
     override fun payloadSerializer(member: MemberShape): RuntimeType {
         val fnName = symbolProvider.serializeFunctionName(member)
