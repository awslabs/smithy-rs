--- conflicted
+++ resolved
@@ -110,20 +110,13 @@
             val build = config.getObjectMember(BUILD_SETTINGS)
             val runtimeConfig = config.getObjectMember(RUNTIME_CONFIG)
             val codegenSettings = config.getObjectMember(CODEGEN_SETTINGS)
-<<<<<<< HEAD
             val moduleAuthors = config.expectArrayMember(MODULE_AUTHORS).map { it.expectStringNode().value }
-            return RustSettings(
-                service,
-                moduleName,
-                version,
-                moduleAuthors = moduleAuthors,
-=======
             val license = config.getStringMember(LICENSE).orNull()?.value
             return RustSettings(
                 service = service,
                 moduleName = moduleName,
                 moduleVersion = version,
->>>>>>> 908dec55
+                moduleAuthors = moduleAuthors,
                 runtimeConfig = RuntimeConfig.fromNode(runtimeConfig),
                 codegenConfig = CodegenConfig.fromNode(codegenSettings),
                 build = BuildSettings.fromNode(build),
