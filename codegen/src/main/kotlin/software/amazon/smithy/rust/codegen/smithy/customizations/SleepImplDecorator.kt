/*
 * Copyright Amazon.com, Inc. or its affiliates. All Rights Reserved.
 * SPDX-License-Identifier: Apache-2.0
 */

package software.amazon.smithy.rust.codegen.smithy.customizations

import software.amazon.smithy.rust.codegen.rustlang.rustTemplate
import software.amazon.smithy.rust.codegen.rustlang.writable
import software.amazon.smithy.rust.codegen.smithy.ClientCodegenContext
import software.amazon.smithy.rust.codegen.smithy.CoreCodegenContext
import software.amazon.smithy.rust.codegen.smithy.RuntimeConfig
import software.amazon.smithy.rust.codegen.smithy.RuntimeType
import software.amazon.smithy.rust.codegen.smithy.customize.RustCodegenDecorator
import software.amazon.smithy.rust.codegen.smithy.generators.config.ConfigCustomization
import software.amazon.smithy.rust.codegen.smithy.generators.config.ServiceConfig

/* Example Generated Code */
/*
/// Service config.
///
pub struct Config {
    pub(crate) sleep_impl: Option<std::sync::Arc<dyn aws_smithy_async::rt::sleep::AsyncSleep>>,
}
impl std::fmt::Debug for Config {
    fn fmt(&self, f: &mut std::fmt::Formatter<'_>) -> std::fmt::Result {
        let mut config = f.debug_struct("Config");
        config.finish()
    }
}
impl Config {
    /// Constructs a config builder.
    pub fn builder() -> Builder {
        Builder::default()
    }
}
/// Builder for creating a `Config`.
#[derive(Default)]
pub struct Builder {
    sleep_impl: Option<std::sync::Arc<dyn aws_smithy_async::rt::sleep::AsyncSleep>>,
}
impl Builder {
    /// Constructs a config builder.
    pub fn new() -> Self {
        Self::default()
    }
    /// Set the sleep_impl for the builder
    ///
    /// # Examples
    ///
    /// ```no_run
    /// use test_smithy_test1832442648477221704::config::Config;
    /// use aws_smithy_async::rt::sleep::AsyncSleep;
    /// use aws_smithy_async::rt::sleep::Sleep;
    ///
    /// #[derive(Debug)]
    /// pub struct ForeverSleep;
    ///
    /// impl AsyncSleep for ForeverSleep {
    ///     fn sleep(&self, duration: std::time::Duration) -> Sleep {
    ///         Sleep::new(std::future::pending())
    ///     }
    /// }
    ///
    /// let sleep_impl = std::sync::Arc::new(ForeverSleep);
    /// let config = Config::builder().sleep_impl(sleep_impl).build();
    /// ```
    pub fn sleep_impl(
        mut self,
        sleep_impl: std::sync::Arc<dyn aws_smithy_async::rt::sleep::AsyncSleep>,
    ) -> Self {
        self.set_sleep_impl(Some(sleep_impl));
        self
    }

    /// Set the sleep_impl for the builder
    ///
    /// # Examples
    ///
    /// ```no_run
    /// use test_smithy_test1832442648477221704::config::{Builder, Config};
    /// use aws_smithy_async::rt::sleep::AsyncSleep;
    /// use aws_smithy_async::rt::sleep::Sleep;
    ///
    /// #[derive(Debug)]
    /// pub struct ForeverSleep;
    ///
    /// impl AsyncSleep for ForeverSleep {
    ///     fn sleep(&self, duration: std::time::Duration) -> Sleep {
    ///         Sleep::new(std::future::pending())
    ///     }
    /// }
    ///
    /// fn set_never_ending_sleep_impl(builder: &mut Builder) {
    ///     let sleep_impl = std::sync::Arc::new(ForeverSleep);
    ///     builder.set_sleep_impl(Some(sleep_impl));
    /// }
    ///
    /// let mut builder = Config::builder();
    /// set_never_ending_sleep_impl(&mut builder);
    /// let config = builder.build();
    /// ```
    pub fn set_sleep_impl(
        &mut self,
        sleep_impl: Option<std::sync::Arc<dyn aws_smithy_async::rt::sleep::AsyncSleep>>,
    ) -> &mut Self {
        self.sleep_impl = sleep_impl;
        self
    }
    /// Builds a [`Config`].
    pub fn build(self) -> Config {
        Config {
            sleep_impl: self.sleep_impl
        }
    }
}
 */

<<<<<<< HEAD
class SleepImplProviderCustomization(coreCodegenContext: CoreCodegenContext) : ConfigCustomization() {
=======
class SleepImplDecorator : RustCodegenDecorator<ClientCodegenContext> {
    override val name: String = "AsyncSleep"
    override val order: Byte = 0

    override fun configCustomizations(
        codegenContext: ClientCodegenContext,
        baseCustomizations: List<ConfigCustomization>,
    ): List<ConfigCustomization> {
        return baseCustomizations + SleepImplProviderConfig(codegenContext)
    }

    override fun supportsCodegenContext(clazz: Class<out CoreCodegenContext>): Boolean =
        clazz.isAssignableFrom(ClientCodegenContext::class.java)
}

class SleepImplProviderConfig(coreCodegenContext: CoreCodegenContext) : ConfigCustomization() {
>>>>>>> 903d3f2a
    private val sleepModule = smithyAsyncRtSleep(coreCodegenContext.runtimeConfig)
    private val moduleUseName = coreCodegenContext.moduleUseName()
    private val codegenScope = arrayOf(
        "AsyncSleep" to sleepModule.member("AsyncSleep"),
        "Sleep" to sleepModule.member("Sleep"),
    )

    override fun section(section: ServiceConfig) = writable {
        when (section) {
            is ServiceConfig.ConfigStruct -> rustTemplate(
                "pub(crate) sleep_impl: Option<std::sync::Arc<dyn #{AsyncSleep}>>,",
                *codegenScope,
            )
            is ServiceConfig.ConfigImpl -> emptySection
            is ServiceConfig.BuilderStruct ->
                rustTemplate("sleep_impl: Option<std::sync::Arc<dyn #{AsyncSleep}>>,", *codegenScope)
            ServiceConfig.BuilderImpl ->
                rustTemplate(
                    """
                    /// Set the sleep_impl for the builder
                    ///
                    /// ## Examples
                    ///
                    /// ```no_run
                    /// use $moduleUseName::config::Config;
                    /// use #{AsyncSleep};
                    /// use #{Sleep};
                    ///
                    /// ##[derive(Debug)]
                    /// pub struct ForeverSleep;
                    ///
                    /// impl AsyncSleep for ForeverSleep {
                    ///     fn sleep(&self, duration: std::time::Duration) -> Sleep {
                    ///         Sleep::new(std::future::pending())
                    ///     }
                    /// }
                    ///
                    /// let sleep_impl = std::sync::Arc::new(ForeverSleep);
                    /// let config = Config::builder().sleep_impl(sleep_impl).build();
                    /// ```
                    pub fn sleep_impl(mut self, sleep_impl: std::sync::Arc<dyn #{AsyncSleep}>) -> Self {
                        self.set_sleep_impl(Some(sleep_impl));
                        self
                    }

                    /// Set the sleep_impl for the builder
                    ///
                    /// ## Examples
                    ///
                    /// ```no_run
                    /// use $moduleUseName::config::{Builder, Config};
                    /// use #{AsyncSleep};
                    /// use #{Sleep};
                    ///
                    /// ##[derive(Debug)]
                    /// pub struct ForeverSleep;
                    ///
                    /// impl AsyncSleep for ForeverSleep {
                    ///     fn sleep(&self, duration: std::time::Duration) -> Sleep {
                    ///         Sleep::new(std::future::pending())
                    ///     }
                    /// }
                    ///
                    /// fn set_never_ending_sleep_impl(builder: &mut Builder) {
                    ///     let sleep_impl = std::sync::Arc::new(ForeverSleep);
                    ///     builder.set_sleep_impl(Some(sleep_impl));
                    /// }
                    ///
                    /// let mut builder = Config::builder();
                    /// set_never_ending_sleep_impl(&mut builder);
                    /// let config = builder.build();
                    /// ```
                    pub fn set_sleep_impl(&mut self, sleep_impl: Option<std::sync::Arc<dyn #{AsyncSleep}>>) -> &mut Self {
                        self.sleep_impl = sleep_impl;
                        self
                    }
                    """,
                    *codegenScope,
                )
            ServiceConfig.BuilderBuild -> rustTemplate(
                """sleep_impl: self.sleep_impl,""",
                *codegenScope,
            )
            else -> emptySection
        }
    }
}

// Generate path to the root module in aws_smithy_async
fun smithyAsyncRtSleep(runtimeConfig: RuntimeConfig) =
    RuntimeType("sleep", runtimeConfig.runtimeCrate("async"), "aws_smithy_async::rt")<|MERGE_RESOLUTION|>--- conflicted
+++ resolved
@@ -7,11 +7,9 @@
 
 import software.amazon.smithy.rust.codegen.rustlang.rustTemplate
 import software.amazon.smithy.rust.codegen.rustlang.writable
-import software.amazon.smithy.rust.codegen.smithy.ClientCodegenContext
 import software.amazon.smithy.rust.codegen.smithy.CoreCodegenContext
 import software.amazon.smithy.rust.codegen.smithy.RuntimeConfig
 import software.amazon.smithy.rust.codegen.smithy.RuntimeType
-import software.amazon.smithy.rust.codegen.smithy.customize.RustCodegenDecorator
 import software.amazon.smithy.rust.codegen.smithy.generators.config.ConfigCustomization
 import software.amazon.smithy.rust.codegen.smithy.generators.config.ServiceConfig
 
@@ -116,26 +114,7 @@
 }
  */
 
-<<<<<<< HEAD
 class SleepImplProviderCustomization(coreCodegenContext: CoreCodegenContext) : ConfigCustomization() {
-=======
-class SleepImplDecorator : RustCodegenDecorator<ClientCodegenContext> {
-    override val name: String = "AsyncSleep"
-    override val order: Byte = 0
-
-    override fun configCustomizations(
-        codegenContext: ClientCodegenContext,
-        baseCustomizations: List<ConfigCustomization>,
-    ): List<ConfigCustomization> {
-        return baseCustomizations + SleepImplProviderConfig(codegenContext)
-    }
-
-    override fun supportsCodegenContext(clazz: Class<out CoreCodegenContext>): Boolean =
-        clazz.isAssignableFrom(ClientCodegenContext::class.java)
-}
-
-class SleepImplProviderConfig(coreCodegenContext: CoreCodegenContext) : ConfigCustomization() {
->>>>>>> 903d3f2a
     private val sleepModule = smithyAsyncRtSleep(coreCodegenContext.runtimeConfig)
     private val moduleUseName = coreCodegenContext.moduleUseName()
     private val codegenScope = arrayOf(
