--- conflicted
+++ resolved
@@ -88,13 +88,8 @@
         fun instantHttpDate() = forRustFile("instant_httpdate", "instant_httpdate", "instant_httpdate.rs", CargoDependency.Serde)
         fun instant8601() = forRustFile("instant_8601", "instant_8601", "instant_iso8601.rs", CargoDependency.Serde)
 
-<<<<<<< HEAD
         fun idempotencyToken() = forRustFile("idempotency_token", "idempotency_token", "idempotency_token.rs", CargoDependency.Rand)
-=======
-        // Stub config implementation as a placeholder before one can be generated dynamically
-        fun config() = forRustFile("config", "config", "config.rs", CargoDependency.Rand)
         fun blobSerde(runtimeConfig: RuntimeConfig) = forRustFile("blob_serde", "blob_serde", "blob_serde.rs", CargoDependency.Serde, CargoDependency.SmithyHttp(runtimeConfig))
->>>>>>> 02d0db5d
     }
 }
 
