--- conflicted
+++ resolved
@@ -77,7 +77,6 @@
     return this
 }
 
-<<<<<<< HEAD
 /**
  * Generate a RustDoc comment for [shape]
  */
@@ -118,11 +117,9 @@
 class RustWriter private constructor(
     private val filename: String,
     val namespace: String,
-    private val commentCharacter: String = "//"
+    private val commentCharacter: String = "//",
+    private val printWarning: Boolean = true
 ) :
-=======
-class RustWriter private constructor(private val filename: String, val namespace: String, private val commentCharacter: String = "//", private val printWarning: Boolean = true) :
->>>>>>> 8884657c
     CodegenWriter<RustWriter, UseDeclarations>(null, UseDeclarations(namespace)) {
     companion object {
         fun forModule(module: String?): RustWriter = if (module == null) {
@@ -140,16 +137,13 @@
             }
     }
 
+    private val formatter = RustSymbolFormatter()
+    private var n = 0
+
     init {
         if (filename.endsWith(".rs")) {
             require(namespace.startsWith("crate")) { "We can only write into files in the crate (got $namespace)" }
         }
-    }
-
-    private val formatter = RustSymbolFormatter()
-    private var n = 0
-
-    init {
         putFormatter('T', formatter)
         putFormatter('D', RustDocLinker())
     }
