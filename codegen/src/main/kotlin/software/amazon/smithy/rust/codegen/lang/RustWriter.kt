/*
 * Copyright Amazon.com, Inc. or its affiliates. All Rights Reserved.
 * SPDX-License-Identifier: Apache-2.0.
 */

package software.amazon.smithy.rust.codegen.lang

import org.intellij.lang.annotations.Language
import software.amazon.smithy.codegen.core.CodegenException
import software.amazon.smithy.codegen.core.Symbol
import software.amazon.smithy.codegen.core.writer.CodegenWriter
import software.amazon.smithy.codegen.core.writer.CodegenWriterFactory
import software.amazon.smithy.model.shapes.CollectionShape
import software.amazon.smithy.model.shapes.Shape
import software.amazon.smithy.model.shapes.ShapeId
import software.amazon.smithy.model.traits.EnumTrait
import software.amazon.smithy.rust.codegen.smithy.RuntimeType
import software.amazon.smithy.rust.codegen.smithy.symbol.isOptional
import software.amazon.smithy.rust.codegen.smithy.symbol.rustType
import software.amazon.smithy.utils.CodeWriter
import java.util.function.BiFunction

fun <T : CodeWriter> T.withBlock(
    textBeforeNewLine: String,
    textAfterNewLine: String,
    block: T.() -> Unit
): T {
    return conditionalBlock(textBeforeNewLine, textAfterNewLine, conditional = true, block = block)
}

/**
 * Write a block to the writer.
 * If [conditional] is true, the [textBeforeNewLine], followed by [block], followed by [textAfterNewLine]
 * If [conditional] is false, only [block] is written.
 * This enables conditionally wrapping a block in a prefix/suffix, eg.
 *
 * ```
 * writer.withBlock("Some(", ")", conditional = symbol.isOptional()) {
 *      write("symbolValue")
 * }
 * ```
 */
fun <T : CodeWriter> T.conditionalBlock(
    textBeforeNewLine: String,
    textAfterNewLine: String,
    conditional: Boolean = true,
    block: T.() -> Unit
): T {
    if (conditional) {
        openBlock(textBeforeNewLine)
    }

    block(this)
    if (conditional) {
        closeBlock(textAfterNewLine)
    }
    return this
}

/**
 * Convenience wrapper that tells Intellij that the contents of this block are Rust
 */
fun <T : CodeWriter> T.rust(@Language("Rust", prefix = "fn foo() {", suffix = "}") contents: String, vararg args: Any) {
    this.write(contents, *args)
}

/*
 * Writes a Rust-style block, demarcated by curly braces
 */
fun <T : CodeWriter> T.rustBlock(header: String, vararg args: Any, block: T.() -> Unit): T {
    openBlock("$header {", *args)
    block(this)
    closeBlock("}")
    return this
}

<<<<<<< HEAD
typealias Writable = RustWriter.() -> Unit

class RustWriter private constructor(private val filename: String, val namespace: String, private val commentCharacter: String = "//") :
=======
class RustWriter private constructor(private val filename: String, val namespace: String, private val commentCharacter: String = "//", private val printWarning: Boolean = true) :
>>>>>>> 8884657c
    CodegenWriter<RustWriter, UseDeclarations>(null, UseDeclarations(namespace)) {
    companion object {
        fun forModule(module: String): RustWriter {
            return RustWriter("$module.rs", "crate::$module")
        }

        val Factory: CodegenWriterFactory<RustWriter> =
            CodegenWriterFactory<RustWriter> { filename, namespace ->
                when {
                    filename.endsWith(".toml") -> RustWriter(filename, namespace, "#")
                    else -> RustWriter(filename, namespace)
                }
            }
    }
    init {
        if (filename.endsWith(".rs")) {
            require(namespace.startsWith("crate")) { "We can only write into files in the crate (got $namespace)" }
        }
    }

    private val formatter = RustSymbolFormatter()
    private var n = 0

    init {
        putFormatter('T', formatter)
    }

    fun module(): String? = if (filename.endsWith(".rs")) {
        filename.removeSuffix(".rs").split('/').last()
    } else null

    fun safeName(prefix: String = "var"): String {
        n += 1
        return "${prefix}_$n"
    }

    /**
     * Create an inline module.
     *
     * Callers must take care to use [this] when writing to ensure code is written to the right place:
     * ```kotlin
     * val writer = RustWriter.forModule("models")
     * writer.withModule("nested") {
     *   Generator(...).render(this) // GOOD
     *   Generator(...).render(writer) // WRONG!
     * }
     * ```
     *
     * The returned writer will inject any local imports into the module as needed.
     */
    fun withModule(moduleName: String, rustMetadata: RustMetadata = RustMetadata(public = true), moduleWriter: RustWriter.() -> Unit) {
        // In Rust, modules must specify their own imports—they don't have access to the parent scope.
        // To easily handle this, create a new inner writer to collect imports, then dump it
        // into an inline module.
<<<<<<< HEAD
        if (moduleName == this.namespace.split("::").last()) {
            moduleWriter(this)
        } else {
            val innerWriter = RustWriter(this.filename, "${this.namespace}::$moduleName")
            moduleWriter(innerWriter)
            rustMetadata.render(this)
            rustBlock("mod $moduleName") {
                write(innerWriter.toString())
            }
            innerWriter.dependencies.forEach { addDependency(it) }
=======
        val innerWriter = RustWriter(this.filename, "${this.namespace}::$moduleName", printWarning = false)
        moduleWriter(innerWriter)
        rustMetadata.render(this)
        rustBlock("mod $moduleName") {
            write(innerWriter.toString())
>>>>>>> 8884657c
        }
    }

    // TODO: refactor both of these methods & add a parent method to for_each across any field type
    // generically
    fun OptionForEach(member: Symbol, outerField: String, block: CodeWriter.(field: String) -> Unit) {
        if (member.isOptional()) {
            val derefName = safeName("inner")
            // TODO: `inner` should be custom codegenned to avoid shadowing
            rustBlock("if let Some($derefName) = $outerField") {
                block(derefName)
            }
        } else {
            this.block(outerField)
        }
    }

    fun ListForEach(target: Shape, outerField: String, block: CodeWriter.(field: String, target: ShapeId) -> Unit) {
        if (target is CollectionShape) {
            val derefName = safeName("inner")
            rustBlock("for $derefName in $outerField") {
                block(derefName, target.member.target)
            }
        } else {
            this.block(outerField, target.toShapeId())
        }
    }

    override fun toString(): String {
        val contents = super.toString()
        // Hack to support TOML
        // TODO: consider creating a TOML writer
        val header = if (printWarning) {
            "$commentCharacter Code generated by software.amazon.smithy.rust.codegen.smithy-rs. DO NOT EDIT."
        } else ""
        val useDecls = importContainer.toString()
        return "$header\n$useDecls\n$contents\n"
    }

    fun format(r: Any): String {
        return formatter.apply(r, "")
    }

    fun useAs(target: Shape, base: String): String {
        return if (target.hasTrait(EnumTrait::class.java)) {
            "$base.as_str()"
        } else {
            base
        }
    }

    inner class RustSymbolFormatter : BiFunction<Any, String, String> {
        override fun apply(t: Any, u: String): String {
            return when (t) {
                is RuntimeType -> {
                    t.dependency?.also { addDependency(it) }
                    // for now, use the fully qualified type name
                    t.fullyQualifiedName()
                }
                is Symbol -> {
                    if (t.namespace != namespace) {
                        addImport(t, null)
                    }
                    t.rustType().render()
                }
                else -> throw CodegenException("Invalid type provided to RustSymbolFormatter")
            }
        }
    }
}<|MERGE_RESOLUTION|>--- conflicted
+++ resolved
@@ -74,13 +74,9 @@
     return this
 }
 
-<<<<<<< HEAD
 typealias Writable = RustWriter.() -> Unit
 
-class RustWriter private constructor(private val filename: String, val namespace: String, private val commentCharacter: String = "//") :
-=======
 class RustWriter private constructor(private val filename: String, val namespace: String, private val commentCharacter: String = "//", private val printWarning: Boolean = true) :
->>>>>>> 8884657c
     CodegenWriter<RustWriter, UseDeclarations>(null, UseDeclarations(namespace)) {
     companion object {
         fun forModule(module: String): RustWriter {
@@ -135,24 +131,16 @@
         // In Rust, modules must specify their own imports—they don't have access to the parent scope.
         // To easily handle this, create a new inner writer to collect imports, then dump it
         // into an inline module.
-<<<<<<< HEAD
         if (moduleName == this.namespace.split("::").last()) {
             moduleWriter(this)
         } else {
-            val innerWriter = RustWriter(this.filename, "${this.namespace}::$moduleName")
+            val innerWriter = RustWriter(this.filename, "${this.namespace}::$moduleName", printWarning = false)
             moduleWriter(innerWriter)
             rustMetadata.render(this)
             rustBlock("mod $moduleName") {
                 write(innerWriter.toString())
             }
             innerWriter.dependencies.forEach { addDependency(it) }
-=======
-        val innerWriter = RustWriter(this.filename, "${this.namespace}::$moduleName", printWarning = false)
-        moduleWriter(innerWriter)
-        rustMetadata.render(this)
-        rustBlock("mod $moduleName") {
-            write(innerWriter.toString())
->>>>>>> 8884657c
         }
     }
 
