/*
 * Copyright Amazon.com, Inc. or its affiliates. All Rights Reserved.
 * SPDX-License-Identifier: Apache-2.0.
 */

package software.amazon.smithy.rust.codegen.smithy.generators

import software.amazon.smithy.model.Model
import software.amazon.smithy.model.shapes.OperationShape
import software.amazon.smithy.model.shapes.ServiceShape
import software.amazon.smithy.model.shapes.ShapeId
import software.amazon.smithy.model.shapes.StructureShape
import software.amazon.smithy.rust.codegen.rustlang.Attribute
import software.amazon.smithy.rust.codegen.rustlang.RustWriter
import software.amazon.smithy.rust.codegen.rustlang.documentShape
import software.amazon.smithy.rust.codegen.rustlang.rustBlock
import software.amazon.smithy.rust.codegen.smithy.RuntimeConfig
import software.amazon.smithy.rust.codegen.smithy.RuntimeType
import software.amazon.smithy.rust.codegen.smithy.RustSymbolProvider
import software.amazon.smithy.rust.codegen.smithy.traits.SyntheticInputTrait
import software.amazon.smithy.rust.codegen.util.inputShape
import software.amazon.smithy.rust.codegen.util.outputShape

/**
 * Configuration needed to generate the client for a given Service<->Protocol pair
 */
data class ProtocolConfig(
    val model: Model,
    val symbolProvider: RustSymbolProvider,
    val runtimeConfig: RuntimeConfig,
    val serviceShape: ServiceShape,
    val protocol: ShapeId,
    val moduleName: String
)

interface ProtocolGeneratorFactory<out T : HttpProtocolGenerator> {
    fun buildProtocolGenerator(protocolConfig: ProtocolConfig): T
    fun transformModel(model: Model): Model
    fun symbolProvider(model: Model, base: RustSymbolProvider): RustSymbolProvider = base
    fun support(): ProtocolSupport
}

/**
 * Abstract class providing scaffolding for HTTP based protocols that must build an HTTP request (headers / URL) and
 * a body.
 */
abstract class HttpProtocolGenerator(
    private val protocolConfig: ProtocolConfig
) {
    private val symbolProvider = protocolConfig.symbolProvider
    private val model = protocolConfig.model
    fun renderOperation(operationWriter: RustWriter, inputWriter: RustWriter, operationShape: OperationShape, customizations: List<OperationCustomization>) {
        /* if (operationShape.hasTrait(EndpointTrait::class.java)) {
            TODO("https://github.com/awslabs/smithy-rs/issues/197")
        } */
        val inputShape = operationShape.inputShape(model)
        val inputSymbol = symbolProvider.toSymbol(inputShape)
        val builderGenerator = OperationInputBuilderGenerator(model, symbolProvider, operationShape, protocolConfig.moduleName, customizations)
        builderGenerator.render(inputWriter)
        // impl OperationInputShape { ... }

        inputWriter.implBlock(inputShape, symbolProvider) {
            toHttpRequestImpl(this, operationShape, inputShape)
            val shapeId = inputShape.expectTrait(SyntheticInputTrait::class.java).body
            val body = shapeId?.let { model.expectShape(it, StructureShape::class.java) }
            toBodyImpl(this, inputShape, body)
            // TODO: streaming shapes need special support
            rustBlock(
                "pub fn assemble(builder: #1T, body: #3T) -> #2T<#3T>",
                RuntimeType.HttpRequestBuilder,
                RuntimeType.Http("request::Request"),
                RuntimeType.ByteSlab
            ) {
                write("builder.header(#T, body.len()).body(body)", RuntimeType.Http("header::CONTENT_LENGTH"))
                write(""".expect("http request should be valid")""")
            }

            // pub fn builder() -> ... { }
            builderGenerator.renderConvenienceMethod(this)
        }
        val operationName = symbolProvider.toSymbol(operationShape).name
        operationWriter.documentShape(operationShape, model)
<<<<<<< HEAD
        Derives(setOf(RuntimeType.Clone, RuntimeType.Debug)).render(operationWriter)
=======
        Attribute.Derives(setOf(RuntimeType.Clone)).render(operationWriter)
>>>>>>> 3f4f44c3
        operationWriter.rustBlock("pub struct $operationName") {
            write("pub(crate) input: #T", inputSymbol)
        }
        operationWriter.implBlock(operationShape, symbolProvider) {
            builderGenerator.renderConvenienceMethod(this)

            rustBlock(
                "pub fn build_http_request(&self) -> #T<Vec<u8>>", RuntimeType.Http("request::Request")
            ) {
                write("#T::assemble(self.input.request_builder_base(), self.input.build_body())", inputSymbol)
            }

            fromResponseImpl(this, operationShape)

            rustBlock(
                "pub fn parse_response(&self, response: &#T<impl AsRef<[u8]>>) -> Result<#T, #T>",
                RuntimeType.Http("response::Response"),
                symbolProvider.toSymbol(operationShape.outputShape(model)),
                operationShape.errorSymbol(symbolProvider)
            ) {
                write("Self::from_response(&response)")
            }

            rustBlock("pub fn new(input: #T) -> Self", inputSymbol) {
                write("Self { input }")
            }

            customizations.forEach { customization -> customization.section(OperationSection.ImplBlock)(this) }
        }
        traitImplementations(operationWriter, operationShape)
    }

    protected fun httpBuilderFun(implBlockWriter: RustWriter, f: RustWriter.() -> Unit) {
        implBlockWriter.rustBlock(
            "pub fn request_builder_base(&self) -> #T",
            RuntimeType.HttpRequestBuilder
        ) {
            f(this)
        }
    }

    protected fun bodyBuilderFun(implBlockWriter: RustWriter, f: RustWriter.() -> Unit) {
        implBlockWriter.rustBlock(
            "pub fn build_body(&self) -> #T", RuntimeType.ByteSlab
        ) {
            f(this)
        }
    }

    protected fun fromResponseFun(implBlockWriter: RustWriter, operationShape: OperationShape, f: RustWriter.() -> Unit) {
        implBlockWriter.rustBlock(
            "fn from_response(response: &#T<impl AsRef<[u8]>>) -> Result<#T, #T>",
            RuntimeType.Http("response::Response"),
            symbolProvider.toSymbol(operationShape.outputShape(model)),
            operationShape.errorSymbol(symbolProvider)
        ) {
            f(this)
        }
    }

    abstract fun traitImplementations(operationWriter: RustWriter, operationShape: OperationShape)

    abstract fun fromResponseImpl(implBlockWriter: RustWriter, operationShape: OperationShape)

    /**
     * Add necessary methods to the impl block to generate the request body
     *
     * Your implementation MUST call [bodyBuilderFun] to create the public method.
     */
    abstract fun toBodyImpl(implBlockWriter: RustWriter, inputShape: StructureShape, inputBody: StructureShape?)

    /**
     * Add necessary methods to the impl block for the input shape.
     *
     * Your implementation MUST call [httpBuilderFun] to create the public method.
     */
    abstract fun toHttpRequestImpl(implBlockWriter: RustWriter, operationShape: OperationShape, inputShape: StructureShape)
}<|MERGE_RESOLUTION|>--- conflicted
+++ resolved
@@ -80,11 +80,7 @@
         }
         val operationName = symbolProvider.toSymbol(operationShape).name
         operationWriter.documentShape(operationShape, model)
-<<<<<<< HEAD
-        Derives(setOf(RuntimeType.Clone, RuntimeType.Debug)).render(operationWriter)
-=======
-        Attribute.Derives(setOf(RuntimeType.Clone)).render(operationWriter)
->>>>>>> 3f4f44c3
+        Attribute.Derives(setOf(RuntimeType.Clone, RuntimeType.Debug)).render(operationWriter)
         operationWriter.rustBlock("pub struct $operationName") {
             write("pub(crate) input: #T", inputSymbol)
         }
