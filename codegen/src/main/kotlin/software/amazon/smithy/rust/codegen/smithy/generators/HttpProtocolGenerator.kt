--- conflicted
+++ resolved
@@ -49,17 +49,13 @@
 ) {
     private val symbolProvider = protocolConfig.symbolProvider
     private val model = protocolConfig.model
-<<<<<<< HEAD
     private val buildErrorT = protocolConfig.runtimeConfig.operationBuildError()
-    fun renderOperation(operationWriter: RustWriter, inputWriter: RustWriter, operationShape: OperationShape, customizations: List<OperationCustomization>) {
-=======
     fun renderOperation(
         operationWriter: RustWriter,
         inputWriter: RustWriter,
         operationShape: OperationShape,
         customizations: List<OperationCustomization>
     ) {
->>>>>>> 41d948c5
         /* if (operationShape.hasTrait(EndpointTrait::class.java)) {
             TODO("https://github.com/awslabs/smithy-rs/issues/197")
         } */
