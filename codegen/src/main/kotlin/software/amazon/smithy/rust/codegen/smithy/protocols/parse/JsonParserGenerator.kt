--- conflicted
+++ resolved
@@ -41,11 +41,7 @@
 import software.amazon.smithy.rust.codegen.smithy.canReachConstrainedShape
 import software.amazon.smithy.rust.codegen.smithy.canUseDefault
 import software.amazon.smithy.rust.codegen.smithy.generators.CodegenTarget
-<<<<<<< HEAD
-=======
-import software.amazon.smithy.rust.codegen.smithy.generators.StructureGenerator
 import software.amazon.smithy.rust.codegen.smithy.generators.TypeConversionGenerator
->>>>>>> 50d88a5b
 import software.amazon.smithy.rust.codegen.smithy.generators.UnionGenerator
 import software.amazon.smithy.rust.codegen.smithy.generators.builderSymbol
 import software.amazon.smithy.rust.codegen.smithy.generators.deserializerBuilderSetterName
@@ -299,20 +295,8 @@
         withBlock("$escapedStrName.to_unescaped().map(|u|", ")") {
             when (target.hasTrait<EnumTrait>()) {
                 true -> {
-<<<<<<< HEAD
                     if (returnSymbolToParse(target).first) {
                         rust("u.into_owned()")
-=======
-                    if (convertsToEnumInServer(target)) {
-                        rustTemplate(
-                            """
-                            #{EnumSymbol}::try_from(u.as_ref())
-                                .map_err(|e| #{Error}::custom(format!("unknown variant {}", e)))
-                            """,
-                            "EnumSymbol" to symbolProvider.toSymbol(target),
-                            *codegenScope,
-                        )
->>>>>>> 50d88a5b
                     } else {
                         rust("#T::from(u.as_ref())", symbolProvider.toSymbol(target))
                     }
@@ -323,13 +307,7 @@
     }
 
     private fun RustWriter.deserializeString(target: StringShape) {
-<<<<<<< HEAD
         withBlockTemplate("#{expect_string_or_null}(tokens.next())?.map(|s|", ").transpose()?", *codegenScope) {
-=======
-        // Additional `.transpose()?` because we can't use `?` inside the closures that parsed the string.
-        val additionalTranspose = ".transpose()?".repeat(if (convertsToEnumInServer(target)) 2 else 1)
-        withBlockTemplate("#{expect_string_or_null}(tokens.next())?.map(|s|", ")$additionalTranspose", *codegenScope) {
->>>>>>> 50d88a5b
             deserializeStringInner(target, "s")
         }
     }
@@ -343,9 +321,10 @@
             rustTemplate(
                 """
                 #{expect_number_or_null}(tokens.next())?
-                    .map(|v| v.try_into())
+                    .map(|v| #{NumberType}::try_from(v))
                     .transpose()?
                 """,
+                "NumberType" to symbolProvider.toSymbol(target),
                 *codegenScope,
             )
         }
