/*
 * Copyright Amazon.com, Inc. or its affiliates. All Rights Reserved.
 * SPDX-License-Identifier: Apache-2.0.
 */

package software.amazon.smithy.rust.codegen.lang

import software.amazon.smithy.rust.codegen.smithy.RuntimeType

interface Container {
    val value: RustType
}

/**
 * A hierarchy of types handled by Smithy codegen
 */
sealed class RustType {

    /*
     * Name refers to the top-level type for import purposes
     */
    abstract val name: kotlin.String

    object Bool : RustType() {
        override val name: kotlin.String = "bool"
    }

    object String : RustType() {
        override val name: kotlin.String = "String"
    }

    data class Float(val precision: Int) : RustType() {
        override val name: kotlin.String = "f$precision"
    }

    data class Integer(val precision: Int) : RustType() {
        override val name: kotlin.String = "i$precision"
    }

    data class Vec(val member: RustType) : RustType() {
        override val name: kotlin.String = "Vec"
    }

    data class HashMap(val key: RustType, val value: RustType) : RustType() {
        // TODO: assert that underneath, the member is a String
        override val name: kotlin.String = "HashMap"
    }

    data class HashSet(val member: RustType) : RustType() {
        // TODO: assert that underneath, the member is a String
        override val name: kotlin.String = "HashSet"
    }

    data class Reference(val lifetime: kotlin.String?, override val value: RustType) : RustType(), Container {
        override val name: kotlin.String = value.name
    }

    data class Option(override val value: RustType) : RustType(), Container {
        override val name: kotlin.String = "Option"
    }

    data class Box(override val value: RustType) : RustType(), Container {
        override val name: kotlin.String = "Box"
    }

    data class Opaque(override val name: kotlin.String) : RustType()
}

fun RustType.render(): String = when (this) {
    is RustType.Bool -> this.name
    is RustType.Float -> this.name
    is RustType.Integer -> this.name
    is RustType.String -> this.name
    is RustType.Vec -> "${this.name}<${this.member.render()}>"
    is RustType.HashMap -> "${this.name}<${this.key.render()}, ${this.value.render()}>"
    is RustType.HashSet -> "${this.name}<${this.member.render()}>"
    is RustType.Reference -> "&${this.lifetime?.let { "'$it" } ?: ""} ${this.value.render()}"
    is RustType.Option -> "${this.name}<${this.value.render()}>"
    is RustType.Box -> "${this.name}<${this.value.render()}>"
    is RustType.Opaque -> this.name
}

<<<<<<< HEAD
inline fun <reified T : Container> RustType.stripOuter(): RustType {
    return when (this) {
        is T -> this.value
        else -> this
=======
fun <T : RustType> RustType.contains(t: T): Boolean {
    if (t == this) {
        return true
    }

    return when (this) {
        is RustType.Vec -> this.member.contains(t)
        is RustType.HashSet -> this.member.contains(t)
        is RustType.HashMap -> this.value.contains(t) || this.key.contains(t)
        is RustType.Reference -> this.value.contains(t)
        is RustType.Option -> this.value.contains(t)
        is RustType.Box -> this.value.contains(t)
        else -> false
>>>>>>> 01888dc9
    }
}

/**
 * Meta information about a Rust construction (field, struct, or enum)
 */
data class Meta(val derives: Derives = Derives.Empty, val additionalAttributes: List<Attribute> = listOf(), val public: Boolean) {
    fun withDerive(newDerive: RuntimeType): Meta = this.copy(derives = derives.copy(derives.derives + newDerive))
    fun attributes(): List<Attribute> = additionalAttributes + derives
    fun renderAttributes(writer: RustWriter): Meta {
        attributes().forEach {
            it.render(writer)
        }
        return this
    }

    fun renderVisibility(writer: RustWriter): Meta {
        if (public) {
            writer.writeInline("pub ")
        }
        return this
    }

    fun render(writer: RustWriter) {
        renderAttributes(writer)
        renderVisibility(writer)
    }
}

/**
 * [Attributes](https://doc.rust-lang.org/reference/attributes.html) are general free form metadata
 * that are interpreted by the compiler.
 *
 * For example:
 * ```rust
 *
 * #[derive(Clone, PartialEq, Serialize)] // <-- this is an attribute
 * #[serde(serialize_with = "abc")] // <-- this is an attribute
 * struct Abc {
 *   a: i64
 * }
 */
sealed class Attribute {
    abstract fun render(writer: RustWriter)

    companion object {
        /**
         * [non_exhaustive](https://doc.rust-lang.org/reference/attributes/type_system.html#the-non_exhaustive-attribute)
         * indicates that more fields may be added in the future
         */
        val NonExhaustive = Custom("non_exhaustive")
    }
}

data class Derives(val derives: Set<RuntimeType>) : Attribute() {
    override fun render(writer: RustWriter) {
        if (derives.isEmpty()) {
            return
        }
        writer.writeInline("#[derive(")
        derives.sortedBy { it.name }.forEach { derive ->
            writer.writeInline("\$T, ", derive)
        }
        writer.write(")]")
    }

    companion object {
        val Empty = Derives(setOf())
    }
}

data class Custom(val annot: String, val symbols: List<RuntimeType> = listOf()) : Attribute() {
    override fun render(writer: RustWriter) {
        writer.writeInline("#[")
        writer.writeInline(annot)
        writer.write("]")

        symbols.forEach {
            writer.addDependency(it.dependency)
        }
    }
}<|MERGE_RESOLUTION|>--- conflicted
+++ resolved
@@ -80,12 +80,13 @@
     is RustType.Opaque -> this.name
 }
 
-<<<<<<< HEAD
 inline fun <reified T : Container> RustType.stripOuter(): RustType {
     return when (this) {
         is T -> this.value
         else -> this
-=======
+    }
+}
+
 fun <T : RustType> RustType.contains(t: T): Boolean {
     if (t == this) {
         return true
@@ -99,7 +100,6 @@
         is RustType.Option -> this.value.contains(t)
         is RustType.Box -> this.value.contains(t)
         else -> false
->>>>>>> 01888dc9
     }
 }
 
