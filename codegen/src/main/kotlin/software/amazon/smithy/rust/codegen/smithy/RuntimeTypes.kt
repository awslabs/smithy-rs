/*
 * Copyright Amazon.com, Inc. or its affiliates. All Rights Reserved.
 * SPDX-License-Identifier: Apache-2.0.
 */

package software.amazon.smithy.rust.codegen.smithy

import software.amazon.smithy.codegen.core.Symbol
import software.amazon.smithy.model.node.ObjectNode
import software.amazon.smithy.model.traits.TimestampFormatTrait
import software.amazon.smithy.rust.codegen.lang.CargoDependency
import software.amazon.smithy.rust.codegen.lang.InlineDependency
import software.amazon.smithy.rust.codegen.lang.RustDependency
import software.amazon.smithy.rust.codegen.lang.RustType
import software.amazon.smithy.rust.codegen.lang.RustWriter
import java.util.Optional

data class RuntimeConfig(val cratePrefix: String = "smithy", val relativePath: String = "../") {
    companion object {

        fun fromNode(node: Optional<ObjectNode>): RuntimeConfig {
            return if (node.isPresent) {
                RuntimeConfig(
                    node.get().getStringMemberOrDefault("cratePrefix", "smithy"),
                    node.get().getStringMemberOrDefault("relativePath", "../")
                )
            } else {
                RuntimeConfig()
            }
        }
    }
}

data class RuntimeType(val name: String?, val dependency: RustDependency?, val namespace: String) {
    fun toSymbol(): Symbol {
        val builder = Symbol.builder().name(name).namespace(namespace, "::")
            .rustType(RustType.Opaque(name ?: ""))

        dependency?.run { builder.addDependency(this) }
        return builder.build()
    }

    fun fullyQualifiedName(): String {
        val prefix = if (namespace.startsWith("crate")) {
            ""
        } else {
            "::"
        }
        val postFix = name?.let { "::$name" } ?: ""
        return "$prefix$namespace$postFix"
    }

    // TODO: refactor to be RuntimeTypeProvider a la Symbol provider that packages the `RuntimeConfig` state.
    companion object {

        // val Blob = RuntimeType("Blob", RustDependency.IO_CORE, "blob")
        val From = RuntimeType("From", dependency = null, namespace = "std::convert")
        val AsRef = RuntimeType("AsRef", dependency = null, namespace = "std::convert")
        fun StdFmt(member: String) = RuntimeType("fmt::$member", dependency = null, namespace = "std")
        fun Std(member: String) = RuntimeType(member, dependency = null, namespace = "std")
        val StdError = RuntimeType("Error", dependency = null, namespace = "std::error")
        val HashSet = RuntimeType(RustType.SetType, dependency = null, namespace = "std::collections")
        val HashMap = RuntimeType("HashMap", dependency = null, namespace = "std::collections")
        val ByteSlab = RuntimeType("Vec<u8>", dependency = null, namespace = "std::vec")

        fun Instant(runtimeConfig: RuntimeConfig) =
            RuntimeType("Instant", CargoDependency.SmithyTypes(runtimeConfig), "${runtimeConfig.cratePrefix}_types")

        fun Blob(runtimeConfig: RuntimeConfig) =
            RuntimeType("Blob", CargoDependency.SmithyTypes(runtimeConfig), "${runtimeConfig.cratePrefix}_types")

        fun Document(runtimeConfig: RuntimeConfig): RuntimeType =
            RuntimeType("Document", CargoDependency.SmithyTypes(runtimeConfig), "${runtimeConfig.cratePrefix}_types")

        fun LabelFormat(runtimeConfig: RuntimeConfig, func: String) =
            RuntimeType(func, CargoDependency.SmithyHttp(runtimeConfig), "${runtimeConfig.cratePrefix}_http::label")

        fun QueryFormat(runtimeConfig: RuntimeConfig, func: String) =
            RuntimeType(func, CargoDependency.SmithyHttp(runtimeConfig), "${runtimeConfig.cratePrefix}_http::query")

        fun Base64Encode(runtimeConfig: RuntimeConfig): RuntimeType =
            RuntimeType(
                "encode",
                CargoDependency.SmithyHttp(runtimeConfig),
                "${runtimeConfig.cratePrefix}_http::base64"
            )

        fun Base64Decode(runtimeConfig: RuntimeConfig): RuntimeType =
            RuntimeType(
                "decode",
                CargoDependency.SmithyHttp(runtimeConfig),
                "${runtimeConfig.cratePrefix}_http::base64"
            )

        fun TimestampFormat(runtimeConfig: RuntimeConfig, format: TimestampFormatTrait.Format): RuntimeType {
            val timestampFormat = when (format) {
                TimestampFormatTrait.Format.EPOCH_SECONDS -> "EpochSeconds"
                TimestampFormatTrait.Format.DATE_TIME -> "DateTime"
                TimestampFormatTrait.Format.HTTP_DATE -> "HttpDate"
                TimestampFormatTrait.Format.UNKNOWN -> TODO()
            }
            return RuntimeType(
                timestampFormat,
                CargoDependency.SmithyTypes(runtimeConfig),
                "${runtimeConfig.cratePrefix}_types::instant::Format"
            )
        }

        fun ProtocolTestHelper(runtimeConfig: RuntimeConfig, func: String): RuntimeType =
            RuntimeType(
                func, CargoDependency.ProtocolTestHelpers(runtimeConfig), "protocol_test_helpers"
            )

        fun Http(path: String): RuntimeType =
            RuntimeType(name = path, dependency = CargoDependency.Http, namespace = "http")

        val HttpRequestBuilder = Http("request::Builder")
        val HttpResponseBuilder = Http("response::Builder")

        fun Serde(path: String) = RuntimeType(
            path, dependency = CargoDependency.Serde, namespace = "serde"
        )
        val Serialize = RuntimeType("Serialize", CargoDependency.Serde, namespace = "serde")
        val Deserialize: RuntimeType = RuntimeType("Deserialize", CargoDependency.Serde, namespace = "serde")
        val Serializer = RuntimeType("Serializer", CargoDependency.Serde, namespace = "serde")
        val Deserializer = RuntimeType("Deserializer", CargoDependency.Serde, namespace = "serde")
        fun SerdeJson(path: String) =
            RuntimeType(path, dependency = CargoDependency.SerdeJson, namespace = "serde_json")

        val SJ = RuntimeType(null, dependency = CargoDependency.SerdeJson, namespace = "serde_json")

        val GenericError = RuntimeType("GenericError", InlineDependency.genericError(), "crate::types")
        val ErrorCode = RuntimeType("error_code", dependency = InlineDependency.errorCode(), namespace = "crate")

        val DocJson = RuntimeType("doc_json", InlineDependency.docJson(), "crate")

        val InstantEpoch = RuntimeType("instant_epoch", InlineDependency.instantEpoch(), "crate")
        val InstantHttpDate = RuntimeType("instant_httpdate", InlineDependency.instantHttpDate(), "crate")
        val Instant8601 = RuntimeType("instant_8601", InlineDependency.instant8601(), "crate")
<<<<<<< HEAD
        val IdempotencyToken = RuntimeType("idempotency_token", InlineDependency.idempotencyToken(), "crate")

        val Config = RuntimeType("config", null, "crate")
=======

        fun BlobSerde(runtimeConfig: RuntimeConfig) = RuntimeType("blob_serde", InlineDependency.blobSerde(runtimeConfig), "crate")
        val Config = RuntimeType("config", InlineDependency.config(), "crate")
>>>>>>> 02d0db5d

        fun forInlineFun(name: String, module: String, func: (RustWriter) -> Unit) = RuntimeType(
            name = name,
            dependency = InlineDependency(name, module, listOf(), func),
            namespace = "crate::$module"
        )
    }
}<|MERGE_RESOLUTION|>--- conflicted
+++ resolved
@@ -137,15 +137,11 @@
         val InstantEpoch = RuntimeType("instant_epoch", InlineDependency.instantEpoch(), "crate")
         val InstantHttpDate = RuntimeType("instant_httpdate", InlineDependency.instantHttpDate(), "crate")
         val Instant8601 = RuntimeType("instant_8601", InlineDependency.instant8601(), "crate")
-<<<<<<< HEAD
         val IdempotencyToken = RuntimeType("idempotency_token", InlineDependency.idempotencyToken(), "crate")
 
         val Config = RuntimeType("config", null, "crate")
-=======
 
         fun BlobSerde(runtimeConfig: RuntimeConfig) = RuntimeType("blob_serde", InlineDependency.blobSerde(runtimeConfig), "crate")
-        val Config = RuntimeType("config", InlineDependency.config(), "crate")
->>>>>>> 02d0db5d
 
         fun forInlineFun(name: String, module: String, func: (RustWriter) -> Unit) = RuntimeType(
             name = name,
