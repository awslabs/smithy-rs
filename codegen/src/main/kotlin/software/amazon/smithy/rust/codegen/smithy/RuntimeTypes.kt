--- conflicted
+++ resolved
@@ -27,18 +27,7 @@
  *
  * This can be configured via the `runtimeConfig.version` field in smithy-build.json
  */
-<<<<<<< HEAD
-sealed class RuntimeCrateLocation {
-    /**
-     * Relative path to find the runtime crates, e.g. `../`
-     */
-    data class Path(val path: String) : RuntimeCrateLocation()
-
-    /**
-     * Version for the runtime crates, e.g. `v0.0.1-alpha`
-     */
-    data class Versioned(val version: String) : RuntimeCrateLocation()
-=======
+
 data class RuntimeCrateLocation(val path: String?, val version: String?) {
     init {
         check(path != null || version != null) {
@@ -49,7 +38,6 @@
     companion object {
         fun Path(path: String) = RuntimeCrateLocation(path, null)
     }
->>>>>>> ad588131
 }
 
 fun RuntimeCrateLocation.crateLocation(): DependencyLocation = when (this.path) {
