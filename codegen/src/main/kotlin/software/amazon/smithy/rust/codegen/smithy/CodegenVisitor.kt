--- conflicted
+++ resolved
@@ -19,11 +19,7 @@
 import software.amazon.smithy.rust.codegen.lang.RustWriter
 import software.amazon.smithy.rust.codegen.smithy.generators.EnumGenerator
 import software.amazon.smithy.rust.codegen.smithy.generators.HttpProtocolGenerator
-<<<<<<< HEAD
-=======
-import software.amazon.smithy.rust.codegen.smithy.generators.LibRsGenerator
 import software.amazon.smithy.rust.codegen.smithy.generators.ModelBuilderGenerator
->>>>>>> 30502ebc
 import software.amazon.smithy.rust.codegen.smithy.generators.ProtocolConfig
 import software.amazon.smithy.rust.codegen.smithy.generators.ProtocolGeneratorFactory
 import software.amazon.smithy.rust.codegen.smithy.generators.ServiceGenerator
@@ -37,14 +33,6 @@
 import software.amazon.smithy.rust.codegen.util.runCommand
 import java.util.logging.Logger
 
-<<<<<<< HEAD
-=======
-/**
- * Allowlist of modules that will be exposed publicly in generated crates
- */
-private val PublicModules = setOf("error", "operation", "model", "output", "input")
-
->>>>>>> 30502ebc
 class CodegenVisitor(context: PluginContext) : ShapeVisitor.Default<Unit>() {
 
     private val logger = Logger.getLogger(javaClass.name)
@@ -59,7 +47,8 @@
     private val httpGenerator: HttpProtocolGenerator
 
     init {
-        val symbolVisitorConfig = SymbolVisitorConfig(runtimeConfig = settings.runtimeConfig, codegenConfig = settings.codegenConfig)
+        val symbolVisitorConfig =
+            SymbolVisitorConfig(runtimeConfig = settings.runtimeConfig, codegenConfig = settings.codegenConfig)
         val baseModel = baselineTransform(context.model)
         val service = settings.getService(baseModel)
         val (protocol, generator) = ProtocolLoader.Default.protocolFor(context.model, service)
