/*
 * Copyright Amazon.com, Inc. or its affiliates. All Rights Reserved.
 * SPDX-License-Identifier: Apache-2.0.
 */

package software.amazon.smithy.rust.codegen.smithy

import software.amazon.smithy.build.PluginContext
import software.amazon.smithy.model.Model
import software.amazon.smithy.model.neighbor.Walker
import software.amazon.smithy.model.shapes.ServiceShape
import software.amazon.smithy.model.shapes.Shape
import software.amazon.smithy.model.shapes.ShapeVisitor
import software.amazon.smithy.model.shapes.StringShape
import software.amazon.smithy.model.shapes.StructureShape
import software.amazon.smithy.model.shapes.UnionShape
import software.amazon.smithy.model.traits.EnumTrait
import software.amazon.smithy.rust.codegen.smithy.customize.RustCodegenDecorator
import software.amazon.smithy.rust.codegen.smithy.generators.BuilderGenerator
import software.amazon.smithy.rust.codegen.smithy.generators.EnumGenerator
import software.amazon.smithy.rust.codegen.smithy.generators.HttpProtocolGenerator
import software.amazon.smithy.rust.codegen.smithy.generators.ProtocolConfig
import software.amazon.smithy.rust.codegen.smithy.generators.ProtocolGeneratorFactory
import software.amazon.smithy.rust.codegen.smithy.generators.ServiceGenerator
import software.amazon.smithy.rust.codegen.smithy.generators.StructureGenerator
import software.amazon.smithy.rust.codegen.smithy.generators.UnionGenerator
import software.amazon.smithy.rust.codegen.smithy.generators.implBlock
import software.amazon.smithy.rust.codegen.smithy.protocols.ProtocolLoader
import software.amazon.smithy.rust.codegen.smithy.traits.SyntheticInputTrait
import software.amazon.smithy.rust.codegen.smithy.transformers.RecursiveShapeBoxer
import software.amazon.smithy.rust.codegen.util.CommandFailed
import software.amazon.smithy.rust.codegen.util.runCommand
import java.util.logging.Logger

class CodegenVisitor(context: PluginContext, private val codegenDecorator: RustCodegenDecorator) :
    ShapeVisitor.Default<Unit>() {

    private val logger = Logger.getLogger(javaClass.name)
    private val settings = RustSettings.from(context.model, context.settings)

    private val symbolProvider: RustSymbolProvider
    private val rustCrate: RustCrate
    private val fileManifest = context.fileManifest
    private val model: Model
    private val protocolConfig: ProtocolConfig
    private val protocolGenerator: ProtocolGeneratorFactory<HttpProtocolGenerator>
    private val httpGenerator: HttpProtocolGenerator

    init {
        val symbolVisitorConfig =
            SymbolVisitorConfig(runtimeConfig = settings.runtimeConfig, codegenConfig = settings.codegenConfig)
        val baseModel = baselineTransform(context.model)
        val service = settings.getService(baseModel)
        val (protocol, generator) = ProtocolLoader(
            codegenDecorator.protocols(
                service.id,
                ProtocolLoader.DefaultProtocols
            )
        ).protocolFor(context.model, service)
        protocolGenerator = generator
        model = generator.transformModel(baseModel)
<<<<<<< HEAD
        val baseProvider = RustCodegenPlugin.baseSymbolProvider(model, symbolVisitorConfig)
=======
        val baseProvider = RustCodegenPlugin.baseSymbolProvider(model, service, symbolVisitorConfig)
>>>>>>> 0bef36c6
        symbolProvider = codegenDecorator.symbolProvider(generator.symbolProvider(model, baseProvider))

        protocolConfig =
            ProtocolConfig(model, symbolProvider, settings.runtimeConfig, service, protocol, settings.moduleName)
        rustCrate = RustCrate(
            context.fileManifest,
            symbolProvider,
            DefaultPublicModules
        )
        httpGenerator = protocolGenerator.buildProtocolGenerator(protocolConfig)
    }

    private fun baselineTransform(model: Model) = model.let(RecursiveShapeBoxer::transform)

    fun execute() {
        logger.info("generating Rust client...")
        val service = settings.getService(model)
        val serviceShapes = Walker(model).walkShapes(service)
        serviceShapes.forEach { it.accept(this) }
        codegenDecorator.extras(protocolConfig, rustCrate)
        // TODO: if we end up with a lot of these on-by-default customizations, we may want to refactor them somewhere
        rustCrate.finalize(
            settings,
            codegenDecorator.libRsCustomizations(
                protocolConfig,
                listOf()
            )
        )
        try {
            "cargo fmt".runCommand(fileManifest.baseDir, timeout = 10)
        } catch (_: CommandFailed) {
            logger.warning("Generated output did not parse [${service.id}]")
        }
        logger.info("Rust Client generation complete!")
    }

    override fun getDefault(shape: Shape?) {
    }

    override fun structureShape(shape: StructureShape) {
        logger.fine("generating a structure...")
        rustCrate.useShapeWriter(shape) { writer ->
            StructureGenerator(model, symbolProvider, writer, shape).render()
            if (!shape.hasTrait(SyntheticInputTrait::class.java)) {
                val builderGenerator = BuilderGenerator(protocolConfig.model, protocolConfig.symbolProvider, shape)
                builderGenerator.render(writer)
                writer.implBlock(shape, symbolProvider) {
                    builderGenerator.renderConvenienceMethod(this)
                }
            }
        }
    }

    override fun stringShape(shape: StringShape) {
        shape.getTrait(EnumTrait::class.java).map { enum ->
            rustCrate.useShapeWriter(shape) { writer ->
                EnumGenerator(symbolProvider, writer, shape, enum).render()
            }
        }
    }

    override fun unionShape(shape: UnionShape) {
        rustCrate.useShapeWriter(shape) {
            UnionGenerator(model, symbolProvider, it, shape).render()
        }
    }

    override fun serviceShape(shape: ServiceShape) {
        ServiceGenerator(
            rustCrate,
            httpGenerator,
            protocolGenerator.support(),
            protocolConfig,
            codegenDecorator
        ).render()
    }
}<|MERGE_RESOLUTION|>--- conflicted
+++ resolved
@@ -59,11 +59,7 @@
         ).protocolFor(context.model, service)
         protocolGenerator = generator
         model = generator.transformModel(baseModel)
-<<<<<<< HEAD
-        val baseProvider = RustCodegenPlugin.baseSymbolProvider(model, symbolVisitorConfig)
-=======
         val baseProvider = RustCodegenPlugin.baseSymbolProvider(model, service, symbolVisitorConfig)
->>>>>>> 0bef36c6
         symbolProvider = codegenDecorator.symbolProvider(generator.symbolProvider(model, baseProvider))
 
         protocolConfig =
