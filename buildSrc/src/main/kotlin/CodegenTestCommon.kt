/*
 * Copyright Amazon.com, Inc. or its affiliates. All Rights Reserved.
 * SPDX-License-Identifier: Apache-2.0
 */

import org.gradle.api.Project
import org.gradle.api.tasks.Exec
import org.gradle.kotlin.dsl.extra
import org.gradle.kotlin.dsl.register
import java.io.File

/**
 * This file contains common functionality shared across the build scripts for the
 * `codegen-client-test` and `codegen-server-test` modules.
 */

data class CodegenTest(
    val service: String,
    val module: String,
    val extraConfig: String? = null,
    val extraCodegenConfig: String? = null,
    val imports: List<String> = emptyList(),
)

fun generateImports(imports: List<String>): String =
    if (imports.isEmpty()) {
        ""
    } else {
        "\"imports\": [${imports.map { "\"$it\"" }.joinToString(", ")}],"
    }

fun toRustCrateName(input: String): String {
    val rustKeywords = setOf(
        // Strict Keywords.
        "as", "break", "const", "continue", "crate", "else", "enum", "extern",
        "false", "fn", "for", "if", "impl", "in", "let", "loop", "match", "mod",
        "move", "mut", "pub", "ref", "return", "Self", "self", "static", "struct",
        "super", "trait", "true", "type", "unsafe", "use", "where", "while",

        // Weak Keywords.
        "dyn", "async", "await", "try",

        // Reserved for Future Use.
        "abstract", "become", "box", "do", "final", "macro", "override", "priv",
        "typeof", "unsized", "virtual", "yield",

        // Primitive Types.
        "bool", "char", "i8", "i16", "i32", "i64", "i128", "isize",
        "u8", "u16", "u32", "u64", "u128", "usize", "f32", "f64", "str",

        // Additional significant identifiers.
        "proc_macro"
    )

    if (input.isBlank()) {
        throw IllegalArgumentException("Rust crate name cannot be empty")
    }
    val lowerCased = input.lowercase()
    // Replace any sequence of characters that are not lowercase letters, numbers, dashes, or underscores with a single underscore.
    val sanitized = lowerCased.replace(Regex("[^a-z0-9_-]+"), "_")
    // Trim leading or trailing underscores.
    val trimmed = sanitized.trim('_')
    // Check if the resulting string is empty, purely numeric, or a reserved name
    val finalName = when {
        trimmed.isEmpty() -> throw IllegalArgumentException("Rust crate name after sanitizing cannot be empty.")
        trimmed.matches(Regex("\\d+")) -> "n$trimmed" // Prepend 'n' if the name is purely numeric.
        trimmed in rustKeywords -> "${trimmed}_" // Append an underscore if the name is reserved.
        else -> trimmed
    }
    return finalName
}


private fun generateSmithyBuild(
    projectDir: String,
    pluginName: String,
    tests: List<CodegenTest>,
): String {
    val projections =
        tests.joinToString(",\n") {
            """
            "${it.module}": {
                ${generateImports(it.imports)}
                "plugins": {
                    "$pluginName": {
                        "runtimeConfig": {
                            "relativePath": "$projectDir/rust-runtime"
                        },
                        "codegen": {
                            ${it.extraCodegenConfig ?: ""}
                        },
                        "service": "${it.service}",
                        "module": "${toRustCrateName(it.module)}",
                        "moduleVersion": "0.0.1",
                        "moduleDescription": "test",
                        "moduleAuthors": ["protocoltest@example.com"]
                        ${it.extraConfig ?: ""}
                    }
                }
            }
            """.trimIndent()
        }
    return (
        """
        {
            "version": "1.0",
            "projections": {
                $projections
            }
        }
        """.trimIndent()
    )
}

enum class Cargo(val toString: String) {
    CHECK("cargoCheck"),
    TEST("cargoTest"),
    DOCS("cargoDoc"),
    CLIPPY("cargoClippy"),
}

private fun generateCargoWorkspace(
    pluginName: String,
    tests: List<CodegenTest>,
) = (
    """
    [workspace]
    resolver = "2"
    members = [
        ${tests.joinToString(",") { "\"${it.module}/$pluginName\"" }}
    ]
    """.trimIndent()
)

/**
 * Filter the service integration tests for which to generate Rust crates in [allTests] using the given [properties].
 */
private fun codegenTests(
    properties: PropertyRetriever,
    allTests: List<CodegenTest>,
): List<CodegenTest> {
    val modulesOverride = properties.get("modules")?.split(",")?.map { it.trim() }

    val ret =
        if (modulesOverride != null) {
            println("modulesOverride: $modulesOverride")
            allTests.filter { modulesOverride.contains(it.module) }
        } else {
            allTests
        }
    require(ret.isNotEmpty()) {
        "None of the provided module overrides (`$modulesOverride`) are valid test services (`${
            allTests.map {
                it.module
            }
        }`)"
    }
    return ret
}

val AllCargoCommands = listOf(Cargo.CHECK, Cargo.TEST, Cargo.CLIPPY, Cargo.DOCS)

/**
 * Filter the Cargo commands to be run on the generated Rust crates using the given [properties].
 * The list of Cargo commands that is run by default is defined in [AllCargoCommands].
 */
fun cargoCommands(properties: PropertyRetriever): List<Cargo> {
    val cargoCommandsOverride =
        properties.get("cargoCommands")?.split(",")?.map { it.trim() }?.map {
            when (it) {
                "check" -> Cargo.CHECK
                "test" -> Cargo.TEST
                "doc" -> Cargo.DOCS
                "clippy" -> Cargo.CLIPPY
                else -> throw IllegalArgumentException("Unexpected Cargo command `$it` (valid commands are `check`, `test`, `doc`, `clippy`)")
            }
        }

    val ret =
        if (cargoCommandsOverride != null) {
            println("cargoCommandsOverride: $cargoCommandsOverride")
            AllCargoCommands.filter { cargoCommandsOverride.contains(it) }
        } else {
            AllCargoCommands
        }
    require(ret.isNotEmpty()) {
        "None of the provided cargo commands (`$cargoCommandsOverride`) are valid cargo commands (`${
            AllCargoCommands.map {
                it.toString
            }
        }`)"
    }
    return ret
}

fun Project.registerGenerateSmithyBuildTask(
    rootProject: Project,
    pluginName: String,
    allCodegenTests: List<CodegenTest>,
) {
    val properties = PropertyRetriever(rootProject, this)
    this.tasks.register("generateSmithyBuild") {
        description = "generate smithy-build.json"
        outputs.file(project.projectDir.resolve("smithy-build.json"))
        // NOTE: This is not working.
        allCodegenTests.flatMap { it.imports }.forEach { inputs.file(project.projectDir.resolve(it)) }

        doFirst {
            project.projectDir.resolve("smithy-build.json")
                .writeText(
                    generateSmithyBuild(
                        rootProject.projectDir.absolutePath,
                        pluginName,
                        codegenTests(properties, allCodegenTests),
                    ),
                )

            // If this is a rebuild, cache all the hashes of the generated Rust files. These are later used by the
            // `modifyMtime` task.
            project.extra[PREVIOUS_BUILD_HASHES_KEY] =
                project.buildDir.walk()
                    .filter { it.isFile }
                    .map {
                        getChecksumForFile(it) to it.lastModified()
                    }
                    .toMap()
        }
    }
}

fun Project.registerGenerateCargoWorkspaceTask(
    rootProject: Project,
    pluginName: String,
    allCodegenTests: List<CodegenTest>,
    workingDirUnderBuildDir: String,
) {
    val properties = PropertyRetriever(rootProject, this)
    project.tasks.register("generateCargoWorkspace") {
        description = "generate Cargo.toml workspace file"
        doFirst {
            project.buildDir.resolve("$workingDirUnderBuildDir/Cargo.toml")
                .writeText(generateCargoWorkspace(pluginName, codegenTests(properties, allCodegenTests)))
        }
    }
}

fun Project.registerGenerateCargoConfigTomlTask(outputDir: File) {
    this.tasks.register("generateCargoConfigToml") {
        description = "generate `.cargo/config.toml`"
        // TODO(https://github.com/smithy-lang/smithy-rs/issues/1068): Once doc normalization
        // is completed, warnings can be prohibited in rustdoc by setting `rustdocflags` to `-D warnings`.
        doFirst {
            outputDir.resolve(".cargo").mkdirs()
            outputDir.resolve(".cargo/config.toml")
                .writeText(
                    """
                    [build]
                    rustflags = ["--deny", "warnings", "--cfg", "aws_sdk_unstable"]
                    """.trimIndent(),
                )
        }
    }
}

const val PREVIOUS_BUILD_HASHES_KEY = "previousBuildHashes"

fun Project.registerModifyMtimeTask() {
    // Cargo uses `mtime` (among other factors) to determine whether a compilation unit needs a rebuild. While developing,
    // it is likely that only a small number of the generated crate files are modified across rebuilds. This task compares
    // the hashes of the newly generated files with the (previously cached) old ones, and restores their `mtime`s if the
    // hashes coincide.
    // Debugging tip: it is useful to run with `CARGO_LOG=cargo::core::compiler::fingerprint=trace` to learn why Cargo
    // determines a compilation unit needs a rebuild.
    // For more information see https://github.com/smithy-lang/smithy-rs/issues/1412.
    this.tasks.register("modifyMtime") {
        description = "modify Rust files' `mtime` if the contents did not change"
        dependsOn("generateSmithyBuild")

        doFirst {
            if (!project.extra.has(PREVIOUS_BUILD_HASHES_KEY)) {
                println("No hashes from a previous build exist because `generateSmithyBuild` is up to date, skipping `mtime` fixups")
            } else {
                @Suppress("UNCHECKED_CAST")
                val previousBuildHashes: Map<String, Long> =
                    project.extra[PREVIOUS_BUILD_HASHES_KEY] as Map<String, Long>

                project.buildDir.walk()
                    .filter { it.isFile }
                    .map {
                        getChecksumForFile(it) to it
                    }
                    .forEach { (currentHash, currentFile) ->
                        previousBuildHashes[currentHash]?.also { oldMtime ->
                            println("Setting `mtime` of $currentFile back to `$oldMtime` because its hash `$currentHash` remained unchanged after a rebuild.")
                            currentFile.setLastModified(oldMtime)
                        }
                    }
            }
        }
    }
}

fun Project.registerCargoCommandsTasks(outputDir: File) {
    val dependentTasks =
        listOfNotNull(
            "assemble",
            "generateCargoConfigToml",
            this.tasks.findByName("modifyMtime")?.let { "modifyMtime" },
        )

    this.tasks.register<Exec>(Cargo.CHECK.toString) {
        dependsOn(dependentTasks)
        workingDir(outputDir)
        commandLine("cargo", "check", "--lib", "--tests", "--benches", "--all-features")
    }

    this.tasks.register<Exec>(Cargo.TEST.toString) {
        dependsOn(dependentTasks)
        workingDir(outputDir)
        commandLine("cargo", "test", "--all-features", "--no-fail-fast")
    }

    this.tasks.register<Exec>(Cargo.DOCS.toString) {
        dependsOn(dependentTasks)
        workingDir(outputDir)
<<<<<<< HEAD
        // TODO(https://github.com/smithy-lang/smithy-rs/issues/3194#issuecomment-2147657902)
        // Clear `RUSTDOCFLAGS` because in the CI Docker image we bake in `-D warnings`, but we currently
        // generate docs with warnings.
        environment("RUSTDOCFLAGS", "")
        commandLine("cargo", "doc", "--no-deps", "--document-private-items")
=======
        val args =
            mutableListOf(
                "--no-deps",
                "--document-private-items",
            )
        commandLine("cargo", "doc", *args.toTypedArray())
>>>>>>> 4beac5f1
    }

    this.tasks.register<Exec>(Cargo.CLIPPY.toString) {
        dependsOn(dependentTasks)
        workingDir(outputDir)
        commandLine("cargo", "clippy")
    }
}<|MERGE_RESOLUTION|>--- conflicted
+++ resolved
@@ -323,20 +323,12 @@
     this.tasks.register<Exec>(Cargo.DOCS.toString) {
         dependsOn(dependentTasks)
         workingDir(outputDir)
-<<<<<<< HEAD
-        // TODO(https://github.com/smithy-lang/smithy-rs/issues/3194#issuecomment-2147657902)
-        // Clear `RUSTDOCFLAGS` because in the CI Docker image we bake in `-D warnings`, but we currently
-        // generate docs with warnings.
-        environment("RUSTDOCFLAGS", "")
-        commandLine("cargo", "doc", "--no-deps", "--document-private-items")
-=======
         val args =
             mutableListOf(
                 "--no-deps",
                 "--document-private-items",
             )
         commandLine("cargo", "doc", *args.toTypedArray())
->>>>>>> 4beac5f1
     }
 
     this.tasks.register<Exec>(Cargo.CLIPPY.toString) {
