/*
 * Copyright Amazon.com, Inc. or its affiliates. All Rights Reserved.
 * SPDX-License-Identifier: Apache-2.0
 */

package software.amazon.smithy.rust.codegen.client.smithy.protocols.eventstream

import org.junit.jupiter.api.extension.ExtensionContext
import org.junit.jupiter.params.provider.Arguments
import org.junit.jupiter.params.provider.ArgumentsProvider
import software.amazon.smithy.model.Model
import software.amazon.smithy.model.shapes.ServiceShape
import software.amazon.smithy.model.shapes.Shape
import software.amazon.smithy.model.shapes.ShapeId
import software.amazon.smithy.model.shapes.StructureShape
import software.amazon.smithy.model.traits.ErrorTrait
import software.amazon.smithy.rust.codegen.client.smithy.ClientCodegenContext
import software.amazon.smithy.rust.codegen.client.smithy.customize.CombinedClientCodegenDecorator
import software.amazon.smithy.rust.codegen.client.smithy.generators.error.ErrorGenerator
import software.amazon.smithy.rust.codegen.client.smithy.generators.error.OperationErrorGenerator
import software.amazon.smithy.rust.codegen.client.testutil.clientTestRustSettings
import software.amazon.smithy.rust.codegen.client.testutil.testSymbolProvider
import software.amazon.smithy.rust.codegen.core.rustlang.RustWriter
import software.amazon.smithy.rust.codegen.core.rustlang.implBlock
import software.amazon.smithy.rust.codegen.core.smithy.CodegenTarget
import software.amazon.smithy.rust.codegen.core.smithy.RustSymbolProvider
import software.amazon.smithy.rust.codegen.core.smithy.generators.BuilderGenerator
import software.amazon.smithy.rust.codegen.core.testutil.EventStreamTestModels
import software.amazon.smithy.rust.codegen.core.testutil.EventStreamTestRequirements
import software.amazon.smithy.rust.codegen.core.util.expectTrait
import java.util.stream.Stream

class TestCasesProvider : ArgumentsProvider {
    override fun provideArguments(context: ExtensionContext?): Stream<out Arguments> =
        EventStreamTestModels.TEST_CASES.map { Arguments.of(it) }.stream()
}

abstract class ClientEventStreamBaseRequirements : EventStreamTestRequirements<ClientCodegenContext> {
    override fun createCodegenContext(
        model: Model,
        serviceShape: ServiceShape,
        protocolShapeId: ShapeId,
        codegenTarget: CodegenTarget,
    ): ClientCodegenContext = ClientCodegenContext(
        model,
        testSymbolProvider(model),
        serviceShape,
        protocolShapeId,
        clientTestRustSettings(),
        CombinedClientCodegenDecorator(emptyList()),
    )

    override fun renderBuilderForShape(
        writer: RustWriter,
        codegenContext: ClientCodegenContext,
        shape: StructureShape,
    ) {
        BuilderGenerator(codegenContext.model, codegenContext.symbolProvider, shape, emptyList()).apply {
            render(writer)
            writer.implBlock(codegenContext.symbolProvider.toSymbol(shape)) {
                renderConvenienceMethod(writer)
            }
        }
    }

    override fun renderOperationError(
        writer: RustWriter,
        model: Model,
        symbolProvider: RustSymbolProvider,
        operationOrEventStream: Shape,
    ) {
<<<<<<< HEAD
        OperationErrorGenerator(model, symbolProvider, operationSymbol, errors, emptyList()).render(writer)
    }

    override fun renderError(
        writer: RustWriter,
        codegenContext: ClientCodegenContext,
        shape: StructureShape,
    ) {
        val errorTrait = shape.expectTrait<ErrorTrait>()
        ErrorGenerator(
            codegenContext.model,
            codegenContext.symbolProvider,
            writer,
            shape,
            errorTrait,
            emptyList(),
        ).render()
=======
        OperationErrorGenerator(model, symbolProvider, operationOrEventStream).render(writer)
>>>>>>> 0a11d519
    }
}<|MERGE_RESOLUTION|>--- conflicted
+++ resolved
@@ -69,8 +69,7 @@
         symbolProvider: RustSymbolProvider,
         operationOrEventStream: Shape,
     ) {
-<<<<<<< HEAD
-        OperationErrorGenerator(model, symbolProvider, operationSymbol, errors, emptyList()).render(writer)
+        OperationErrorGenerator(model, symbolProvider, operationOrEventStream, emptyList()).render(writer)
     }
 
     override fun renderError(
@@ -87,8 +86,5 @@
             errorTrait,
             emptyList(),
         ).render()
-=======
-        OperationErrorGenerator(model, symbolProvider, operationOrEventStream).render(writer)
->>>>>>> 0a11d519
     }
 }