/*
 * Copyright Amazon.com, Inc. or its affiliates. All Rights Reserved.
 * SPDX-License-Identifier: Apache-2.0
 */

package software.amazon.smithy.rust.codegen.client.smithy.generators.protocol

import io.kotest.matchers.string.shouldContain
import org.junit.jupiter.api.Test
import org.junit.jupiter.api.assertThrows
import software.amazon.smithy.aws.traits.protocols.RestJson1Trait
import software.amazon.smithy.model.shapes.OperationShape
import software.amazon.smithy.model.shapes.ShapeId
import software.amazon.smithy.rust.codegen.client.smithy.ClientCodegenContext
<<<<<<< HEAD
import software.amazon.smithy.rust.codegen.client.smithy.customize.RustCodegenDecorator
import software.amazon.smithy.rust.codegen.client.testutil.clientIntegrationTest
=======
import software.amazon.smithy.rust.codegen.client.smithy.ClientCodegenVisitor
import software.amazon.smithy.rust.codegen.client.smithy.customize.ClientCodegenDecorator
>>>>>>> 0dd6c82e
import software.amazon.smithy.rust.codegen.core.rustlang.RustWriter
import software.amazon.smithy.rust.codegen.core.rustlang.escape
import software.amazon.smithy.rust.codegen.core.rustlang.rust
import software.amazon.smithy.rust.codegen.core.rustlang.rustTemplate
import software.amazon.smithy.rust.codegen.core.smithy.CodegenContext
import software.amazon.smithy.rust.codegen.core.smithy.RuntimeType
import software.amazon.smithy.rust.codegen.core.smithy.customize.OperationCustomization
import software.amazon.smithy.rust.codegen.core.smithy.generators.error.errorSymbol
import software.amazon.smithy.rust.codegen.core.smithy.generators.protocol.MakeOperationGenerator
import software.amazon.smithy.rust.codegen.core.smithy.generators.protocol.ProtocolPayloadGenerator
import software.amazon.smithy.rust.codegen.core.smithy.generators.protocol.ProtocolSupport
import software.amazon.smithy.rust.codegen.core.smithy.generators.protocol.ProtocolTraitImplGenerator
import software.amazon.smithy.rust.codegen.core.smithy.protocols.Protocol
import software.amazon.smithy.rust.codegen.core.smithy.protocols.ProtocolGeneratorFactory
import software.amazon.smithy.rust.codegen.core.smithy.protocols.ProtocolMap
import software.amazon.smithy.rust.codegen.core.smithy.protocols.RestJson
import software.amazon.smithy.rust.codegen.core.testutil.asSmithyModel
import software.amazon.smithy.rust.codegen.core.util.CommandFailed
import software.amazon.smithy.rust.codegen.core.util.dq
import software.amazon.smithy.rust.codegen.core.util.outputShape
import java.nio.file.Path

private class TestProtocolPayloadGenerator(private val body: String) : ProtocolPayloadGenerator {
    override fun payloadMetadata(operationShape: OperationShape) =
        ProtocolPayloadGenerator.PayloadMetadata(takesOwnership = false)

    override fun generatePayload(writer: RustWriter, self: String, operationShape: OperationShape) {
        writer.writeWithNoFormatting(body)
    }
}

private class TestProtocolTraitImplGenerator(
    private val codegenContext: CodegenContext,
    private val correctResponse: String,
) : ProtocolTraitImplGenerator {
    private val symbolProvider = codegenContext.symbolProvider

    override fun generateTraitImpls(
        operationWriter: RustWriter,
        operationShape: OperationShape,
        customizations: List<OperationCustomization>,
    ) {
        operationWriter.rustTemplate(
            """
            impl #{parse_strict} for ${operationShape.id.name}{
                type Output = Result<#{Output}, #{Error}>;
                fn parse(&self, _response: &#{Response}<#{Bytes}>) -> Self::Output {
                    ${operationWriter.escape(correctResponse)}
                }
                    }""",
            "parse_strict" to RuntimeType.parseStrictResponse(codegenContext.runtimeConfig),
            "Output" to symbolProvider.toSymbol(operationShape.outputShape(codegenContext.model)),
            "Error" to operationShape.errorSymbol(codegenContext.model, symbolProvider, codegenContext.target),
            "Response" to RuntimeType.HttpResponse,
            "Bytes" to RuntimeType.Bytes,
        )
    }
}

private class TestProtocolMakeOperationGenerator(
    codegenContext: CodegenContext,
    protocol: Protocol,
    body: String,
    private val httpRequestBuilder: String,
) : MakeOperationGenerator(
    codegenContext,
    protocol,
    TestProtocolPayloadGenerator(body),
    public = true,
    includeDefaultPayloadHeaders = true,
) {
    override fun createHttpRequest(writer: RustWriter, operationShape: OperationShape) {
        writer.rust("#T::new()", RuntimeType.HttpRequestBuilder)
        writer.writeWithNoFormatting(httpRequestBuilder)
    }
}

// A stubbed test protocol to do enable testing intentionally broken protocols
private class TestProtocolGenerator(
    codegenContext: CodegenContext,
    protocol: Protocol,
    httpRequestBuilder: String,
    body: String,
    correctResponse: String,
) : ClientProtocolGenerator(
    codegenContext,
    protocol,
    TestProtocolMakeOperationGenerator(codegenContext, protocol, body, httpRequestBuilder),
    TestProtocolTraitImplGenerator(codegenContext, correctResponse),
)

private class TestProtocolFactory(
    private val httpRequestBuilder: String,
    private val body: String,
    private val correctResponse: String,
) : ProtocolGeneratorFactory<ClientProtocolGenerator, ClientCodegenContext> {
    override fun protocol(codegenContext: ClientCodegenContext): Protocol = RestJson(codegenContext)

    override fun buildProtocolGenerator(codegenContext: ClientCodegenContext): ClientProtocolGenerator {
        return TestProtocolGenerator(
            codegenContext,
            protocol(codegenContext),
            httpRequestBuilder,
            body,
            correctResponse,
        )
    }

    override fun support(): ProtocolSupport {
        return ProtocolSupport(
            requestSerialization = true,
            requestBodySerialization = true,
            responseDeserialization = true,
            errorDeserialization = true,
            requestDeserialization = false,
            requestBodyDeserialization = false,
            responseSerialization = false,
            errorSerialization = false,
        )
    }
}

class ProtocolTestGeneratorTest {
    private val model = """
        namespace com.example

        use aws.protocols#restJson1
        use smithy.test#httpRequestTests
        use smithy.test#httpResponseTests

        @restJson1
        service HelloService {
            operations: [SayHello],
            version: "1"
        }

        @http(method: "POST", uri: "/")
        @httpRequestTests([
            {
                id: "say_hello",
                protocol: restJson1,
                params: {
                    "greeting": "Hi",
                    "name": "Teddy",
                    "query": "Hello there"
                },
                method: "POST",
                uri: "/",
                queryParams: [
                    "Hi=Hello%20there"
                ],
                forbidQueryParams: [
                    "goodbye"
                ],
                requireQueryParams: ["required"],
                headers: {
                    "X-Greeting": "Hi",
                },
                body: "{\"name\": \"Teddy\"}",
                bodyMediaType: "application/json"
            }
        ])
        @httpResponseTests([{
            id: "basic_response_test",
            protocol: restJson1,
            documentation: "Parses operations with empty JSON bodies",
            body: "{\"value\": \"hey there!\"}",
            params: {"value": "hey there!"},
            bodyMediaType: "application/json",
            headers: {"Content-Type": "application/x-amz-json-1.1"},
            code: 200,
        }])
        operation SayHello {
            input: SayHelloInput,
            output: SayHelloOutput,
            errors: [BadRequest]
        }

        structure SayHelloOutput {
            value: String
        }

        @error("client")
        structure BadRequest {
            message: String
        }

        structure SayHelloInput {
            @httpHeader("X-Greeting")
            greeting: String,

            @httpQuery("Hi")
            query: String,

            name: String
        }
    """.asSmithyModel()
    private val correctBody = """{"name": "Teddy"}"""

    /**
     * Creates a fake HTTP implementation for SayHello & generates the protocol test
     *
     * Returns the [Path] the service was generated at, suitable for running `cargo test`
     */
    private fun testService(
        httpRequestBuilder: String,
        body: String = "${correctBody.dq()}.to_string()",
        correctResponse: String = """Ok(crate::output::SayHelloOutput::builder().value("hey there!").build())""",
    ): Path {
<<<<<<< HEAD
        val codegenDecorator = object : RustCodegenDecorator<ClientProtocolGenerator, ClientCodegenContext> {
=======
        val (pluginContext, testDir) = generatePluginContext(model)
        val codegenDecorator = object : ClientCodegenDecorator {
>>>>>>> 0dd6c82e
            override val name: String = "mock"
            override val order: Byte = 0
            override fun classpathDiscoverable(): Boolean = false
            override fun protocols(
                serviceId: ShapeId,
                currentProtocols: ProtocolMap<ClientProtocolGenerator, ClientCodegenContext>,
            ): ProtocolMap<ClientProtocolGenerator, ClientCodegenContext> =
                // Intentionally replace the builtin implementation of RestJson1 with our fake protocol
                mapOf(RestJson1Trait.ID to TestProtocolFactory(httpRequestBuilder, body, correctResponse))
        }
<<<<<<< HEAD
        return clientIntegrationTest(model, additionalDecorators = listOf(codegenDecorator))
=======
        val visitor = ClientCodegenVisitor(
            pluginContext,
            codegenDecorator,
        )
        visitor.execute()
        println("file:///$testDir/src/operation.rs")
        return testDir
>>>>>>> 0dd6c82e
    }

    @Test
    fun `passing e2e protocol request test`() {
        testService(
            """
            .uri("/?Hi=Hello%20there&required")
            .header("X-Greeting", "Hi")
            .method("POST")
            """,
        )
    }

    @Test
    fun `test incorrect response parsing`() {
        val err = assertThrows<CommandFailed> {
            testService(
                """
                .uri("/?Hi=Hello%20there&required")
                .header("X-Greeting", "Hi")
                .method("POST")
                """,
                correctResponse = "Ok(crate::output::SayHelloOutput::builder().build())",
            )
        }

        err.message shouldContain "basic_response_test_response ... FAILED"
    }

    @Test
    fun `test invalid body`() {
        val err = assertThrows<CommandFailed> {
            testService(
                """
                .uri("/?Hi=Hello%20there&required")
                .header("X-Greeting", "Hi")
                .method("POST")
                """,
                """"{}".to_string()""",
            )
        }

        err.message shouldContain "say_hello_request ... FAILED"
        err.message shouldContain "body did not match"
    }

    @Test
    fun `test invalid url parameter`() {
        val err = assertThrows<CommandFailed> {
            testService(
                """
                .uri("/?Hi=INCORRECT&required")
                .header("X-Greeting", "Hi")
                .method("POST")
                """,
            )
        }
        // Verify the test actually ran
        err.message shouldContain "say_hello_request ... FAILED"
        err.message shouldContain "missing query param"
    }

    @Test
    fun `test forbidden url parameter`() {
        val err = assertThrows<CommandFailed> {
            testService(
                """
                .uri("/?goodbye&Hi=Hello%20there&required")
                .header("X-Greeting", "Hi")
                .method("POST")
                """,
            )
        }
        // Verify the test actually ran
        err.message shouldContain "say_hello_request ... FAILED"
        err.message shouldContain "forbidden query param"
    }

    @Test
    fun `test required url parameter`() {
        // Hard coded implementation for this 1 test
        val err = assertThrows<CommandFailed> {
            testService(
                """
                .uri("/?Hi=Hello%20there")
                .header("X-Greeting", "Hi")
                .method("POST")
                """,
            )
        }

        // Verify the test actually ran
        err.message shouldContain "say_hello_request ... FAILED"
        err.message shouldContain "required query param missing"
    }

    @Test
    fun `invalid header`() {
        val err = assertThrows<CommandFailed> {
            testService(
                """
                .uri("/?Hi=Hello%20there&required")
                // should be "Hi"
                .header("X-Greeting", "Hey")
                .method("POST")
                """,
            )
        }

        err.message shouldContain "say_hello_request ... FAILED"
        err.message shouldContain "invalid header value"
    }
}<|MERGE_RESOLUTION|>--- conflicted
+++ resolved
@@ -12,13 +12,8 @@
 import software.amazon.smithy.model.shapes.OperationShape
 import software.amazon.smithy.model.shapes.ShapeId
 import software.amazon.smithy.rust.codegen.client.smithy.ClientCodegenContext
-<<<<<<< HEAD
-import software.amazon.smithy.rust.codegen.client.smithy.customize.RustCodegenDecorator
+import software.amazon.smithy.rust.codegen.client.smithy.customize.ClientCodegenDecorator
 import software.amazon.smithy.rust.codegen.client.testutil.clientIntegrationTest
-=======
-import software.amazon.smithy.rust.codegen.client.smithy.ClientCodegenVisitor
-import software.amazon.smithy.rust.codegen.client.smithy.customize.ClientCodegenDecorator
->>>>>>> 0dd6c82e
 import software.amazon.smithy.rust.codegen.core.rustlang.RustWriter
 import software.amazon.smithy.rust.codegen.core.rustlang.escape
 import software.amazon.smithy.rust.codegen.core.rustlang.rust
@@ -228,12 +223,7 @@
         body: String = "${correctBody.dq()}.to_string()",
         correctResponse: String = """Ok(crate::output::SayHelloOutput::builder().value("hey there!").build())""",
     ): Path {
-<<<<<<< HEAD
-        val codegenDecorator = object : RustCodegenDecorator<ClientProtocolGenerator, ClientCodegenContext> {
-=======
-        val (pluginContext, testDir) = generatePluginContext(model)
         val codegenDecorator = object : ClientCodegenDecorator {
->>>>>>> 0dd6c82e
             override val name: String = "mock"
             override val order: Byte = 0
             override fun classpathDiscoverable(): Boolean = false
@@ -244,17 +234,7 @@
                 // Intentionally replace the builtin implementation of RestJson1 with our fake protocol
                 mapOf(RestJson1Trait.ID to TestProtocolFactory(httpRequestBuilder, body, correctResponse))
         }
-<<<<<<< HEAD
         return clientIntegrationTest(model, additionalDecorators = listOf(codegenDecorator))
-=======
-        val visitor = ClientCodegenVisitor(
-            pluginContext,
-            codegenDecorator,
-        )
-        visitor.execute()
-        println("file:///$testDir/src/operation.rs")
-        return testDir
->>>>>>> 0dd6c82e
     }
 
     @Test
