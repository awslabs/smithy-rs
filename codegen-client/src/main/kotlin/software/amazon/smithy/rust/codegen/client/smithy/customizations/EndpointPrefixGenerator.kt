--- conflicted
+++ resolved
@@ -32,11 +32,7 @@
                     endpointTraitBindings.render(
                         this,
                         "self",
-<<<<<<< HEAD
-                        codegenContext.settings.codegenConfig.enableNewSmithyRuntime,
-=======
                         codegenContext.smithyRuntimeMode,
->>>>>>> a514793f
                     )
                 }
                 rust("request.properties_mut().insert(endpoint_prefix);")
