/*
 * Copyright Amazon.com, Inc. or its affiliates. All Rights Reserved.
 * SPDX-License-Identifier: Apache-2.0
 */

package software.amazon.smithy.rust.codegen.client.smithy.generators.client

import software.amazon.smithy.rust.codegen.client.smithy.ClientCodegenContext
import software.amazon.smithy.rust.codegen.client.smithy.ClientRustModule
import software.amazon.smithy.rust.codegen.core.rustlang.RustModule
import software.amazon.smithy.rust.codegen.core.rustlang.RustWriter
import software.amazon.smithy.rust.codegen.core.rustlang.Visibility
import software.amazon.smithy.rust.codegen.core.rustlang.rustTemplate
import software.amazon.smithy.rust.codegen.core.rustlang.writable
import software.amazon.smithy.rust.codegen.core.smithy.RuntimeType
import software.amazon.smithy.rust.codegen.core.smithy.RuntimeType.Companion.preludeScope
import software.amazon.smithy.rust.codegen.core.smithy.RustCrate
import software.amazon.smithy.rust.codegen.core.smithy.customize.writeCustomizations

/**
 * Generates the code required to add the `.customize()` function to the
 * fluent client builders.
 */
class CustomizableOperationGenerator(
    codegenContext: ClientCodegenContext,
    private val customizations: List<CustomizableOperationCustomization>,
) {
    private val runtimeConfig = codegenContext.runtimeConfig

    fun render(crate: RustCrate) {
        val codegenScope = arrayOf(
            *preludeScope,
            "CustomizableOperation" to ClientRustModule.Client.customize.toType()
                .resolve("CustomizableOperation"),
            "CustomizableSend" to ClientRustModule.Client.customize.toType()
                .resolve("internal::CustomizableSend"),
            "HttpRequest" to RuntimeType.smithyRuntimeApi(runtimeConfig)
                .resolve("client::orchestrator::HttpRequest"),
            "HttpResponse" to RuntimeType.smithyRuntimeApi(runtimeConfig)
                .resolve("client::orchestrator::HttpResponse"),
            "Interceptor" to RuntimeType.smithyRuntimeApi(runtimeConfig)
                .resolve("client::interceptors::Interceptor"),
            "MapRequestInterceptor" to RuntimeType.smithyRuntime(runtimeConfig)
                .resolve("client::interceptors::MapRequestInterceptor"),
            "MutateRequestInterceptor" to RuntimeType.smithyRuntime(runtimeConfig)
                .resolve("client::interceptors::MutateRequestInterceptor"),
            "PhantomData" to RuntimeType.Phantom,
            "RuntimePlugin" to RuntimeType.runtimePlugin(runtimeConfig),
            "SharedRuntimePlugin" to RuntimeType.sharedRuntimePlugin(runtimeConfig),
            "SendResult" to ClientRustModule.Client.customize.toType()
                .resolve("internal::SendResult"),
            "SdkBody" to RuntimeType.sdkBody(runtimeConfig),
            "SdkError" to RuntimeType.sdkError(runtimeConfig),
            "SharedInterceptor" to RuntimeType.smithyRuntimeApi(runtimeConfig)
                .resolve("client::interceptors::SharedInterceptor"),
        )

        val customizeModule = ClientRustModule.Client.customize
        crate.withModule(customizeModule) {
            renderConvenienceAliases(customizeModule, this)

            rustTemplate(
                """
                /// `CustomizableOperation` allows for configuring a single operation invocation before it is sent.
                pub struct CustomizableOperation<T, E, B> {
                    customizable_send: B,
                    config_override: #{Option}<crate::config::Builder>,
                    interceptors: Vec<#{SharedInterceptor}>,
                    runtime_plugins: Vec<#{SharedRuntimePlugin}>,
                    _output: #{PhantomData}<T>,
                    _error: #{PhantomData}<E>,
                }

                impl<T, E, B> CustomizableOperation<T, E, B> {
                    /// Creates a new `CustomizableOperation` from `customizable_send`.
                    pub(crate) fn new(customizable_send: B) -> Self {
                        Self {
                            customizable_send,
                            config_override: #{None},
                            interceptors: vec![],
                            runtime_plugins: vec![],
                            _output: #{PhantomData},
                            _error: #{PhantomData}
                        }
                    }

<<<<<<< HEAD
                    /// Adds an [`Interceptor`](#{Interceptor}) that runs at specific stages of the request execution pipeline.
                    ///
                    /// Note that interceptors can also be added to `CustomizableOperation` by `config_override`,
                    /// `map_request`, and `mutate_request` (the last two are implemented via interceptors under the hood).
                    /// The order in which those user-specified operation interceptors are invoked should not be relied upon
                    /// as it is an implementation detail.
                    pub fn interceptor(mut self, interceptor: impl #{Interceptor} + 'static) -> Self {
                        self.interceptors.push(#{SharedInterceptor}::new(interceptor));
                        self
                    }
=======
                        /// Convenience for `map_request` where infallible direct mutation of request is acceptable.
                        pub fn mutate_request<F>(mut self, f: F) -> Self
                        where
                            F: #{Fn}(&mut #{HttpRequest}) + #{Send} + #{Sync} + 'static,
                        {
                            self.interceptors.push(
                                #{SharedInterceptor}::new(
                                    #{MutateRequestInterceptor}::new(f),
                                ),
                            );
                            self
                        }
>>>>>>> 8a1f09ef

                    /// Adds a runtime plugin.
                    ##[allow(unused)]
                    pub(crate) fn runtime_plugin(mut self, runtime_plugin: impl #{RuntimePlugin} + 'static) -> Self {
                        self.runtime_plugins.push(#{SharedRuntimePlugin}::new(runtime_plugin));
                        self
                    }

                    /// Allows for customizing the operation's request.
                    pub fn map_request<F, MapE>(mut self, f: F) -> Self
                    where
                        F: #{Fn}(#{HttpRequest}) -> #{Result}<#{HttpRequest}, MapE>
                            + #{Send}
                            + #{Sync}
                            + 'static,
                        MapE: ::std::error::Error + #{Send} + #{Sync} + 'static,
                    {
                        self.interceptors.push(
                            #{SharedInterceptor}::new(
                                #{MapRequestInterceptor}::new(f),
                            ),
                        );
                        self
                    }

                    /// Convenience for `map_request` where infallible direct mutation of request is acceptable.
                    pub fn mutate_request<F>(mut self, f: F) -> Self
                    where
                        F: #{Fn}(&mut http::Request<#{SdkBody}>) + #{Send} + #{Sync} + 'static,
                    {
                        self.interceptors.push(
                            #{SharedInterceptor}::new(
                                #{MutateRequestInterceptor}::new(f),
                            ),
                        );
                        self
                    }

                    /// Overrides config for a single operation invocation.
                    ///
                    /// `config_override` is applied to the operation configuration level.
                    /// The fields in the builder that are `Some` override those applied to the service
                    /// configuration level. For instance,
                    ///
                    /// | Config A           | overridden by Config B | = Config C         |
                    /// |--------------------|------------------------|--------------------|
                    /// | field_1: None,     | field_1: Some(v2),     | field_1: Some(v2), |
                    /// | field_2: Some(v1), | field_2: Some(v2),     | field_2: Some(v2), |
                    /// | field_3: Some(v1), | field_3: None,         | field_3: Some(v1), |
                    pub fn config_override(
                        mut self,
                        config_override: impl #{Into}<crate::config::Builder>,
                    ) -> Self {
                        self.config_override = Some(config_override.into());
                        self
                    }

                    /// Sends the request and returns the response.
                    pub async fn send(
                        self,
                    ) -> #{SendResult}<T, E>
                    where
                        E: std::error::Error + #{Send} + #{Sync} + 'static,
                        B: #{CustomizableSend}<T, E>,
                    {
                        let mut config_override = self.config_override.unwrap_or_default();
                        self.interceptors.into_iter().for_each(|interceptor| {
                            config_override.push_interceptor(interceptor);
                        });
                        self.runtime_plugins.into_iter().for_each(|plugin| {
                            config_override.push_runtime_plugin(plugin);
                        });

                        self.customizable_send.send(config_override).await
                    }

                    #{additional_methods}
                }
                """,
                *codegenScope,
                "additional_methods" to writable {
                    writeCustomizations(
                        customizations,
                        CustomizableOperationSection.CustomizableOperationImpl,
                    )
                },
            )
        }
    }

    private fun renderConvenienceAliases(parentModule: RustModule, writer: RustWriter) {
        writer.withInlineModule(RustModule.new("internal", Visibility.PUBCRATE, true, parentModule), null) {
            rustTemplate(
                """
                pub type BoxFuture<T> = ::std::pin::Pin<#{Box}<dyn ::std::future::Future<Output = T> + #{Send}>>;

                pub type SendResult<T, E> = #{Result}<
                    T,
                    #{SdkError}<
                        E,
                        #{HttpResponse},
                    >,
                >;

                pub trait CustomizableSend<T, E>: #{Send} + #{Sync} {
                    // Takes an owned `self` as the implementation will internally call methods that take `self`.
                    // If it took `&self`, that would make this trait object safe, but some implementing types do not
                    // derive `Clone`, unable to yield `self` from `&self`.
                    fn send(self, config_override: crate::config::Builder) -> BoxFuture<SendResult<T, E>>;
                }
                """,
                *preludeScope,
                "HttpResponse" to RuntimeType.smithyRuntimeApi(runtimeConfig)
                    .resolve("client::orchestrator::HttpResponse"),
                "SdkError" to RuntimeType.sdkError(runtimeConfig),
            )
        }
    }
}<|MERGE_RESOLUTION|>--- conflicted
+++ resolved
@@ -84,7 +84,6 @@
                         }
                     }
 
-<<<<<<< HEAD
                     /// Adds an [`Interceptor`](#{Interceptor}) that runs at specific stages of the request execution pipeline.
                     ///
                     /// Note that interceptors can also be added to `CustomizableOperation` by `config_override`,
@@ -95,20 +94,6 @@
                         self.interceptors.push(#{SharedInterceptor}::new(interceptor));
                         self
                     }
-=======
-                        /// Convenience for `map_request` where infallible direct mutation of request is acceptable.
-                        pub fn mutate_request<F>(mut self, f: F) -> Self
-                        where
-                            F: #{Fn}(&mut #{HttpRequest}) + #{Send} + #{Sync} + 'static,
-                        {
-                            self.interceptors.push(
-                                #{SharedInterceptor}::new(
-                                    #{MutateRequestInterceptor}::new(f),
-                                ),
-                            );
-                            self
-                        }
->>>>>>> 8a1f09ef
 
                     /// Adds a runtime plugin.
                     ##[allow(unused)]
@@ -134,18 +119,18 @@
                         self
                     }
 
-                    /// Convenience for `map_request` where infallible direct mutation of request is acceptable.
-                    pub fn mutate_request<F>(mut self, f: F) -> Self
-                    where
-                        F: #{Fn}(&mut http::Request<#{SdkBody}>) + #{Send} + #{Sync} + 'static,
-                    {
-                        self.interceptors.push(
-                            #{SharedInterceptor}::new(
-                                #{MutateRequestInterceptor}::new(f),
-                            ),
-                        );
-                        self
-                    }
+                        /// Convenience for `map_request` where infallible direct mutation of request is acceptable.
+                        pub fn mutate_request<F>(mut self, f: F) -> Self
+                        where
+                            F: #{Fn}(&mut #{HttpRequest}) + #{Send} + #{Sync} + 'static,
+                        {
+                            self.interceptors.push(
+                                #{SharedInterceptor}::new(
+                                    #{MutateRequestInterceptor}::new(f),
+                                ),
+                            );
+                            self
+                        }
 
                     /// Overrides config for a single operation invocation.
                     ///
