--- conflicted
+++ resolved
@@ -144,15 +144,12 @@
     fun renderForOrchestrator(crate: RustCrate) {
         val codegenScope = arrayOf(
             *preludeScope,
-<<<<<<< HEAD
             "CustomizableOperation" to ClientRustModule.Client.customize.toType()
                 .resolve("orchestrator::CustomizableOperation"),
             "CustomizableSend" to ClientRustModule.Client.customize.toType()
                 .resolve("internal::CustomizableSend"),
-=======
             "HttpRequest" to RuntimeType.smithyRuntimeApi(runtimeConfig)
                 .resolve("client::orchestrator::HttpRequest"),
->>>>>>> 3c68521c
             "HttpResponse" to RuntimeType.smithyRuntimeApi(runtimeConfig)
                 .resolve("client::orchestrator::HttpResponse"),
             "Interceptor" to RuntimeType.smithyRuntimeApi(runtimeConfig)
@@ -170,25 +167,11 @@
                 .resolve("client::interceptors::SharedInterceptor"),
         )
 
-<<<<<<< HEAD
         val customizeModule = ClientRustModule.Client.customize
-=======
-        // TODO(enableNewSmithyRuntime): Centralize this struct rather than generating it once per operation
-        writer.rustTemplate(
-            """
-            /// A wrapper type for [`$builderName`]($builderName) that allows for configuring a single
-            /// operation invocation.
-            pub struct CustomizableOperation {
-                pub(crate) fluent_builder: $builderName,
-                pub(crate) config_override: #{Option}<crate::config::Builder>,
-                pub(crate) interceptors: Vec<#{SharedInterceptor}>,
-            }
->>>>>>> 3c68521c
 
         crate.withModule(customizeModule) {
             renderConvenienceAliases(customizeModule, this)
 
-<<<<<<< HEAD
             // TODO(enableNewSmithyRuntime): Render it directly under the customize module when CustomizableOperation
             //  in the middleware has been removed.
             withInlineModule(
@@ -209,24 +192,6 @@
                         pub(crate) config_override: #{Option}<crate::config::Builder>,
                         pub(crate) interceptors: Vec<#{SharedInterceptor}>,
                     }
-=======
-                /// Allows for customizing the operation's request.
-                pub fn map_request<F, E>(mut self, f: F) -> Self
-                where
-                    F: #{Fn}(#{HttpRequest}) -> #{Result}<#{HttpRequest}, E>
-                        + #{Send}
-                        + #{Sync}
-                        + 'static,
-                    E: ::std::error::Error + #{Send} + #{Sync} + 'static,
-                {
-                    self.interceptors.push(
-                        #{SharedInterceptor}::new(
-                            #{MapRequestInterceptor}::new(f),
-                        ),
-                    );
-                    self
-                }
->>>>>>> 3c68521c
 
                     impl<S> CustomizableOperation<S> {
                         /// Adds an [`Interceptor`](#{Interceptor}) that runs at specific stages of the request execution pipeline.
@@ -243,7 +208,7 @@
                         /// Allows for customizing the operation's request.
                         pub fn map_request<F, E>(mut self, f: F) -> Self
                         where
-                            F: #{Fn}(&mut http::Request<#{SdkBody}>) -> #{Result}<(), E>
+                            F: #{Fn}(#{HttpRequest}) -> #{Result}<#{HttpRequest}, E>
                                 + #{Send}
                                 + #{Sync}
                                 + 'static,
@@ -257,7 +222,6 @@
                             self
                         }
 
-<<<<<<< HEAD
                         /// Convenience for `map_request` where infallible direct mutation of request is acceptable.
                         pub fn mutate_request<F>(mut self, f: F) -> Self
                         where
@@ -288,62 +252,13 @@
                             self.config_override = Some(config_override.into());
                             self
                         }
-=======
-                /// Sends the request and returns the response.
-                pub async fn send(
-                    self
-                ) -> #{Result}<
-                    #{OperationOutput},
-                    #{SdkError}<
-                        #{OperationError},
-                        #{HttpResponse}
-                    >
-                > {
-                    let mut config_override = if let Some(config_override) = self.config_override {
-                        config_override
-                    } else {
-                        crate::config::Builder::new()
-                    };
-
-                    self.interceptors.into_iter().for_each(|interceptor| {
-                        config_override.add_interceptor(interceptor);
-                    });
-
-                    self.fluent_builder
-                        .config_override(config_override)
-                        .send_orchestrator()
-                        .await
-                }
->>>>>>> 3c68521c
 
                         /// Sends the request and returns the response.
-                        pub async fn send<T, E, R>(
+                        pub async fn send<T, E>(
                             self,
                         ) -> #{SendResult}<T, E>
                         where
-                            S: #{CustomizableSend}<T, E, R>,
-                            E: std::error::Error + #{Send} + #{Sync} + 'static,
-                            R: #{RuntimePlugin}
-                                + #{Send}
-                                + #{Sync}
-                                + 'static,
-                        {
-                            self.send_orchestrator_with_plugin(None).await
-                        }
-
-                        ##[doc(hidden)]
-                        // TODO(enableNewSmithyRuntime): Delete when unused
-                        /// Equivalent to [`Self::send`] but adds a final runtime plugin to shim missing behavior
-                        pub async fn send_orchestrator_with_plugin<T, E, R>(
-                            self,
-                            final_plugin: #{Option}<R>,
-                        ) -> #{SendResult}<T, E>
-                        where
-                            S: #{CustomizableSend}<T, E, R>,
-                            R: #{RuntimePlugin}
-                                + #{Send}
-                                + #{Sync}
-                                + 'static,
+                            S: #{CustomizableSend}<T, E>,
                             E: std::error::Error + #{Send} + #{Sync} + 'static,
                         {
                             let mut config_override = if let Some(config_override) = self.config_override {
@@ -356,7 +271,7 @@
                                 config_override.add_interceptor(interceptor);
                             });
 
-                            (self.customizable_send)(config_override, final_plugin).await
+                            (self.customizable_send)(config_override).await
                         }
 
                         #{additional_methods}
@@ -388,13 +303,13 @@
                     >,
                 >;
 
-                pub trait CustomizableSend<T, E, R>:
-                    #{FnOnce}(crate::config::Builder, Option<R>) -> BoxFuture<SendResult<T, E>>
+                pub trait CustomizableSend<T, E>:
+                    #{FnOnce}(crate::config::Builder) -> BoxFuture<SendResult<T, E>>
                 {}
 
-                impl<F, T, E, R> CustomizableSend<T, E, R> for F
+                impl<F, T, E, R> CustomizableSend<T, E> for F
                 where
-                    F: #{FnOnce}(crate::config::Builder, Option<R>) -> BoxFuture<SendResult<T, E>>
+                    F: #{FnOnce}(crate::config::Builder) -> BoxFuture<SendResult<T, E>>
                 {}
                 """,
                 *preludeScope,
