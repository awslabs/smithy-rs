/*
 * Copyright Amazon.com, Inc. or its affiliates. All Rights Reserved.
 * SPDX-License-Identifier: Apache-2.0
 */

package software.amazon.smithy.rust.codegen.client.smithy.customizations

import software.amazon.smithy.rust.codegen.client.smithy.ClientCodegenContext
import software.amazon.smithy.rust.codegen.client.smithy.ClientRustModule
import software.amazon.smithy.rust.codegen.client.smithy.generators.ServiceRuntimePluginCustomization
import software.amazon.smithy.rust.codegen.client.smithy.generators.ServiceRuntimePluginSection
import software.amazon.smithy.rust.codegen.client.smithy.generators.config.ConfigCustomization
import software.amazon.smithy.rust.codegen.client.smithy.generators.config.ServiceConfig
<<<<<<< HEAD
import software.amazon.smithy.rust.codegen.core.rustlang.Attribute
import software.amazon.smithy.rust.codegen.core.rustlang.Writable
=======
>>>>>>> 57459f04
import software.amazon.smithy.rust.codegen.core.rustlang.rustTemplate
import software.amazon.smithy.rust.codegen.core.rustlang.writable
import software.amazon.smithy.rust.codegen.core.smithy.RuntimeConfig
import software.amazon.smithy.rust.codegen.core.smithy.RuntimeType
import software.amazon.smithy.rust.codegen.core.smithy.RuntimeType.Companion.preludeScope
import software.amazon.smithy.rust.codegen.core.smithy.RustCrate

class ResiliencyConfigCustomization(private val codegenContext: ClientCodegenContext) : ConfigCustomization() {
    private val runtimeConfig = codegenContext.runtimeConfig
    private val runtimeMode = codegenContext.smithyRuntimeMode
    private val retryConfig = RuntimeType.smithyTypes(runtimeConfig).resolve("retry")
    private val sleepModule = RuntimeType.smithyAsync(runtimeConfig).resolve("rt::sleep")
    private val timeoutModule = RuntimeType.smithyTypes(runtimeConfig).resolve("timeout")
    private val smithyRuntimeCrate = RuntimeType.smithyRuntime(runtimeConfig)
    private val retries = smithyRuntimeCrate.resolve("client::retries")
    private val moduleUseName = codegenContext.moduleUseName()
    private val codegenScope = arrayOf(
        *preludeScope,
        "DynRetryStrategy" to RuntimeType.smithyRuntimeApi(runtimeConfig).resolve("client::retries::DynRetryStrategy"),
        "RetryConfig" to retryConfig.resolve("RetryConfig"),
        "SharedAsyncSleep" to sleepModule.resolve("SharedAsyncSleep"),
        "Sleep" to sleepModule.resolve("Sleep"),
        "StandardRetryStrategy" to retries.resolve("strategy::StandardRetryStrategy"),
        "SystemTime" to RuntimeType.std.resolve("time::SystemTime"),
        "TimeoutConfig" to timeoutModule.resolve("TimeoutConfig"),
        "RetryMode" to RuntimeType.smithyTypes(runtimeConfig).resolve("retry::RetryMode"),
        "TokenBucket" to retries.resolve("TokenBucket"),
        "ClientRateLimiter" to retries.resolve("ClientRateLimiter"),
        "SharedTimeSource" to RuntimeType.smithyAsync(runtimeConfig).resolve("time::SharedTimeSource"),
        "ClientRateLimiterPartition" to retries.resolve("ClientRateLimiterPartition"),
        "TokenBucketPartition" to retries.resolve("TokenBucketPartition"),
        "RetryPartition" to retries.resolve("RetryPartition"),
        "debug" to RuntimeType.Tracing.resolve("debug"),
    )

    override fun section(section: ServiceConfig) =
        writable {
            when (section) {
                is ServiceConfig.ConfigStruct -> {
                    if (runtimeMode.defaultToMiddleware) {
                        rustTemplate(
                            """
                            retry_config: #{Option}<#{RetryConfig}>,
                            sleep_impl: #{Option}<#{SharedAsyncSleep}>,
                            timeout_config: #{Option}<#{TimeoutConfig}>,
                            """,
                            *codegenScope,
                        )
                    }
                }

                is ServiceConfig.ConfigImpl -> {
                    if (runtimeMode.defaultToOrchestrator) {
                        rustTemplate(
                            """
                            /// Return a reference to the retry configuration contained in this config, if any.
                            pub fn retry_config(&self) -> #{Option}<&#{RetryConfig}> {
                                self.inner.load::<#{RetryConfig}>()
                            }

                            /// Return a cloned shared async sleep implementation from this config, if any.
                            pub fn sleep_impl(&self) -> #{Option}<#{SharedAsyncSleep}> {
                                self.inner.load::<#{SharedAsyncSleep}>().cloned()
                            }

                            /// Return a reference to the timeout configuration contained in this config, if any.
                            pub fn timeout_config(&self) -> #{Option}<&#{TimeoutConfig}> {
                                self.inner.load::<#{TimeoutConfig}>()
                            }

                            ##[doc(hidden)]
                            /// Returns a reference to the retry partition contained in this config, if any.
                            ///
                            /// WARNING: This method is unstable and may be removed at any time. Do not rely on this
                            /// method for anything!
                            pub fn retry_partition(&self) -> #{Option}<&#{RetryPartition}> {
                                self.inner.load::<#{RetryPartition}>()
                            }
                            """,
                            *codegenScope,
                        )
                    } else {
                        rustTemplate(
                            """
                            /// Return a reference to the retry configuration contained in this config, if any.
                            pub fn retry_config(&self) -> #{Option}<&#{RetryConfig}> {
                                self.retry_config.as_ref()
                            }

                            /// Return a cloned shared async sleep implementation from this config, if any.
                            pub fn sleep_impl(&self) -> #{Option}<#{SharedAsyncSleep}> {
                                self.sleep_impl.clone()
                            }

                            /// Return a reference to the timeout configuration contained in this config, if any.
                            pub fn timeout_config(&self) -> #{Option}<&#{TimeoutConfig}> {
                                self.timeout_config.as_ref()
                            }
                            """,
                            *codegenScope,
                        )
                    }
                }

                is ServiceConfig.BuilderStruct -> {
                    if (runtimeMode.defaultToMiddleware) {
                        rustTemplate(
                            """
                            retry_config: #{Option}<#{RetryConfig}>,
                            sleep_impl: #{Option}<#{SharedAsyncSleep}>,
                            timeout_config: #{Option}<#{TimeoutConfig}>,
                            """,
                            *codegenScope,
                        )
                    }
                }

                is ServiceConfig.BuilderImpl -> {
                    rustTemplate(
                        """
                        /// Set the retry_config for the builder
                        ///
                        /// ## Examples
                        /// ```no_run
                        /// use $moduleUseName::config::Config;
                        /// use $moduleUseName::config::retry::RetryConfig;
                        ///
                        /// let retry_config = RetryConfig::standard().with_max_attempts(5);
                        /// let config = Config::builder().retry_config(retry_config).build();
                        /// ```
                        pub fn retry_config(mut self, retry_config: #{RetryConfig}) -> Self {
                            self.set_retry_config(Some(retry_config));
                            self
                        }

                        /// Set the retry_config for the builder
                        ///
                        /// ## Examples
                        /// ```no_run
                        /// use $moduleUseName::config::{Builder, Config};
                        /// use $moduleUseName::config::retry::RetryConfig;
                        ///
                        /// fn disable_retries(builder: &mut Builder) {
                        ///     let retry_config = RetryConfig::standard().with_max_attempts(1);
                        ///     builder.set_retry_config(Some(retry_config));
                        /// }
                        ///
                        /// let mut builder = Config::builder();
                        /// disable_retries(&mut builder);
                        /// let config = builder.build();
                        /// ```
                        """,
                        *codegenScope,
                    )

                    if (runtimeMode.defaultToOrchestrator) {
                        rustTemplate(
                            """
                            pub fn set_retry_config(&mut self, retry_config: #{Option}<#{RetryConfig}>) -> &mut Self {
                                retry_config.map(|r| self.inner.store_put(r));
                                self
                            }
                            """,
                            *codegenScope,
                        )
                    } else {
                        rustTemplate(
                            """
                            pub fn set_retry_config(&mut self, retry_config: #{Option}<#{RetryConfig}>) -> &mut Self {
                                self.retry_config = retry_config;
                                self
                            }
                            """,
                            *codegenScope,
                        )
                    }

                    rustTemplate(
                        """

                        /// Set the sleep_impl for the builder
                        ///
                        /// ## Examples
                        ///
                        /// ```no_run
                        /// use $moduleUseName::config::{AsyncSleep, Config, SharedAsyncSleep, Sleep};
                        ///
                        /// ##[derive(Debug)]
                        /// pub struct ForeverSleep;
                        ///
                        /// impl AsyncSleep for ForeverSleep {
                        ///     fn sleep(&self, duration: std::time::Duration) -> Sleep {
                        ///         Sleep::new(std::future::pending())
                        ///     }
                        /// }
                        ///
                        /// let sleep_impl = SharedAsyncSleep::new(ForeverSleep);
                        /// let config = Config::builder().sleep_impl(sleep_impl).build();
                        /// ```
                        pub fn sleep_impl(mut self, sleep_impl: #{SharedAsyncSleep}) -> Self {
                            self.set_sleep_impl(Some(sleep_impl));
                            self
                        }

                        /// Set the sleep_impl for the builder
                        ///
                        /// ## Examples
                        ///
                        /// ```no_run
                        /// use $moduleUseName::config::{AsyncSleep, Builder, Config, SharedAsyncSleep, Sleep};
                        ///
                        /// ##[derive(Debug)]
                        /// pub struct ForeverSleep;
                        ///
                        /// impl AsyncSleep for ForeverSleep {
                        ///     fn sleep(&self, duration: std::time::Duration) -> Sleep {
                        ///         Sleep::new(std::future::pending())
                        ///     }
                        /// }
                        ///
                        /// fn set_never_ending_sleep_impl(builder: &mut Builder) {
                        ///     let sleep_impl = SharedAsyncSleep::new(ForeverSleep);
                        ///     builder.set_sleep_impl(Some(sleep_impl));
                        /// }
                        ///
                        /// let mut builder = Config::builder();
                        /// set_never_ending_sleep_impl(&mut builder);
                        /// let config = builder.build();
                        /// ```
                        """,
                        *codegenScope,
                    )

                    if (runtimeMode.defaultToOrchestrator) {
                        rustTemplate(
                            """
                            pub fn set_sleep_impl(&mut self, sleep_impl: #{Option}<#{SharedAsyncSleep}>) -> &mut Self {
                                sleep_impl.map(|s| self.inner.store_put(s));
                                self
                            }
                            """,
                            *codegenScope,
                        )
                    } else {
                        rustTemplate(
                            """
                            pub fn set_sleep_impl(&mut self, sleep_impl: #{Option}<#{SharedAsyncSleep}>) -> &mut Self {
                                self.sleep_impl = sleep_impl;
                                self
                            }
                            """,
                            *codegenScope,
                        )
                    }

                    rustTemplate(
                        """

                        /// Set the timeout_config for the builder
                        ///
                        /// ## Examples
                        ///
                        /// ```no_run
                        /// ## use std::time::Duration;
                        /// use $moduleUseName::config::Config;
                        /// use $moduleUseName::config::timeout::TimeoutConfig;
                        ///
                        /// let timeout_config = TimeoutConfig::builder()
                        ///     .operation_attempt_timeout(Duration::from_secs(1))
                        ///     .build();
                        /// let config = Config::builder().timeout_config(timeout_config).build();
                        /// ```
                        pub fn timeout_config(mut self, timeout_config: #{TimeoutConfig}) -> Self {
                            self.set_timeout_config(Some(timeout_config));
                            self
                        }

                        /// Set the timeout_config for the builder
                        ///
                        /// ## Examples
                        ///
                        /// ```no_run
                        /// ## use std::time::Duration;
                        /// use $moduleUseName::config::{Builder, Config};
                        /// use $moduleUseName::config::timeout::TimeoutConfig;
                        ///
                        /// fn set_request_timeout(builder: &mut Builder) {
                        ///     let timeout_config = TimeoutConfig::builder()
                        ///         .operation_attempt_timeout(Duration::from_secs(1))
                        ///         .build();
                        ///     builder.set_timeout_config(Some(timeout_config));
                        /// }
                        ///
                        /// let mut builder = Config::builder();
                        /// set_request_timeout(&mut builder);
                        /// let config = builder.build();
                        /// ```
                        """,
                        *codegenScope,
                    )

                    if (runtimeMode.defaultToOrchestrator) {
                        rustTemplate(
                            """
                            pub fn set_timeout_config(&mut self, timeout_config: #{Option}<#{TimeoutConfig}>) -> &mut Self {
                                timeout_config.map(|t| self.inner.store_put(t));
                                self
                            }
                            """,
                            *codegenScope,
                        )
                    } else {
                        rustTemplate(
                            """
                            pub fn set_timeout_config(&mut self, timeout_config: #{Option}<#{TimeoutConfig}>) -> &mut Self {
                                self.timeout_config = timeout_config;
                                self
                            }
                            """,
                            *codegenScope,
                        )
                    }

                    if (runtimeMode.defaultToOrchestrator) {
                        Attribute.DocHidden.render(this)
                        rustTemplate(
                            """
                            /// Set the partition for retry-related state. When clients share a retry partition, they will
                            /// also share things like token buckets and client rate limiters. By default, all clients
                            /// for the same service will share a partition.
                            pub fn retry_partition(mut self, retry_partition: #{RetryPartition}) -> Self {
                                self.set_retry_partition(Some(retry_partition));
                                self
                            }
                            """,
                            *codegenScope,
                        )

                        Attribute.DocHidden.render(this)
                        rustTemplate(
                            """
                            /// Set the partition for retry-related state. When clients share a retry partition, they will
                            /// also share things like token buckets and client rate limiters. By default, all clients
                            /// for the same service will share a partition.
                            pub fn set_retry_partition(&mut self, retry_partition: #{Option}<#{RetryPartition}>) -> &mut Self {
                                retry_partition.map(|r| self.inner.store_put(r));
                                self
                            }
                            """,
                            *codegenScope,
                        )
                    }
                }

                ServiceConfig.BuilderBuild -> {
                    if (runtimeMode.defaultToOrchestrator) {
                        rustTemplate(
                            """
                            let retry_partition = layer.load::<#{RetryPartition}>().cloned().unwrap_or_else(|| #{RetryPartition}::new("${codegenContext.serviceShape.id.name}"));
                            let retry_config = layer.load::<#{RetryConfig}>().cloned().unwrap_or_else(#{RetryConfig}::disabled);
<<<<<<< HEAD
                            if retry_config.has_retry() {
                                #{debug}!("creating retry strategy with partition '{}'", retry_partition);
                            }

                            if retry_config.mode() == #{RetryMode}::Adaptive {
                                if let Some(time_source) = layer.load::<#{SharedTimeSource}>().cloned() {
                                    let seconds_since_unix_epoch = time_source
                                        .now()
                                        .duration_since(#{SystemTime}::UNIX_EPOCH)
                                        .expect("the present takes place after the UNIX_EPOCH")
                                        .as_secs_f64();
                                    let client_rate_limiter_partition = #{ClientRateLimiterPartition}::new(retry_partition.clone());
                                    let client_rate_limiter = CLIENT_RATE_LIMITER.get_or_init(client_rate_limiter_partition, || {
                                        #{ClientRateLimiter}::new(seconds_since_unix_epoch)
                                    });
                                    layer.put(client_rate_limiter);
                                }
                            }

                            // The token bucket is used for both standard AND adaptive retries.
                            let token_bucket_partition = #{TokenBucketPartition}::new(retry_partition);
                            let token_bucket = TOKEN_BUCKET.get_or_init(token_bucket_partition, #{TokenBucket}::default);
                            layer.put(token_bucket);
                            layer.set_retry_strategy(#{StandardRetryStrategy}::new(&retry_config));
=======
                            layer.set_retry_strategy(#{DynRetryStrategy}::new(#{StandardRetryStrategy}::new(&retry_config)));
>>>>>>> 57459f04
                            """,
                            *codegenScope,
                        )
                    } else {
                        rustTemplate(
                            // We call clone on sleep_impl because the field is used by
                            // initializing the credentials_cache field later in the build
                            // method of a Config builder.
                            """
                            retry_config: self.retry_config,
                            sleep_impl: self.sleep_impl.clone(),
                            timeout_config: self.timeout_config,
                            """,
                            *codegenScope,
                        )
                    }
                }

                else -> emptySection
            }
        }
}

class ResiliencyReExportCustomization(private val runtimeConfig: RuntimeConfig) {
    fun extras(rustCrate: RustCrate) {
        rustCrate.withModule(ClientRustModule.config) {
            rustTemplate(
                "pub use #{sleep}::{AsyncSleep, SharedAsyncSleep, Sleep};",
                "sleep" to RuntimeType.smithyAsync(runtimeConfig).resolve("rt::sleep"),
            )
        }
        rustCrate.withModule(ClientRustModule.Config.retry) {
            rustTemplate(
                "pub use #{types_retry}::{RetryConfig, RetryConfigBuilder, RetryMode};",
                "types_retry" to RuntimeType.smithyTypes(runtimeConfig).resolve("retry"),
            )
            rustTemplate(
                "pub use #{RetryPartition};",
                "RetryPartition" to RuntimeType.smithyRuntime(runtimeConfig).resolve("client::retries::RetryPartition"),
            )
        }
        rustCrate.withModule(ClientRustModule.Config.timeout) {
            rustTemplate(
                "pub use #{timeout}::{TimeoutConfig, TimeoutConfigBuilder};",
                "timeout" to RuntimeType.smithyTypes(runtimeConfig).resolve("timeout"),
            )
        }
    }
}

class ResiliencyServiceRuntimePluginCustomization(codegenContext: ClientCodegenContext) : ServiceRuntimePluginCustomization() {
    private val runtimeConfig = codegenContext.runtimeConfig
    private val smithyRuntimeCrate = RuntimeType.smithyRuntime(runtimeConfig)
    private val retries = smithyRuntimeCrate.resolve("client::retries")
    private val codegenScope = arrayOf(
        "TokenBucket" to retries.resolve("TokenBucket"),
        "TokenBucketPartition" to retries.resolve("TokenBucketPartition"),
        "ClientRateLimiter" to retries.resolve("ClientRateLimiter"),
        "ClientRateLimiterPartition" to retries.resolve("ClientRateLimiterPartition"),
        "KeyedPartition" to smithyRuntimeCrate.resolve("keyed_partition::KeyedPartition"),
    )

    override fun section(section: ServiceRuntimePluginSection): Writable = writable {
        when (section) {
            is ServiceRuntimePluginSection.DeclareSingletons -> {
                // TODO(enableNewSmithyRuntimeCleanup) We can use the standard library's `OnceCell` once we upgrade the
                //    MSRV to 1.70
                rustTemplate(
                    """
                    static TOKEN_BUCKET: #{KeyedPartition}<#{TokenBucketPartition}, #{TokenBucket}> = #{KeyedPartition}::new();
                    static CLIENT_RATE_LIMITER: #{KeyedPartition}<#{ClientRateLimiterPartition}, #{ClientRateLimiter}> = #{KeyedPartition}::new();
                    """,
                    *codegenScope,
                )
            }
            else -> emptySection
        }
    }
}<|MERGE_RESOLUTION|>--- conflicted
+++ resolved
@@ -11,11 +11,8 @@
 import software.amazon.smithy.rust.codegen.client.smithy.generators.ServiceRuntimePluginSection
 import software.amazon.smithy.rust.codegen.client.smithy.generators.config.ConfigCustomization
 import software.amazon.smithy.rust.codegen.client.smithy.generators.config.ServiceConfig
-<<<<<<< HEAD
 import software.amazon.smithy.rust.codegen.core.rustlang.Attribute
 import software.amazon.smithy.rust.codegen.core.rustlang.Writable
-=======
->>>>>>> 57459f04
 import software.amazon.smithy.rust.codegen.core.rustlang.rustTemplate
 import software.amazon.smithy.rust.codegen.core.rustlang.writable
 import software.amazon.smithy.rust.codegen.core.smithy.RuntimeConfig
@@ -376,7 +373,6 @@
                             """
                             let retry_partition = layer.load::<#{RetryPartition}>().cloned().unwrap_or_else(|| #{RetryPartition}::new("${codegenContext.serviceShape.id.name}"));
                             let retry_config = layer.load::<#{RetryConfig}>().cloned().unwrap_or_else(#{RetryConfig}::disabled);
-<<<<<<< HEAD
                             if retry_config.has_retry() {
                                 #{debug}!("creating retry strategy with partition '{}'", retry_partition);
                             }
@@ -392,18 +388,15 @@
                                     let client_rate_limiter = CLIENT_RATE_LIMITER.get_or_init(client_rate_limiter_partition, || {
                                         #{ClientRateLimiter}::new(seconds_since_unix_epoch)
                                     });
-                                    layer.put(client_rate_limiter);
+                                    layer.store_put(client_rate_limiter);
                                 }
                             }
 
                             // The token bucket is used for both standard AND adaptive retries.
                             let token_bucket_partition = #{TokenBucketPartition}::new(retry_partition);
                             let token_bucket = TOKEN_BUCKET.get_or_init(token_bucket_partition, #{TokenBucket}::default);
-                            layer.put(token_bucket);
-                            layer.set_retry_strategy(#{StandardRetryStrategy}::new(&retry_config));
-=======
+                            layer.store_put(token_bucket);
                             layer.set_retry_strategy(#{DynRetryStrategy}::new(#{StandardRetryStrategy}::new(&retry_config)));
->>>>>>> 57459f04
                             """,
                             *codegenScope,
                         )
