/*
 * Copyright Amazon.com, Inc. or its affiliates. All Rights Reserved.
 * SPDX-License-Identifier: Apache-2.0
 */

package software.amazon.smithy.rust.codegen.client.testutil

import software.amazon.smithy.build.PluginContext
import software.amazon.smithy.build.SmithyBuildPlugin
import software.amazon.smithy.model.Model
import software.amazon.smithy.model.node.ObjectNode
import software.amazon.smithy.rust.codegen.client.smithy.ClientCodegenContext
import software.amazon.smithy.rust.codegen.client.smithy.RustClientCodegenPlugin
import software.amazon.smithy.rust.codegen.client.smithy.customize.ClientCodegenDecorator
import software.amazon.smithy.rust.codegen.core.smithy.RuntimeConfig
import software.amazon.smithy.rust.codegen.core.smithy.RustCrate
import software.amazon.smithy.rust.codegen.core.testutil.generatePluginContext
import software.amazon.smithy.rust.codegen.core.testutil.printGeneratedFiles
import software.amazon.smithy.rust.codegen.core.util.runCommand
import java.io.File
import java.nio.file.Path

/**
 * Run cargo test on a true, end-to-end, codegen product of a given model.
 *
 * For test purposes, additional codegen decorators can also be composed.
 */
fun clientIntegrationTest(
    model: Model,
<<<<<<< HEAD
    additionalDecorators: List<RustCodegenDecorator<ClientProtocolGenerator, ClientCodegenContext>> = listOf(),
=======
    addtionalDecorators: List<ClientCodegenDecorator> = listOf(),
>>>>>>> 0dd6c82e
    addModuleToEventStreamAllowList: Boolean = false,
    service: String? = null,
    runtimeConfig: RuntimeConfig? = null,
    additionalSettings: ObjectNode = ObjectNode.builder().build(),
    command: ((Path) -> Unit)? = null,
    test: (ClientCodegenContext, RustCrate) -> Unit = { _, _ -> },
): Path {
    return codegenIntegrationTest(
        model,
<<<<<<< HEAD
        RustCodegenPlugin(),
        additionalDecorators,
=======
        RustClientCodegenPlugin(),
        addtionalDecorators,
>>>>>>> 0dd6c82e
        addModuleToEventStreamAllowList = addModuleToEventStreamAllowList,
        service = service,
        runtimeConfig = runtimeConfig,
        additionalSettings = additionalSettings,
        test = test,
        command = command,
    )
}

/**
 * A Smithy BuildPlugin that accepts an additional decorator
 *
 * This exists to allow tests to easily customize the _real_ build without needing to list out customizations
 * or attempt to manually discover them from the path
 */
abstract class DecoratableBuildPlugin : SmithyBuildPlugin {
    abstract fun executeWithDecorator(
        context: PluginContext,
        vararg decorator: ClientCodegenDecorator,
    )

    override fun execute(context: PluginContext) {
        executeWithDecorator(context)
    }
}

// TODO(https://github.com/awslabs/smithy-rs/issues/1864): move to core once CodegenDecorator is in core
private fun codegenIntegrationTest(
    model: Model,
    buildPlugin: DecoratableBuildPlugin,
    additionalDecorators: List<ClientCodegenDecorator>,
    additionalSettings: ObjectNode = ObjectNode.builder().build(),
    addModuleToEventStreamAllowList: Boolean = false,
    service: String? = null,
    runtimeConfig: RuntimeConfig? = null,
    overrideTestDir: File? = null, test: (ClientCodegenContext, RustCrate) -> Unit,
    command: ((Path) -> Unit)? = null,
): Path {
    val (ctx, testDir) = generatePluginContext(
        model,
        additionalSettings,
        addModuleToEventStreamAllowList,
        service,
        runtimeConfig,
        overrideTestDir,
    )

    val codegenDecorator = object : ClientCodegenDecorator {
        override val name: String = "Add tests"
        override val order: Byte = 0

        override fun classpathDiscoverable(): Boolean = false

        override fun extras(codegenContext: ClientCodegenContext, rustCrate: RustCrate) {
            test(codegenContext, rustCrate)
        }
    }
    buildPlugin.executeWithDecorator(ctx, codegenDecorator, *additionalDecorators.toTypedArray())
    ctx.fileManifest.printGeneratedFiles()
    command?.invoke(testDir) ?: "cargo test".runCommand(testDir, environment = mapOf("RUSTFLAGS" to "-D warnings"))
    return testDir
}<|MERGE_RESOLUTION|>--- conflicted
+++ resolved
@@ -27,11 +27,7 @@
  */
 fun clientIntegrationTest(
     model: Model,
-<<<<<<< HEAD
-    additionalDecorators: List<RustCodegenDecorator<ClientProtocolGenerator, ClientCodegenContext>> = listOf(),
-=======
-    addtionalDecorators: List<ClientCodegenDecorator> = listOf(),
->>>>>>> 0dd6c82e
+    additionalDecorators: List<ClientCodegenDecorator> = listOf(),
     addModuleToEventStreamAllowList: Boolean = false,
     service: String? = null,
     runtimeConfig: RuntimeConfig? = null,
@@ -41,13 +37,8 @@
 ): Path {
     return codegenIntegrationTest(
         model,
-<<<<<<< HEAD
-        RustCodegenPlugin(),
+        RustClientCodegenPlugin(),
         additionalDecorators,
-=======
-        RustClientCodegenPlugin(),
-        addtionalDecorators,
->>>>>>> 0dd6c82e
         addModuleToEventStreamAllowList = addModuleToEventStreamAllowList,
         service = service,
         runtimeConfig = runtimeConfig,
