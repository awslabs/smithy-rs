--- conflicted
+++ resolved
@@ -80,18 +80,6 @@
 
         codegenContext = ClientCodegenContext(model, symbolProvider, service, protocol, settings, codegenDecorator)
 
-<<<<<<< HEAD
-        val clientPublicModules = setOf(
-            RustModule.Error,
-            RustModule.Model,
-            RustModule.Input,
-            RustModule.Output,
-            RustModule.Config,
-            RustModule.Types,
-            RustModule.operation(Visibility.PUBLIC),
-        ).associateBy { it.name }
-=======
->>>>>>> 27020be3
         rustCrate = RustCrate(
             context.fileManifest,
             symbolProvider,
