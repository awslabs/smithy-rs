--- conflicted
+++ resolved
@@ -71,19 +71,13 @@
         private val ExpectFail =
             setOf<FailingTest>(
                 // Failing because we don't serialize default values if they match the default.
-<<<<<<< HEAD
-                FailingTest(AWS_JSON_10, "AwsJson10ClientPopulatesDefaultsValuesWhenMissingInResponse", TestCaseKind.Request),
-                FailingTest(AWS_JSON_10, "AwsJson10ClientUsesExplicitlyProvidedMemberValuesOverDefaults", TestCaseKind.Request),
-                FailingTest(AWS_JSON_10, "AwsJson10ClientPopulatesDefaultValuesInInput", TestCaseKind.Request),
-                FailingTest(REST_JSON, "RestJsonClientPopulatesDefaultValuesInInput", TestCaseKind.Request),
-                FailingTest(REST_JSON, "RestJsonClientUsesExplicitlyProvidedMemberValuesOverDefaults", TestCaseKind.Request),
-                // TODO(https://github.com/smithy-lang/smithy/pull/2341): Remove this once the fix in the PR is available in a newer version of Smithy
-                FailingTest(REST_JSON, "RestJsonClientIgnoresDefaultValuesIfMemberValuesArePresentInResponse", TestCaseKind.Response),
-=======
                 FailingTest.RequestTest(AWS_JSON_10, "AwsJson10ClientPopulatesDefaultsValuesWhenMissingInResponse"),
                 FailingTest.RequestTest(AWS_JSON_10, "AwsJson10ClientUsesExplicitlyProvidedMemberValuesOverDefaults"),
                 FailingTest.RequestTest(AWS_JSON_10, "AwsJson10ClientPopulatesDefaultValuesInInput"),
->>>>>>> 84fbadc8
+                FailingTest.RequestTest(REST_JSON, "RestJsonClientPopulatesDefaultValuesInInput"),
+                FailingTest.RequestTest(REST_JSON, "RestJsonClientUsesExplicitlyProvidedMemberValuesOverDefaults"),
+                // TODO(https://github.com/smithy-lang/smithy/pull/2341): Remove this once the fix in the PR is available in a newer version of Smithy
+                FailingTest.ResponseTest(REST_JSON, "RestJsonClientIgnoresDefaultValuesIfMemberValuesArePresentInResponse"),
             )
     }
 
