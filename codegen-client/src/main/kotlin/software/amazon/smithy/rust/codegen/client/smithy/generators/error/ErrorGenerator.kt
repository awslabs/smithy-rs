--- conflicted
+++ resolved
@@ -8,7 +8,7 @@
 import software.amazon.smithy.model.shapes.StructureShape
 import software.amazon.smithy.model.traits.ErrorTrait
 import software.amazon.smithy.model.traits.RetryableTrait
-import software.amazon.smithy.rust.codegen.client.rustlang.RustType.*
+import software.amazon.smithy.rust.codegen.client.rustlang.RustType
 import software.amazon.smithy.rust.codegen.client.rustlang.RustWriter
 import software.amazon.smithy.rust.codegen.client.rustlang.Writable
 import software.amazon.smithy.rust.codegen.client.rustlang.asDeref
@@ -23,12 +23,8 @@
 import software.amazon.smithy.rust.codegen.client.smithy.RustSymbolProvider
 import software.amazon.smithy.rust.codegen.client.smithy.generators.CodegenTarget
 import software.amazon.smithy.rust.codegen.client.smithy.isOptional
-<<<<<<< HEAD
-import software.amazon.smithy.rust.codegen.client.smithy.letIf
 import software.amazon.smithy.rust.codegen.client.smithy.mapRustType
 import software.amazon.smithy.rust.codegen.client.smithy.rustType
-=======
->>>>>>> e171ce02
 import software.amazon.smithy.rust.codegen.client.smithy.transformers.errorMessageMember
 import software.amazon.smithy.rust.codegen.core.util.dq
 import software.amazon.smithy.rust.codegen.core.util.getTrait
@@ -90,12 +86,12 @@
             if (messageShape != null) {
                 val messageSymbol = symbolProvider.toSymbol(messageShape).mapRustType { t -> t.asDeref() }
                 val (returnType, message) = if (messageSymbol.rustType()
-                    .stripOuter<Option>() is Opaque
+                    .stripOuter<RustType.Option>() is RustType.Opaque
                 ) {
                     // The string shape has a constraint trait that makes its symbol be a wrapper tuple struct.
                     if (messageSymbol.isOptional()) {
                         "Option<&${
-                        messageSymbol.rustType().stripOuter<Option>().render()
+                        messageSymbol.rustType().stripOuter<RustType.Option>().render()
                         }>" to "self.${symbolProvider.toMemberName(messageShape)}.as_ref()"
                     } else {
                         "&${messageSymbol.rustType().render()}" to "&self.${symbolProvider.toMemberName(messageShape)}"
