--- conflicted
+++ resolved
@@ -79,22 +79,12 @@
             "DefaultEndpointResolver" to runtime.resolve("client::orchestrator::endpoints::DefaultEndpointResolver"),
             "DynConnectorAdapter" to runtime.resolve("client::connections::adapter::DynConnectorAdapter"),
             "HttpAuthSchemes" to runtimeApi.resolve("client::orchestrator::HttpAuthSchemes"),
-<<<<<<< HEAD
-            "IdentityResolvers" to runtimeApi.resolve("client::orchestrator::IdentityResolvers"),
-            "NeverRetryStrategy" to runtime.resolve("client::retries::strategy::NeverRetryStrategy"),
-=======
             "IdentityResolvers" to runtimeApi.resolve("client::identity::IdentityResolvers"),
             "NeverRetryStrategy" to runtimeApi.resolve("client::retries::NeverRetryStrategy"),
->>>>>>> f271da4c
             "Params" to endpointTypesGenerator.paramsStruct(),
             "ResolveEndpoint" to http.resolve("endpoint::ResolveEndpoint"),
             "RuntimePlugin" to runtimeApi.resolve("client::runtime_plugin::RuntimePlugin"),
             "SharedEndpointResolver" to http.resolve("endpoint::SharedEndpointResolver"),
-<<<<<<< HEAD
-            "StaticUriEndpointResolver" to runtimeApi.resolve("client::endpoints::StaticUriEndpointResolver"),
-            "TestConnection" to runtime.resolve("client::connections::test_connection::TestConnection"),
-=======
->>>>>>> f271da4c
             "TraceProbe" to runtimeApi.resolve("client::orchestrator::TraceProbe"),
         )
     }
