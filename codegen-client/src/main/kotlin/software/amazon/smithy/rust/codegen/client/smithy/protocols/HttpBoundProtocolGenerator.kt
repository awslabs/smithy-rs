/*
 * Copyright Amazon.com, Inc. or its affiliates. All Rights Reserved.
 * SPDX-License-Identifier: Apache-2.0
 */

package software.amazon.smithy.rust.codegen.client.smithy.protocols

import software.amazon.smithy.codegen.core.Symbol
import software.amazon.smithy.model.shapes.OperationShape
import software.amazon.smithy.model.shapes.StructureShape
import software.amazon.smithy.model.traits.ErrorTrait
import software.amazon.smithy.rust.codegen.client.smithy.generators.error.errorSymbol
import software.amazon.smithy.rust.codegen.client.smithy.generators.http.ResponseBindingGenerator
import software.amazon.smithy.rust.codegen.client.smithy.generators.protocol.ClientProtocolGenerator
import software.amazon.smithy.rust.codegen.client.smithy.generators.protocol.MakeOperationGenerator
import software.amazon.smithy.rust.codegen.core.rustlang.Attribute
import software.amazon.smithy.rust.codegen.core.rustlang.RustModule
import software.amazon.smithy.rust.codegen.core.rustlang.RustWriter
import software.amazon.smithy.rust.codegen.core.rustlang.Writable
import software.amazon.smithy.rust.codegen.core.rustlang.assignment
import software.amazon.smithy.rust.codegen.core.rustlang.rust
import software.amazon.smithy.rust.codegen.core.rustlang.rustBlock
import software.amazon.smithy.rust.codegen.core.rustlang.rustBlockTemplate
import software.amazon.smithy.rust.codegen.core.rustlang.rustTemplate
import software.amazon.smithy.rust.codegen.core.rustlang.withBlock
import software.amazon.smithy.rust.codegen.core.rustlang.writable
import software.amazon.smithy.rust.codegen.core.smithy.CodegenContext
import software.amazon.smithy.rust.codegen.core.smithy.RuntimeType
import software.amazon.smithy.rust.codegen.core.smithy.customize.OperationCustomization
import software.amazon.smithy.rust.codegen.core.smithy.customize.OperationSection
import software.amazon.smithy.rust.codegen.core.smithy.customize.writeCustomizations
import software.amazon.smithy.rust.codegen.core.smithy.generators.BuilderGenerator
import software.amazon.smithy.rust.codegen.core.smithy.generators.builderSymbol
import software.amazon.smithy.rust.codegen.core.smithy.generators.protocol.ProtocolTraitImplGenerator
import software.amazon.smithy.rust.codegen.core.smithy.generators.setterName
import software.amazon.smithy.rust.codegen.core.smithy.protocols.HttpBindingDescriptor
import software.amazon.smithy.rust.codegen.core.smithy.protocols.HttpBoundProtocolPayloadGenerator
import software.amazon.smithy.rust.codegen.core.smithy.protocols.HttpLocation
import software.amazon.smithy.rust.codegen.core.smithy.protocols.Protocol
import software.amazon.smithy.rust.codegen.core.smithy.protocols.parse.StructuredDataParserGenerator
import software.amazon.smithy.rust.codegen.core.smithy.transformers.operationErrors
import software.amazon.smithy.rust.codegen.core.util.UNREACHABLE
import software.amazon.smithy.rust.codegen.core.util.dq
import software.amazon.smithy.rust.codegen.core.util.errorMessageMember
import software.amazon.smithy.rust.codegen.core.util.hasStreamingMember
import software.amazon.smithy.rust.codegen.core.util.hasTrait
import software.amazon.smithy.rust.codegen.core.util.isStreaming
import software.amazon.smithy.rust.codegen.core.util.outputShape
import software.amazon.smithy.rust.codegen.core.util.toSnakeCase

class HttpBoundProtocolGenerator(
    codegenContext: CodegenContext,
    protocol: Protocol,
) : ClientProtocolGenerator(
    codegenContext,
    protocol,
    MakeOperationGenerator(
        codegenContext,
        protocol,
        HttpBoundProtocolPayloadGenerator(codegenContext, protocol),
        public = true,
        includeDefaultPayloadHeaders = true,
    ),
    HttpBoundProtocolTraitImplGenerator(codegenContext, protocol),
)

class HttpBoundProtocolTraitImplGenerator(
    private val codegenContext: CodegenContext,
    private val protocol: Protocol,
) : ProtocolTraitImplGenerator {
    private val symbolProvider = codegenContext.symbolProvider
    private val model = codegenContext.model
    private val runtimeConfig = codegenContext.runtimeConfig
    private val httpBindingResolver = protocol.httpBindingResolver
    private val operationDeserModule = RustModule.private("operation_deser")

    private val codegenScope = arrayOf(
        "ParseStrict" to RuntimeType.parseStrictResponse(runtimeConfig),
        "ParseResponse" to RuntimeType.parseHttpResponse(runtimeConfig),
        "http" to RuntimeType.Http,
        "operation" to RuntimeType.operationModule(runtimeConfig),
        "Bytes" to RuntimeType.Bytes,
    )

    override fun generateTraitImpls(
        operationWriter: RustWriter,
        operationShape: OperationShape,
        customizations: List<OperationCustomization>,
    ) {
        val outputSymbol = symbolProvider.toSymbol(operationShape.outputShape(model))
        val operationName = symbolProvider.toSymbol(operationShape).name

        // For streaming response bodies, we need to generate a different implementation of the parse traits.
        // These will first offer the streaming input to the parser & potentially read the body into memory
        // if an error occurred or if the streaming parser indicates that it needs the full data to proceed.
        if (operationShape.outputShape(model).hasStreamingMember(model)) {
            with(operationWriter) {
                renderStreamingTraits(operationName, outputSymbol, operationShape, customizations)
            }
        } else {
            with(operationWriter) {
                renderNonStreamingTraits(operationName, outputSymbol, operationShape, customizations)
            }
        }
    }

    private fun RustWriter.renderNonStreamingTraits(
        operationName: String?,
        outputSymbol: Symbol,
        operationShape: OperationShape,
        customizations: List<OperationCustomization>,
    ) {
        val successCode = httpBindingResolver.httpTrait(operationShape).code
        rustTemplate(
            """
            impl #{ParseStrict} for $operationName {
                type Output = std::result::Result<#{O}, #{E}>;
                fn parse(&self, response: &#{http}::Response<#{Bytes}>) -> Self::Output {
                     #{BeforeParseResponse}
                     if !response.status().is_success() && response.status().as_u16() != $successCode {
                        #{parse_error}(response)
                     } else {
                        #{parse_response}(response)
                     }
                }
            }""",
            *codegenScope,
            "O" to outputSymbol,
<<<<<<< HEAD
            "E" to operationShape.errorSymbol(symbolProvider),
            "parse_error" to parseError(operationShape, customizations),
=======
            "E" to symbolProvider.symbolForOperationError(operationShape),
            "parse_error" to parseError(operationShape),
>>>>>>> 0a11d519
            "parse_response" to parseResponse(operationShape, customizations),
            "BeforeParseResponse" to writable {
                writeCustomizations(customizations, OperationSection.BeforeParseResponse(customizations, "response"))
            },
        )
    }

    private fun RustWriter.renderStreamingTraits(
        operationName: String,
        outputSymbol: Symbol,
        operationShape: OperationShape,
        customizations: List<OperationCustomization>,
    ) {
        val successCode = httpBindingResolver.httpTrait(operationShape).code
        rustTemplate(
            """
            impl #{ParseResponse} for $operationName {
                type Output = std::result::Result<#{O}, #{E}>;
                fn parse_unloaded(&self, response: &mut #{operation}::Response) -> Option<Self::Output> {
                    // This is an error, defer to the non-streaming parser
                    if !response.http().status().is_success() && response.http().status().as_u16() != $successCode {
                        return None;
                    }
                    Some(#{parse_streaming_response}(response))
                }
                fn parse_loaded(&self, response: &#{http}::Response<#{Bytes}>) -> Self::Output {
                    // if streaming, we only hit this case if its an error
                    #{parse_error}(response)
                }
            }
            """,
            "O" to outputSymbol,
            "E" to symbolProvider.symbolForOperationError(operationShape),
            "parse_streaming_response" to parseStreamingResponse(operationShape, customizations),
            "parse_error" to parseError(operationShape, customizations),
            *codegenScope,
        )
    }

    private fun parseError(operationShape: OperationShape, customizations: List<OperationCustomization>): RuntimeType {
        val fnName = "parse_${operationShape.id.name.toSnakeCase()}_error"
        val outputShape = operationShape.outputShape(model)
        val outputSymbol = symbolProvider.toSymbol(outputShape)
        val errorSymbol = symbolProvider.symbolForOperationError(operationShape)
        return RuntimeType.forInlineFun(fnName, operationDeserModule) {
            Attribute.AllowClippyUnnecessaryWraps.render(this)
            rustBlockTemplate(
                "pub fn $fnName(response: &#{http}::Response<#{Bytes}>) -> std::result::Result<#{O}, #{E}>",
                *codegenScope,
                "O" to outputSymbol,
                "E" to errorSymbol,
            ) {
                Attribute.AllowUnusedMut.render(this)
                rust(
                    "let mut generic_builder = #T(response).map_err(#T::unhandled)?;",
                    protocol.parseHttpErrorMetadata(operationShape),
                    errorSymbol,
                )
                writeCustomizations(
                    customizations,
                    OperationSection.PopulateErrorMetadataExtras(customizations, "generic_builder", "response"),
                )
                rust("let generic = generic_builder.build();")
                if (operationShape.operationErrors(model).isNotEmpty()) {
                    rustTemplate(
                        """
                        let error_code = match generic.code() {
                            Some(code) => code,
                            None => return Err(#{error_symbol}::unhandled(generic))
                        };

                        let _error_message = generic.message().map(|msg|msg.to_owned());
                        """,
                        "error_symbol" to errorSymbol,
                    )
                    withBlock("Err(match error_code {", "})") {
                        val errors = operationShape.operationErrors(model)
                        errors.forEach { error ->
                            val errorShape = model.expectShape(error.id, StructureShape::class.java)
                            val variantName = symbolProvider.toSymbol(model.expectShape(error.id)).name
                            val errorCode = httpBindingResolver.errorCode(errorShape).dq()
                            withBlock(
                                "$errorCode => #1T::$variantName({",
                                "}),",
                                errorSymbol,
                            ) {
                                Attribute.AllowUnusedMut.render(this)
                                assignment("mut tmp") {
                                    rustBlock("") {
                                        renderShapeParser(
                                            operationShape,
                                            errorShape,
                                            httpBindingResolver.errorResponseBindings(errorShape),
                                            errorSymbol,
                                            listOf(object : OperationCustomization() {
                                                override fun section(section: OperationSection): Writable = writable {
                                                    if (section is OperationSection.MutateOutput) {
                                                        rust("let output = output.meta(generic);")
                                                    }
                                                }
                                            },
                                            ),
                                        )
                                    }
                                }
                                if (errorShape.errorMessageMember() != null) {
                                    rust(
                                        """
                                        if tmp.message.is_none() {
                                            tmp.message = _error_message;
                                        }
                                        """,
                                    )
                                }
                                rust("tmp")
                            }
                        }
                        rust("_ => #T::generic(generic)", errorSymbol)
                    }
                } else {
                    rust("Err(#T::generic(generic))", errorSymbol)
                }
            }
        }
    }

    private fun parseStreamingResponse(operationShape: OperationShape, customizations: List<OperationCustomization>): RuntimeType {
        val fnName = "parse_${operationShape.id.name.toSnakeCase()}"
        val outputShape = operationShape.outputShape(model)
        val outputSymbol = symbolProvider.toSymbol(outputShape)
        val errorSymbol = symbolProvider.symbolForOperationError(operationShape)
        return RuntimeType.forInlineFun(fnName, operationDeserModule) {
            Attribute.AllowClippyUnnecessaryWraps.render(this)
            rustBlockTemplate(
                "pub fn $fnName(op_response: &mut #{operation}::Response) -> std::result::Result<#{O}, #{E}>",
                *codegenScope,
                "O" to outputSymbol,
                "E" to errorSymbol,
            ) {
                // Not all implementations will use the property bag, but some will
                Attribute.AllowUnusedVariables.render(this)
                rust("let (response, properties) = op_response.parts_mut();")
                withBlock("Ok({", "})") {
                    renderShapeParser(
                        operationShape,
                        outputShape,
                        httpBindingResolver.responseBindings(operationShape),
                        errorSymbol,
                        customizations,
                    )
                }
            }
        }
    }

    private fun parseResponse(operationShape: OperationShape, customizations: List<OperationCustomization>): RuntimeType {
        val fnName = "parse_${operationShape.id.name.toSnakeCase()}_response"
        val outputShape = operationShape.outputShape(model)
        val outputSymbol = symbolProvider.toSymbol(outputShape)
        val errorSymbol = symbolProvider.symbolForOperationError(operationShape)
        return RuntimeType.forInlineFun(fnName, operationDeserModule) {
            Attribute.AllowClippyUnnecessaryWraps.render(this)
            rustBlockTemplate(
                "pub fn $fnName(response: &#{http}::Response<#{Bytes}>) -> std::result::Result<#{O}, #{E}>",
                *codegenScope,
                "O" to outputSymbol,
                "E" to errorSymbol,
            ) {
                withBlock("Ok({", "})") {
                    renderShapeParser(
                        operationShape,
                        outputShape,
                        httpBindingResolver.responseBindings(operationShape),
                        errorSymbol,
                        customizations,
                    )
                }
            }
        }
    }

    private fun RustWriter.renderShapeParser(
        operationShape: OperationShape,
        outputShape: StructureShape,
        bindings: List<HttpBindingDescriptor>,
        errorSymbol: Symbol,
        customizations: List<OperationCustomization>,
    ) {
        val httpBindingGenerator = ResponseBindingGenerator(protocol, codegenContext, operationShape)
        val structuredDataParser = protocol.structuredDataParser(operationShape)
        Attribute.AllowUnusedMut.render(this)
        rust("let mut output = #T::default();", outputShape.builderSymbol(symbolProvider))
        // avoid non-usage warnings for response
        rust("let _ = response;")
        if (outputShape.id == operationShape.output.get()) {
            structuredDataParser.operationParser(operationShape)?.also { parser ->
                rust(
                    "output = #T(response.body().as_ref(), output).map_err(#T::unhandled)?;",
                    parser,
                    errorSymbol,
                )
            }
        } else {
            check(outputShape.hasTrait<ErrorTrait>()) { "should only be called on outputs or errors $outputShape" }
            structuredDataParser.errorParser(outputShape)?.also { parser ->
                rust(
                    "output = #T(response.body().as_ref(), output).map_err(#T::unhandled)?;",
                    parser, errorSymbol,
                )
            }
        }
        for (binding in bindings) {
            val member = binding.member
            val parsedValue = renderBindingParser(binding, operationShape, httpBindingGenerator, structuredDataParser)
            if (parsedValue != null) {
                withBlock("output = output.${member.setterName()}(", ");") {
                    parsedValue(this)
                }
            }
        }

        val err = if (BuilderGenerator.hasFallibleBuilder(outputShape, symbolProvider)) {
            ".map_err(${format(errorSymbol)}::unhandled)?"
        } else ""

        writeCustomizations(customizations, OperationSection.MutateOutput(customizations, operationShape))

        rust("output.build()$err")
    }

    /**
     * Generate a parser & a parsed value converter for each output member of `operationShape`
     *
     * Returns a map with key = memberName, value = parsedValue
     */
    private fun renderBindingParser(
        binding: HttpBindingDescriptor,
        operationShape: OperationShape,
        httpBindingGenerator: ResponseBindingGenerator,
        structuredDataParser: StructuredDataParserGenerator,
    ): Writable? {
        val errorSymbol = symbolProvider.symbolForOperationError(operationShape)
        val member = binding.member
        return when (binding.location) {
            HttpLocation.HEADER -> writable {
                val fnName = httpBindingGenerator.generateDeserializeHeaderFn(binding)
                rust(
                    """
                    #T(response.headers())
                        .map_err(|_|#T::unhandled("Failed to parse ${member.memberName} from header `${binding.locationName}"))?
                    """,
                    fnName, errorSymbol,
                )
            }
            HttpLocation.DOCUMENT -> {
                // document is handled separately
                null
            }
            HttpLocation.PAYLOAD -> {
                val payloadParser: RustWriter.(String) -> Unit = { body ->
                    rust("#T($body).map_err(#T::unhandled)", structuredDataParser.payloadParser(member), errorSymbol)
                }
                val deserializer = httpBindingGenerator.generateDeserializePayloadFn(
                    binding,
                    errorSymbol,
                    payloadParser = payloadParser,
                )
                return if (binding.member.isStreaming(model)) {
                    writable { rust("Some(#T(response.body_mut())?)", deserializer) }
                } else {
                    writable { rust("#T(response.body().as_ref())?", deserializer) }
                }
            }
            HttpLocation.RESPONSE_CODE -> writable {
                rust("Some(response.status().as_u16() as _)")
            }
            HttpLocation.PREFIX_HEADERS -> {
                val sym = httpBindingGenerator.generateDeserializePrefixHeaderFn(binding)
                writable {
                    rustTemplate(
                        """
                        #{deser}(response.headers())
                             .map_err(|_|
                                #{err}::unhandled("Failed to parse ${member.memberName} from prefix header `${binding.locationName}")
                             )?
                        """,
                        "deser" to sym, "err" to errorSymbol,
                    )
                }
            }
            else -> {
                UNREACHABLE("Unexpected binding location: ${binding.location}")
            }
        }
    }
}<|MERGE_RESOLUTION|>--- conflicted
+++ resolved
@@ -9,7 +9,6 @@
 import software.amazon.smithy.model.shapes.OperationShape
 import software.amazon.smithy.model.shapes.StructureShape
 import software.amazon.smithy.model.traits.ErrorTrait
-import software.amazon.smithy.rust.codegen.client.smithy.generators.error.errorSymbol
 import software.amazon.smithy.rust.codegen.client.smithy.generators.http.ResponseBindingGenerator
 import software.amazon.smithy.rust.codegen.client.smithy.generators.protocol.ClientProtocolGenerator
 import software.amazon.smithy.rust.codegen.client.smithy.generators.protocol.MakeOperationGenerator
@@ -126,13 +125,8 @@
             }""",
             *codegenScope,
             "O" to outputSymbol,
-<<<<<<< HEAD
-            "E" to operationShape.errorSymbol(symbolProvider),
+            "E" to symbolProvider.symbolForOperationError(operationShape),
             "parse_error" to parseError(operationShape, customizations),
-=======
-            "E" to symbolProvider.symbolForOperationError(operationShape),
-            "parse_error" to parseError(operationShape),
->>>>>>> 0a11d519
             "parse_response" to parseResponse(operationShape, customizations),
             "BeforeParseResponse" to writable {
                 writeCustomizations(customizations, OperationSection.BeforeParseResponse(customizations, "response"))
