--- conflicted
+++ resolved
@@ -353,7 +353,6 @@
                 let http_response = http_response.map(|body| {
                     #{SdkBody}::from(#{copy_from_slice}(body.bytes().unwrap()))
                 });
-<<<<<<< HEAD
                 de.deserialize_nonstreaming(&http_response)
             });
             """,
@@ -364,18 +363,6 @@
             "RuntimePlugin" to RT.runtimePlugin(rc),
             "SdkBody" to RT.sdkBody(rc),
         )
-=======
-                """,
-                "copy_from_slice" to RT.Bytes.resolve("copy_from_slice"),
-                "SharedResponseDeserializer" to RT.smithyRuntimeApi(rc)
-                    .resolve("client::ser_de::SharedResponseDeserializer"),
-                "Operation" to codegenContext.symbolProvider.toSymbol(operationShape),
-                "ResponseDeserializer" to RT.smithyRuntimeApi(rc).resolve("client::ser_de::ResponseDeserializer"),
-                "RuntimePlugin" to RT.runtimePlugin(rc),
-                "SdkBody" to RT.sdkBody(rc),
-            )
-        }
->>>>>>> 8a1f09ef
         if (expectedShape.hasTrait<ErrorTrait>()) {
             val errorSymbol = codegenContext.symbolProvider.symbolForOperationError(operationShape)
             val errorVariant = codegenContext.symbolProvider.toSymbol(expectedShape).name
