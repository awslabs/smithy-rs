--- conflicted
+++ resolved
@@ -174,21 +174,12 @@
         testModuleWriter.write("Test ID: ${testCase.id}")
         testModuleWriter.newlinePrefix = ""
         Attribute.TokioTest.render(testModuleWriter)
-<<<<<<< HEAD
         Attribute.TracedTest.render(testModuleWriter)
         val action = when (testCase) {
             is HttpResponseTestCase -> Action.Response
             is HttpRequestTestCase -> Action.Request
             else -> throw CodegenException("unknown test case type")
         }
-=======
-        val action =
-            when (testCase) {
-                is HttpResponseTestCase -> Action.Response
-                is HttpRequestTestCase -> Action.Request
-                else -> throw CodegenException("unknown test case type")
-            }
->>>>>>> 837565b9
         if (expectFail(testCase)) {
             testModuleWriter.writeWithNoFormatting("#[should_panic]")
         }
