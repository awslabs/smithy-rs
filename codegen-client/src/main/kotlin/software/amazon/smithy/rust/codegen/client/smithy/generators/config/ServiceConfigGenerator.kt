/*
 * Copyright Amazon.com, Inc. or its affiliates. All Rights Reserved.
 * SPDX-License-Identifier: Apache-2.0
 */

package software.amazon.smithy.rust.codegen.client.smithy.generators.config

import software.amazon.smithy.codegen.core.Symbol
import software.amazon.smithy.model.Model
import software.amazon.smithy.model.knowledge.OperationIndex
import software.amazon.smithy.model.knowledge.TopDownIndex
import software.amazon.smithy.model.shapes.ServiceShape
import software.amazon.smithy.model.traits.IdempotencyTokenTrait
import software.amazon.smithy.rust.codegen.client.smithy.customize.TestUtilFeature
import software.amazon.smithy.rust.codegen.core.rustlang.Attribute
import software.amazon.smithy.rust.codegen.core.rustlang.RustWriter
import software.amazon.smithy.rust.codegen.core.rustlang.Writable
import software.amazon.smithy.rust.codegen.core.rustlang.docs
import software.amazon.smithy.rust.codegen.core.rustlang.docsOrFallback
import software.amazon.smithy.rust.codegen.core.rustlang.raw
import software.amazon.smithy.rust.codegen.core.rustlang.rust
import software.amazon.smithy.rust.codegen.core.rustlang.rustBlock
import software.amazon.smithy.rust.codegen.core.rustlang.rustBlockTemplate
import software.amazon.smithy.rust.codegen.core.rustlang.rustTemplate
import software.amazon.smithy.rust.codegen.core.rustlang.writable
import software.amazon.smithy.rust.codegen.core.smithy.CodegenContext
import software.amazon.smithy.rust.codegen.core.smithy.RuntimeType
import software.amazon.smithy.rust.codegen.core.smithy.customize.NamedCustomization
import software.amazon.smithy.rust.codegen.core.smithy.customize.Section
import software.amazon.smithy.rust.codegen.core.smithy.makeOptional
import software.amazon.smithy.rust.codegen.core.util.hasTrait

/**
 * [ServiceConfig] is the parent type of sections that can be overridden when generating a config for a service.
 *
 * This functions similar to a strongly typed version of `CodeWriter`'s named sections
 * (and may eventually be modified to use that for implementation), however, it's currently strictly additive.
 *
 * As this becomes used for more complex customizations, the ability to fully replace the contents will become
 * necessary.
 *
 * Usage:
 * ```kotlin
 * class AddRegion : NamedCustomization<ServiceConfig>() {
 *  override fun section(section: ServiceConfig): Writable {
 *    return when (section) {
 *      is ServiceConfig.ConfigStruct -> writeable {
 *          rust("pub (crate) region: String,")
 *      }
 *      else -> emptySection
 *    }
 * }
 * ```
 */
sealed class ServiceConfig(name: String) : Section(name) {
    /**
     * Additional documentation comments for the `Config` struct.
     */
    object ConfigStructAdditionalDocs : ServiceConfig("ConfigStructAdditionalDocs")

    /**
     * Struct definition of `Config`. Fields should end with `,` (e.g. `foo: Box<u64>,`)
     */
    object ConfigStruct : ServiceConfig("ConfigStruct")

    /**
     * impl block of `Config`. (e.g. to add functions)
     * e.g.
     * ```kotlin
     * rust("pub fn is_cross_region() -> bool { true }")
     * ```
     */
    object ConfigImpl : ServiceConfig("ConfigImpl")

    /** Struct definition of `ConfigBuilder` **/
    object BuilderStruct : ServiceConfig("BuilderStruct")

    /** impl block of `ConfigBuilder` **/
    object BuilderImpl : ServiceConfig("BuilderImpl")

    /**
     * Convert from a field in the builder to the final field in config
     *  e.g.
     *  ```kotlin
     *  rust("""my_field: my_field.unwrap_or_else(||"default")""")
     *  ```
     */
    object BuilderBuild : ServiceConfig("BuilderBuild")

    /**
     * A section for setting up a field to be used by RuntimePlugin
     */
    object ToRuntimePlugin : ServiceConfig("ToRuntimePlugin")

    /**
     * A section for extra functionality that needs to be defined with the config module
     */
    object Extras : ServiceConfig("Extras")

    /**
     * The set default value of a field for use in tests, e.g `${configBuilderRef}.set_credentials(Credentials::for_tests())`
     */
    data class DefaultForTests(val configBuilderRef: String) : ServiceConfig("DefaultForTests")
}

data class ConfigParam(val name: String, val type: Symbol, val setterDocs: Writable?, val getterDocs: Writable? = null)

/**
 * Config customization for a config param with no special behavior:
 * 1. `pub(crate)` field
 * 2. convenience setter (non-optional)
 * 3. standard setter (&mut self)
 */
fun standardConfigParam(param: ConfigParam): ConfigCustomization = object : ConfigCustomization() {
    override fun section(section: ServiceConfig): Writable {
        return when (section) {
            is ServiceConfig.ConfigStruct -> writable {
                docsOrFallback(param.getterDocs)
                rust("pub (crate) ${param.name}: #T,", param.type.makeOptional())
            }

            ServiceConfig.ConfigImpl -> emptySection
            ServiceConfig.BuilderStruct -> writable {
                rust("${param.name}: #T,", param.type.makeOptional())
            }

            ServiceConfig.BuilderImpl -> writable {
                docsOrFallback(param.setterDocs)
                rust(
                    """
                    pub fn ${param.name}(mut self, ${param.name}: impl Into<#T>) -> Self {
                        self.${param.name} = Some(${param.name}.into());
                        self
                        }""",
                    param.type,
                )

                docsOrFallback(param.setterDocs)
                rust(
                    """
                    pub fn set_${param.name}(&mut self, ${param.name}: Option<#T>) -> &mut Self {
                        self.${param.name} = ${param.name};
                        self
                    }
                    """,
                    param.type,
                )
            }

            ServiceConfig.BuilderBuild -> writable {
                rust("${param.name}: self.${param.name},")
            }

            ServiceConfig.ToRuntimePlugin -> emptySection

            else -> emptySection
        }
    }
}

fun ServiceShape.needsIdempotencyToken(model: Model): Boolean {
    val operationIndex = OperationIndex.of(model)
    val topDownIndex = TopDownIndex.of(model)
    return topDownIndex.getContainedOperations(this.id).flatMap { operationIndex.getInputMembers(it).values }
        .any { it.hasTrait<IdempotencyTokenTrait>() }
}

typealias ConfigCustomization = NamedCustomization<ServiceConfig>

/**
 * Generate a `Config` struct, implementation & builder for a given service, approximately:
 * ```rust
 * struct Config {
 *    // various members
 * }
 * impl Config {
 *    // some public functions
 * }
 *
 * struct ConfigBuilder {
 *    // generally, optional members corresponding to members of `Config`
 * }
 * impl ConfigBuilder {
 *    // builder implementation
 * }
 */
class ServiceConfigGenerator(private val customizations: List<ConfigCustomization> = listOf()) {

    companion object {
        fun withBaseBehavior(
            codegenContext: CodegenContext,
            extraCustomizations: List<ConfigCustomization>,
        ): ServiceConfigGenerator {
            val baseFeatures = mutableListOf<ConfigCustomization>()
            if (codegenContext.serviceShape.needsIdempotencyToken(codegenContext.model)) {
                baseFeatures.add(IdempotencyTokenProviderCustomization())
            }
            return ServiceConfigGenerator(baseFeatures + extraCustomizations)
        }
    }

    fun render(writer: RustWriter) {
        writer.docs("Service config.\n")
        customizations.forEach {
            it.section(ServiceConfig.ConfigStructAdditionalDocs)(writer)
        }
        writer.rustBlock("pub struct Config") {
            customizations.forEach {
                it.section(ServiceConfig.ConfigStruct)(this)
            }
        }

        // Custom implementation for Debug so we don't need to enforce Debug down the chain
        writer.rustBlock("impl std::fmt::Debug for Config") {
            writer.rustTemplate(
                """
                fn fmt(&self, f: &mut std::fmt::Formatter<'_>) -> std::fmt::Result {
                    let mut config = f.debug_struct("Config");
                    config.finish()
                }
                """,
            )
        }

        writer.rustBlock("impl Config") {
            writer.rustTemplate(
                """
                /// Constructs a config builder.
                pub fn builder() -> Builder { Builder::default() }
                """,
            )
            customizations.forEach {
                it.section(ServiceConfig.ConfigImpl)(this)
            }
        }

        writer.docs("Builder for creating a `Config`.")
        writer.raw("#[derive(Clone, Default)]")
        writer.rustBlock("pub struct Builder") {
            customizations.forEach {
                it.section(ServiceConfig.BuilderStruct)(this)
            }
        }

        // Custom implementation for Debug so we don't need to enforce Debug down the chain
        writer.rustBlock("impl std::fmt::Debug for Builder") {
            writer.rustTemplate(
                """
                fn fmt(&self, f: &mut std::fmt::Formatter<'_>) -> std::fmt::Result {
                    let mut config = f.debug_struct("Builder");
                    config.finish()
                }
                """,
            )
        }

        writer.rustBlock("impl Builder") {
            writer.docs("Constructs a config builder.")
            writer.rustTemplate("pub fn new() -> Self { Self::default() }")
            customizations.forEach {
                it.section(ServiceConfig.BuilderImpl)(this)
            }

            val testUtilOnly =
                Attribute(Attribute.cfg(Attribute.any(Attribute.feature(TestUtilFeature.name), writable("test"))))

            testUtilOnly.render(this)
            Attribute.AllowUnusedMut.render(this)
            docs("Apply test defaults to the builder")
            rustBlock("pub fn set_test_defaults(&mut self) -> &mut Self") {
                customizations.forEach { it.section(ServiceConfig.DefaultForTests("self"))(this) }
                rust("self")
            }

            testUtilOnly.render(this)
            Attribute.AllowUnusedMut.render(this)
            docs("Apply test defaults to the builder")
            rustBlock("pub fn with_test_defaults(mut self) -> Self") {
                rust("self.set_test_defaults(); self")
            }

            docs("Builds a [`Config`].")
            rustBlock("pub fn build(self) -> Config") {
                rustBlock("Config") {
                    customizations.forEach {
                        it.section(ServiceConfig.BuilderBuild)(this)
                    }
                }
            }
        }
        customizations.forEach {
            it.section(ServiceConfig.Extras)(writer)
        }
    }

    fun renderRuntimePluginImplForBuilder(writer: RustWriter, codegenContext: CodegenContext) {
        val runtimeApi = RuntimeType.smithyRuntimeApi(codegenContext.runtimeConfig)
        writer.rustBlockTemplate(
            "impl #{RuntimePlugin} for Builder",
            "RuntimePlugin" to runtimeApi.resolve("client::runtime_plugin::RuntimePlugin"),
        ) {
<<<<<<< HEAD
            rustTemplate(
                """
                fn configure(&self, _cfg: &mut #{ConfigBag}) -> Result<(), #{BoxError}> {
                    // TODO(RuntimePlugins): Put into `cfg` the fields in `self.config_override` that are not `None`.

                    Ok(())
                }
                """,
                "BoxError" to runtimeApi.resolve("client::runtime_plugin::BoxError"),
                "ConfigBag" to runtimeApi.resolve("config_bag::ConfigBag"),
            )
=======
            rustBlockTemplate(
                """
                fn configure(&self, _cfg: &mut #{ConfigBag}, interceptors: &mut #{InterceptorRegistrar}) -> Result<(), #{BoxError}>
                """,
                "BoxError" to runtimeApi.resolve("client::runtime_plugin::BoxError"),
                "ConfigBag" to runtimeApi.resolve("config_bag::ConfigBag"),
                "InterceptorRegistrar" to runtimeApi.resolve("client::interceptors::InterceptorRegistrar"),
            ) {
                rust("// TODO(enableNewSmithyRuntime): Put into `cfg` the fields in `self.config_override` that are not `None`")

                customizations.forEach {
                    it.section(ServiceConfig.ToRuntimePlugin)(writer)
                }

                rust("Ok(())")
            }
>>>>>>> a514793f
        }
    }
}<|MERGE_RESOLUTION|>--- conflicted
+++ resolved
@@ -299,19 +299,6 @@
             "impl #{RuntimePlugin} for Builder",
             "RuntimePlugin" to runtimeApi.resolve("client::runtime_plugin::RuntimePlugin"),
         ) {
-<<<<<<< HEAD
-            rustTemplate(
-                """
-                fn configure(&self, _cfg: &mut #{ConfigBag}) -> Result<(), #{BoxError}> {
-                    // TODO(RuntimePlugins): Put into `cfg` the fields in `self.config_override` that are not `None`.
-
-                    Ok(())
-                }
-                """,
-                "BoxError" to runtimeApi.resolve("client::runtime_plugin::BoxError"),
-                "ConfigBag" to runtimeApi.resolve("config_bag::ConfigBag"),
-            )
-=======
             rustBlockTemplate(
                 """
                 fn configure(&self, _cfg: &mut #{ConfigBag}, interceptors: &mut #{InterceptorRegistrar}) -> Result<(), #{BoxError}>
@@ -328,7 +315,6 @@
 
                 rust("Ok(())")
             }
->>>>>>> a514793f
         }
     }
 }