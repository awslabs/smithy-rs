/*
 * Copyright Amazon.com, Inc. or its affiliates. All Rights Reserved.
 * SPDX-License-Identifier: Apache-2.0
 */

package software.amazon.smithy.rust.codegen.client.smithy.generators.config

import software.amazon.smithy.codegen.core.Symbol
import software.amazon.smithy.model.Model
import software.amazon.smithy.model.knowledge.OperationIndex
import software.amazon.smithy.model.knowledge.TopDownIndex
import software.amazon.smithy.model.shapes.ServiceShape
import software.amazon.smithy.model.traits.IdempotencyTokenTrait
import software.amazon.smithy.rust.codegen.client.smithy.ClientCodegenContext
import software.amazon.smithy.rust.codegen.client.smithy.ClientRustModule
import software.amazon.smithy.rust.codegen.client.smithy.customizations.codegenScope
import software.amazon.smithy.rust.codegen.client.smithy.customize.TestUtilFeature
import software.amazon.smithy.rust.codegen.core.rustlang.Attribute
import software.amazon.smithy.rust.codegen.core.rustlang.RustWriter
import software.amazon.smithy.rust.codegen.core.rustlang.Writable
import software.amazon.smithy.rust.codegen.core.rustlang.docs
import software.amazon.smithy.rust.codegen.core.rustlang.docsOrFallback
import software.amazon.smithy.rust.codegen.core.rustlang.raw
import software.amazon.smithy.rust.codegen.core.rustlang.rust
import software.amazon.smithy.rust.codegen.core.rustlang.rustBlock
import software.amazon.smithy.rust.codegen.core.rustlang.rustTemplate
import software.amazon.smithy.rust.codegen.core.rustlang.writable
import software.amazon.smithy.rust.codegen.core.smithy.CodegenContext
import software.amazon.smithy.rust.codegen.core.smithy.RuntimeConfig
import software.amazon.smithy.rust.codegen.core.smithy.RuntimeType
import software.amazon.smithy.rust.codegen.core.smithy.RuntimeType.Companion.preludeScope
import software.amazon.smithy.rust.codegen.core.smithy.customize.NamedCustomization
import software.amazon.smithy.rust.codegen.core.smithy.customize.Section
import software.amazon.smithy.rust.codegen.core.smithy.customize.writeCustomizations
import software.amazon.smithy.rust.codegen.core.smithy.makeOptional
import software.amazon.smithy.rust.codegen.core.util.hasTrait
import software.amazon.smithy.rust.codegen.core.util.letIf

/**
 * [ServiceConfig] is the parent type of sections that can be overridden when generating a config for a service.
 *
 * This functions similar to a strongly typed version of `CodeWriter`'s named sections
 * (and may eventually be modified to use that for implementation), however, it's currently strictly additive.
 *
 * As this becomes used for more complex customizations, the ability to fully replace the contents will become
 * necessary.
 *
 * Usage:
 * ```kotlin
 * class AddRegion : NamedCustomization<ServiceConfig>() {
 *  override fun section(section: ServiceConfig): Writable {
 *    return when (section) {
 *      is ServiceConfig.ConfigStruct -> writeable {
 *          rust("pub (crate) region: String,")
 *      }
 *      else -> emptySection
 *    }
 * }
 * ```
 */
sealed class ServiceConfig(name: String) : Section(name) {
    /**
     * Additional documentation comments for the `Config` struct.
     */
    object ConfigStructAdditionalDocs : ServiceConfig("ConfigStructAdditionalDocs")

    /**
     * Struct definition of `Config`. Fields should end with `,` (e.g. `foo: Box<u64>,`)
     */
    object ConfigStruct : ServiceConfig("ConfigStruct")

    /**
     * impl block of `Config`. (e.g. to add functions)
     * e.g.
     * ```kotlin
     * rust("pub fn is_cross_region() -> bool { true }")
     * ```
     */
    object ConfigImpl : ServiceConfig("ConfigImpl")

    /** Struct definition of `ConfigBuilder` **/
    object BuilderStruct : ServiceConfig("BuilderStruct")

    /** impl block of `ConfigBuilder` **/
    object BuilderImpl : ServiceConfig("BuilderImpl")

    /**
     * Convert from a field in the builder to the final field in config
     *  e.g.
     *  ```kotlin
     *  rust("""my_field: my_field.unwrap_or_else(||"default")""")
     *  ```
     */
    object BuilderBuild : ServiceConfig("BuilderBuild")

    /**
     * A section for setting up a field to be used by RuntimePlugin
     */
    data class RuntimePluginConfig(val cfg: String) : ServiceConfig("ToRuntimePlugin")

    data class RuntimePluginInterceptors(val interceptors: String) : ServiceConfig("ToRuntimePluginInterceptors")

    /**
     * A section for extra functionality that needs to be defined with the config module
     */
    object Extras : ServiceConfig("Extras")

    /**
     * The set default value of a field for use in tests, e.g `${configBuilderRef}.set_credentials(Credentials::for_tests())`
     */
    data class DefaultForTests(val configBuilderRef: String) : ServiceConfig("DefaultForTests")
}

data class ConfigParam(
    val name: String,
    val type: Symbol,
    val newtype: RuntimeType?,
    val setterDocs: Writable?,
    val getterDocs: Writable? = null,
    val optional: Boolean = true,
) {

    data class Builder(
        var name: String? = null,
        var type: Symbol? = null,
        var newtype: RuntimeType? = null,
        var setterDocs: Writable? = null,
        var getterDocs: Writable? = null,
        var optional: Boolean = true,
    ) {
        fun name(name: String) = apply { this.name = name }
        fun type(type: Symbol) = apply { this.type = type }
        fun newtype(newtype: RuntimeType) = apply { this.newtype = newtype }
        fun setterDocs(setterDocs: Writable?) = apply { this.setterDocs = setterDocs }
        fun getterDocs(getterDocs: Writable?) = apply { this.getterDocs = getterDocs }
        fun optional(optional: Boolean) = apply { this.optional = optional }
        fun build() = ConfigParam(name!!, type!!, newtype, setterDocs, getterDocs, optional)
    }
}

/**
 * Generate a [RuntimeType] for a newtype whose name is [newtypeName] that wraps [inner].
 *
 * When config parameters are stored in a config map in Rust, stored parameters are keyed by type.
 * Therefore, primitive types, such as bool and String, need to be wrapped in newtypes to make them distinct.
 */
fun configParamNewtype(newtypeName: String, inner: Symbol, runtimeConfig: RuntimeConfig) =
    RuntimeType.forInlineFun(newtypeName, ClientRustModule.Config) {
        val codegenScope = arrayOf(
            "Storable" to RuntimeType.smithyTypes(runtimeConfig).resolve("config_bag::Storable"),
            "StoreReplace" to RuntimeType.smithyTypes(runtimeConfig).resolve("config_bag::StoreReplace"),
        )
        rustTemplate(
            """
            ##[derive(Debug, Clone)]
            pub(crate) struct $newtypeName($inner);
            impl #{Storable} for $newtypeName {
                type Storer = #{StoreReplace}<$newtypeName>;
            }
            """,
            *codegenScope,
        )
    }

/**
 * Config customization for a config param with no special behavior:
 * 1. `pub(crate)` field
 * 2. convenience setter (non-optional)
 * 3. standard setter (&mut self)
 */
fun standardConfigParam(param: ConfigParam, codegenContext: ClientCodegenContext): ConfigCustomization = object : ConfigCustomization() {
    private val runtimeMode = codegenContext.smithyRuntimeMode

    override fun section(section: ServiceConfig): Writable {
        return when (section) {
            ServiceConfig.ConfigStruct -> writable {
                if (runtimeMode.defaultToMiddleware) {
                    docsOrFallback(param.getterDocs)
                    val t = when (param.optional) {
                        true -> param.type.makeOptional()
                        false -> param.type
                    }
                    rust("pub (crate) ${param.name}: #T,", t)
                }
            }

            ServiceConfig.ConfigImpl -> writable {
                if (runtimeMode.defaultToOrchestrator) {
                    rustTemplate(
                        """
                        pub(crate) fn ${param.name}(&self) -> #{output} {
                            self.inner.load::<#{newtype}>().map(#{f})
                        }
                        """,
                        "f" to writable {
                            if (param.type.name == "bool") {
                                rust("|ty| ty.0")
                            } else {
                                rust("|ty| ty.0.clone()")
                            }
                        },
                        "newtype" to param.newtype!!,
                        "output" to if (param.optional) {
                            param.type.makeOptional()
                        } else {
                            param.type
                        },
                    )
                }
            }

            ServiceConfig.BuilderStruct -> writable {
                rust("${param.name}: #T,", param.type.makeOptional())
            }

            ServiceConfig.BuilderImpl -> writable {
                docsOrFallback(param.setterDocs)
                rust(
                    """
                    pub fn ${param.name}(mut self, ${param.name}: impl Into<#T>) -> Self {
                        self.${param.name} = Some(${param.name}.into());
                        self
                        }""",
                    param.type,
                )

                docsOrFallback(param.setterDocs)
                rust(
                    """
                    pub fn set_${param.name}(&mut self, ${param.name}: Option<#T>) -> &mut Self {
                        self.${param.name} = ${param.name};
                        self
                    }
                    """,
                    param.type,
                )
            }

            ServiceConfig.BuilderBuild -> writable {
                if (runtimeMode.defaultToOrchestrator) {
                    rustTemplate(
                        "layer.store_or_unset(self.${param.name}.map(#{newtype}));",
                        "newtype" to param.newtype!!,
                    )
                } else {
                    val default = "".letIf(!param.optional) { ".unwrap_or_default() " }
                    rust("${param.name}: self.${param.name}$default,")
                }
            }

            is ServiceConfig.RuntimePluginConfig -> emptySection

            else -> emptySection
        }
    }
}

fun ServiceShape.needsIdempotencyToken(model: Model): Boolean {
    val operationIndex = OperationIndex.of(model)
    val topDownIndex = TopDownIndex.of(model)
    return topDownIndex.getContainedOperations(this.id).flatMap { operationIndex.getInputMembers(it).values }
        .any { it.hasTrait<IdempotencyTokenTrait>() }
}

typealias ConfigCustomization = NamedCustomization<ServiceConfig>

/**
 * Generate a `Config` struct, implementation & builder for a given service, approximately:
 * ```rust
 * struct Config {
 *    // various members
 * }
 * impl Config {
 *    // some public functions
 * }
 *
 * struct ConfigBuilder {
 *    // generally, optional members corresponding to members of `Config`
 * }
 * impl ConfigBuilder {
 *    // builder implementation
 * }
 */
<<<<<<< HEAD
class ServiceConfigGenerator(private val codegenContext: ClientCodegenContext, private val customizations: List<ConfigCustomization> = listOf()) {
    private val moduleUseName = codegenContext.moduleUseName()
    private val runtimeMode = codegenContext.smithyRuntimeMode
    private val codegenScope = arrayOf(
        "FrozenLayer" to RuntimeType.smithyTypes(codegenContext.runtimeConfig).resolve("config_bag::FrozenLayer"),
        "Layer" to RuntimeType.smithyTypes(codegenContext.runtimeConfig).resolve("config_bag::Layer"),
    )
=======
class ServiceConfigGenerator(
    private val codegenContext: CodegenContext,
    private val customizations: List<ConfigCustomization> = listOf(),
) {
>>>>>>> 5473192d

    companion object {
        fun withBaseBehavior(
            codegenContext: ClientCodegenContext,
            extraCustomizations: List<ConfigCustomization>,
        ): ServiceConfigGenerator {
            val baseFeatures = mutableListOf<ConfigCustomization>()
            if (codegenContext.serviceShape.needsIdempotencyToken(codegenContext.model)) {
                baseFeatures.add(IdempotencyTokenProviderCustomization(codegenContext.smithyRuntimeMode))
            }
            return ServiceConfigGenerator(codegenContext, baseFeatures + extraCustomizations)
        }
    }

    private val runtimeApi = RuntimeType.smithyRuntimeApi(codegenContext.runtimeConfig)
    private val smithyTypes = RuntimeType.smithyTypes(codegenContext.runtimeConfig)
    val codegenScope = arrayOf(
        "BoxError" to runtimeApi.resolve("client::runtime_plugin::BoxError"),
        "Layer" to smithyTypes.resolve("config_bag::Layer"),
        "ConfigBag" to smithyTypes.resolve("config_bag::ConfigBag"),
        "FrozenLayer" to smithyTypes.resolve("config_bag::FrozenLayer"),
        "InterceptorRegistrar" to runtimeApi.resolve("client::interceptors::InterceptorRegistrar"),
        "RuntimePlugin" to runtimeApi.resolve("client::runtime_plugin::RuntimePlugin"),
        *preludeScope,
    )

    fun render(writer: RustWriter) {
        writer.docs("Service config.\n")
        customizations.forEach {
            it.section(ServiceConfig.ConfigStructAdditionalDocs)(writer)
        }
        Attribute(Attribute.derive(RuntimeType.Clone)).render(writer)
        writer.rustBlock("pub struct Config") {
            if (runtimeMode.defaultToOrchestrator) {
                rustTemplate(
                    "inner: #{FrozenLayer},",
                    *codegenScope,
                )
            }
            customizations.forEach {
                it.section(ServiceConfig.ConfigStruct)(this)
            }
        }

        // Custom implementation for Debug so we don't need to enforce Debug down the chain
        writer.rustBlock("impl std::fmt::Debug for Config") {
            writer.rustTemplate(
                """
                fn fmt(&self, f: &mut std::fmt::Formatter<'_>) -> std::fmt::Result {
                    let mut config = f.debug_struct("Config");
                    config.finish()
                }
                """,
            )
        }

        writer.rustBlock("impl Config") {
            writer.rustTemplate(
                """
                /// Constructs a config builder.
                pub fn builder() -> Builder { Builder::default() }
                """,
            )
            customizations.forEach {
                it.section(ServiceConfig.ConfigImpl)(this)
            }
        }

        writer.docs("Builder for creating a `Config`.")
        writer.raw("#[derive(Clone, Default)]")
        writer.rustBlock("pub struct Builder") {
            customizations.forEach {
                it.section(ServiceConfig.BuilderStruct)(this)
            }
        }

        // Custom implementation for Debug so we don't need to enforce Debug down the chain
        writer.rustBlock("impl std::fmt::Debug for Builder") {
            writer.rustTemplate(
                """
                fn fmt(&self, f: &mut std::fmt::Formatter<'_>) -> std::fmt::Result {
                    let mut config = f.debug_struct("Builder");
                    config.finish()
                }
                """,
            )
        }

        writer.rustBlock("impl Builder") {
            writer.docs("Constructs a config builder.")
            writer.rust("pub fn new() -> Self { Self::default() }")
            customizations.forEach {
                it.section(ServiceConfig.BuilderImpl)(this)
            }

            val testUtilOnly =
                Attribute(Attribute.cfg(Attribute.any(Attribute.feature(TestUtilFeature.name), writable("test"))))

            testUtilOnly.render(this)
            Attribute.AllowUnusedMut.render(this)
            docs("Apply test defaults to the builder")
            rustBlock("pub fn set_test_defaults(&mut self) -> &mut Self") {
                customizations.forEach { it.section(ServiceConfig.DefaultForTests("self"))(this) }
                rust("self")
            }

            testUtilOnly.render(this)
            Attribute.AllowUnusedMut.render(this)
            docs("Apply test defaults to the builder")
            rustBlock("pub fn with_test_defaults(mut self) -> Self") {
                rust("self.set_test_defaults(); self")
            }

            docs("Builds a [`Config`].")
            rustBlock("pub fn build(self) -> Config") {
                if (runtimeMode.defaultToOrchestrator) {
                    rustTemplate(
                        """let mut layer = #{Layer}::new("$moduleUseName::Config");""",
                        *codegenScope,
                    )
                    customizations.forEach {
                        it.section(ServiceConfig.BuilderBuild)(this)
                    }
                    rustTemplate(
                        """
                        Config {
                            inner: layer.freeze(),
                        }
                        """,
                    )
                } else {
                    rustBlock("Config") {
                        customizations.forEach {
                            it.section(ServiceConfig.BuilderBuild)(this)
                        }
                    }
                }
            }
            customizations.forEach {
                it.section(ServiceConfig.Extras)(writer)
            }
        }
    }

    fun renderRuntimePluginImplForBuilder(writer: RustWriter) {
        writer.rustTemplate(
            """
            impl #{RuntimePlugin} for Builder {
                fn config(&self) -> #{Option}<#{FrozenLayer}> {
                    // TODO(enableNewSmithyRuntime): Put into `cfg` the fields in `self.config_override` that are not `None`
                    ##[allow(unused_mut)]
                    let mut cfg = #{Layer}::new("service config");
                    #{config}
                    Some(cfg.freeze())
                }

                fn interceptors(&self, _interceptors: &mut #{InterceptorRegistrar}) {
                    #{interceptors}
                }
            }

            """,
            *codegenScope,
            "config" to writable { writeCustomizations(customizations, ServiceConfig.RuntimePluginConfig("cfg")) },
            "interceptors" to writable {
                writeCustomizations(customizations, ServiceConfig.RuntimePluginInterceptors("_interceptors"))
            },
        )
    }
}<|MERGE_RESOLUTION|>--- conflicted
+++ resolved
@@ -25,7 +25,6 @@
 import software.amazon.smithy.rust.codegen.core.rustlang.rustBlock
 import software.amazon.smithy.rust.codegen.core.rustlang.rustTemplate
 import software.amazon.smithy.rust.codegen.core.rustlang.writable
-import software.amazon.smithy.rust.codegen.core.smithy.CodegenContext
 import software.amazon.smithy.rust.codegen.core.smithy.RuntimeConfig
 import software.amazon.smithy.rust.codegen.core.smithy.RuntimeType
 import software.amazon.smithy.rust.codegen.core.smithy.RuntimeType.Companion.preludeScope
@@ -281,21 +280,11 @@
  *    // builder implementation
  * }
  */
-<<<<<<< HEAD
-class ServiceConfigGenerator(private val codegenContext: ClientCodegenContext, private val customizations: List<ConfigCustomization> = listOf()) {
-    private val moduleUseName = codegenContext.moduleUseName()
-    private val runtimeMode = codegenContext.smithyRuntimeMode
-    private val codegenScope = arrayOf(
-        "FrozenLayer" to RuntimeType.smithyTypes(codegenContext.runtimeConfig).resolve("config_bag::FrozenLayer"),
-        "Layer" to RuntimeType.smithyTypes(codegenContext.runtimeConfig).resolve("config_bag::Layer"),
-    )
-=======
+
 class ServiceConfigGenerator(
-    private val codegenContext: CodegenContext,
+    private val codegenContext: ClientCodegenContext,
     private val customizations: List<ConfigCustomization> = listOf(),
 ) {
->>>>>>> 5473192d
-
     companion object {
         fun withBaseBehavior(
             codegenContext: ClientCodegenContext,
@@ -320,6 +309,8 @@
         "RuntimePlugin" to runtimeApi.resolve("client::runtime_plugin::RuntimePlugin"),
         *preludeScope,
     )
+    private val moduleUseName = codegenContext.moduleUseName()
+    private val runtimeMode = codegenContext.smithyRuntimeMode
 
     fun render(writer: RustWriter) {
         writer.docs("Service config.\n")
