--- conflicted
+++ resolved
@@ -275,17 +275,10 @@
         "FrozenLayer" to configReexport(smithyTypes.resolve("config_bag::FrozenLayer")),
         "Layer" to configReexport(smithyTypes.resolve("config_bag::Layer")),
         "Resolver" to RuntimeType.smithyRuntime(runtimeConfig).resolve("client::config_override::Resolver"),
-<<<<<<< HEAD
-        "RuntimeComponentsBuilder" to RuntimeType.runtimeComponentsBuilder(runtimeConfig),
-        "RuntimePlugin" to RuntimeType.runtimePlugin(runtimeConfig),
-        "SharedRuntimePlugin" to RuntimeType.sharedRuntimePlugin(runtimeConfig),
-        "runtime_plugin" to RuntimeType.smithyRuntimeApiClient(runtimeConfig).resolve("client::runtime_plugin"),
-=======
         "RuntimeComponentsBuilder" to configReexport(RuntimeType.runtimeComponentsBuilder(runtimeConfig)),
         "RuntimePlugin" to configReexport(RuntimeType.runtimePlugin(runtimeConfig)),
         "SharedRuntimePlugin" to configReexport(RuntimeType.sharedRuntimePlugin(runtimeConfig)),
-        "runtime_plugin" to RuntimeType.smithyRuntimeApi(runtimeConfig).resolve("client::runtime_plugin"),
->>>>>>> 0a446ede
+        "runtime_plugin" to RuntimeType.smithyRuntimeApiClient(runtimeConfig).resolve("client::runtime_plugin"),
     )
 
     fun render(writer: RustWriter) {
