--- conflicted
+++ resolved
@@ -47,12 +47,7 @@
         "Error" to types.resolveEndpointError,
         "Document" to RuntimeType.document(runtimeConfig),
         "HashMap" to RuntimeType.HashMap,
-<<<<<<< HEAD
-        "capture_request" to RuntimeType.smithyClientTestUtil(runtimeConfig)
-            .resolve("test_connection::capture_request"),
-=======
         "capture_request" to RuntimeType.captureRequest(runtimeConfig),
->>>>>>> bde362e8
     )
 
     private val instantiator = clientInstantiator(codegenContext)
