/*
 * Copyright Amazon.com, Inc. or its affiliates. All Rights Reserved.
 * SPDX-License-Identifier: Apache-2.0
 */

package software.amazon.smithy.rust.codegen.client.smithy.generators

import software.amazon.smithy.model.Model
import software.amazon.smithy.model.knowledge.PaginatedIndex
import software.amazon.smithy.model.shapes.OperationShape
import software.amazon.smithy.model.traits.IdempotencyTokenTrait
import software.amazon.smithy.model.traits.PaginatedTrait
import software.amazon.smithy.rust.codegen.client.smithy.ClientCodegenContext
import software.amazon.smithy.rust.codegen.core.rustlang.RustModule
import software.amazon.smithy.rust.codegen.core.rustlang.RustType
import software.amazon.smithy.rust.codegen.core.rustlang.Writable
import software.amazon.smithy.rust.codegen.core.rustlang.render
import software.amazon.smithy.rust.codegen.core.rustlang.rustTemplate
import software.amazon.smithy.rust.codegen.core.rustlang.stripOuter
import software.amazon.smithy.rust.codegen.core.rustlang.writable
import software.amazon.smithy.rust.codegen.core.smithy.RuntimeType
import software.amazon.smithy.rust.codegen.core.smithy.RuntimeType.Companion.preludeScope
import software.amazon.smithy.rust.codegen.core.smithy.rustType
import software.amazon.smithy.rust.codegen.core.util.PANIC
import software.amazon.smithy.rust.codegen.core.util.findMemberWithTrait
import software.amazon.smithy.rust.codegen.core.util.hasTrait
import software.amazon.smithy.rust.codegen.core.util.inputShape
import software.amazon.smithy.rust.codegen.core.util.orNull
import software.amazon.smithy.rust.codegen.core.util.outputShape
import software.amazon.smithy.rust.codegen.core.util.toPascalCase

// TODO(https://github.com/awslabs/smithy-rs/issues/1013) Support pagination when the idempotency trait is present
fun OperationShape.isPaginated(model: Model) =
    hasTrait<PaginatedTrait>() && inputShape(model)
        .findMemberWithTrait<IdempotencyTokenTrait>(model) == null

class PaginatorGenerator private constructor(
    private val codegenContext: ClientCodegenContext,
    operation: OperationShape,
) {
    companion object {
        fun paginatorType(
            codegenContext: ClientCodegenContext,
            operationShape: OperationShape,
        ): RuntimeType? {
            return if (operationShape.isPaginated(codegenContext.model)) {
                PaginatorGenerator(codegenContext, operationShape).paginatorType()
            } else {
                null
            }
        }
    }

    private val model = codegenContext.model
    private val symbolProvider = codegenContext.symbolProvider
    private val runtimeConfig = codegenContext.runtimeConfig
    private val paginatorName = "${operation.id.name.toPascalCase()}Paginator"
    private val idx = PaginatedIndex.of(model)
    private val paginationInfo = idx.getPaginationInfo(codegenContext.serviceShape, operation).orNull()
        ?: PANIC("failed to load pagination info")
    private val module = RustModule.public(
        "paginator",
        parent = symbolProvider.moduleForShape(operation),
        documentationOverride = "Paginator for this operation",
    )

    private val inputType = symbolProvider.toSymbol(operation.inputShape(model))
    private val outputShape = operation.outputShape(model)
    private val outputType = symbolProvider.toSymbol(outputShape)
    private val errorType = symbolProvider.symbolForOperationError(operation)

    private fun paginatorType(): RuntimeType = RuntimeType.forInlineFun(
        paginatorName,
        module,
        generate(),
    )

    private val codegenScope = arrayOf(
        *preludeScope,
        "page_size_setter" to pageSizeSetter(),

        // Operation Types
        "operation" to symbolProvider.toSymbol(operation),
        "Input" to inputType,
        "Output" to outputType,
        "Error" to errorType,
        "Builder" to symbolProvider.symbolForBuilder(operation.inputShape(model)),

        // SDK Types
        "HttpResponse" to RuntimeType.smithyRuntimeApi(runtimeConfig).resolve("client::orchestrator::HttpResponse"),
        "SdkError" to RuntimeType.sdkError(runtimeConfig),
        "client" to RuntimeType.smithyClient(runtimeConfig),
        "fn_stream" to RuntimeType.smithyAsync(runtimeConfig).resolve("future::fn_stream"),

        // External Types
        "Stream" to RuntimeType.TokioStream.resolve("Stream"),

    )

    /** Generate the paginator struct & impl **/
    private fun generate() = writable {
        val outputTokenLens = NestedAccessorGenerator(codegenContext).generateBorrowingAccessor(
            outputShape,
            paginationInfo.outputTokenMemberPath,
        )
        val inputTokenMember = symbolProvider.toMemberName(paginationInfo.inputTokenMember)
        rustTemplate(
            """
            /// Paginator for #{operation:D}
            pub struct $paginatorName {
                handle: std::sync::Arc<crate::client::Handle>,
                builder: #{Builder},
                stop_on_duplicate_token: bool,
            }

            impl $paginatorName {
                /// Create a new paginator-wrapper
                pub(crate) fn new(handle: std::sync::Arc<crate::client::Handle>, builder: #{Builder}) -> Self {
                    Self {
                        handle,
                        builder,
                        stop_on_duplicate_token: true,
                    }
                }

                #{page_size_setter:W}

                #{items_fn:W}

                /// Stop paginating when the service returns the same pagination token twice in a row.
                ///
                /// Defaults to true.
                ///
                /// For certain operations, it may be useful to continue on duplicate token. For example,
                /// if an operation is for tailing a log file in real-time, then continuing may be desired.
                /// This option can be set to `false` to accommodate these use cases.
                pub fn stop_on_duplicate_token(mut self, stop_on_duplicate_token: bool) -> Self {
                    self.stop_on_duplicate_token = stop_on_duplicate_token;
                    self
                }

                /// Create the pagination stream
                ///
<<<<<<< HEAD
                /// _Note:_ No requests will be dispatched until the stream is used
                /// (e.g. with [`.next().await`](aws_smithy_async::future::fn_stream::FnStream::next)).
                pub fn send(self) -> #{fn_stream}::FnStream<#{item_type}> {
=======
                /// _Note:_ No requests will be dispatched until the stream is used (eg. with [`.next().await`](tokio_stream::StreamExt::next)).
                pub fn send(self) -> impl #{Stream}<Item = #{item_type}> + #{Unpin} {
>>>>>>> 778244f8
                    // Move individual fields out of self for the borrow checker
                    let builder = self.builder;
                    let handle = self.handle;
                    #{runtime_plugin_init}
                    #{fn_stream}::FnStream::new(move |tx| #{Box}::pin(async move {
                        // Build the input for the first time. If required fields are missing, this is where we'll produce an early error.
                        let mut input = match builder.build().map_err(#{SdkError}::construction_failure) {
                            #{Ok}(input) => input,
                            #{Err}(e) => { let _ = tx.send(#{Err}(e)).await; return; }
                        };
                        loop {
                            let resp = #{orchestrate};
                            // If the input member is None or it was an error
                            let done = match resp {
                                #{Ok}(ref resp) => {
                                    let new_token = #{output_token}(resp);
                                    let is_empty = new_token.map(|token| token.is_empty()).unwrap_or(true);
                                    if !is_empty && new_token == input.$inputTokenMember.as_ref() && self.stop_on_duplicate_token {
                                        true
                                    } else {
                                        input.$inputTokenMember = new_token.cloned();
                                        is_empty
                                    }
                                },
                                #{Err}(_) => true,
                            };
                            if tx.send(resp).await.is_err() {
                                // receiving end was dropped
                                return
                            }
                            if done {
                                return
                            }
                        }
                    }))
                }
            }
            """,
            *codegenScope,
            "items_fn" to itemsFn(),
            "output_token" to outputTokenLens,
            "item_type" to writable {
                rustTemplate("#{Result}<#{Output}, #{SdkError}<#{Error}, #{HttpResponse}>>", *codegenScope)
            },
            "orchestrate" to writable {
                rustTemplate(
                    "#{operation}::orchestrate(&runtime_plugins, input.clone()).await",
                    *codegenScope,
                )
            },
            "runtime_plugin_init" to writable {
                rustTemplate(
                    """
                    let runtime_plugins = #{operation}::operation_runtime_plugins(
                        handle.runtime_plugins.clone(),
                        &handle.conf,
                        #{None},
                    );
                    """,
                    *codegenScope,
                    "RuntimePlugins" to RuntimeType.runtimePlugins(runtimeConfig),
                )
            },
        )
    }

    /** Type of the inner item of the paginator */
    private fun itemType(): String {
        val members = paginationInfo.itemsMemberPath
        val type = symbolProvider.toSymbol(model.expectShape(members.last().target)).rustType()
        check(type is RustType.Vec || type is RustType.HashMap)
        return when (type) {
            is RustType.Vec -> type.member.render(true)
            is RustType.HashMap -> "(${type.key.render(true)}, ${type.member.render(true)})"
            else -> PANIC("only HashMaps or Vecs may be used for item pagination.")
        }
    }

    /** Generate an `.items()` function to expose flattened pagination when modeled */
    private fun itemsFn(): Writable =
        writable {
            itemsPaginator()?.also { itemPaginatorType ->
                val documentedPath =
                    paginationInfo.itemsMemberPath.joinToString(".") { symbolProvider.toMemberName(it) }
                rustTemplate(
                    """
                    /// Create a flattened paginator
                    ///
                    /// This paginator automatically flattens results using `$documentedPath`. Queries to the underlying service
                    /// are dispatched lazily.
                    pub fn items(self) -> #{ItemPaginator} {
                        #{ItemPaginator}(self)
                    }
                    """,
                    "ItemPaginator" to itemPaginatorType,
                )
            }
        }

    /** Generate a struct with a `items()` method that flattens the paginator **/
    private fun itemsPaginator(): RuntimeType? = if (paginationInfo.itemsMemberPath.isEmpty()) {
        null
    } else {
        RuntimeType.forInlineFun("${paginatorName}Items", module) {
            rustTemplate(
                """
                /// Flattened paginator for `$paginatorName`
                ///
                /// This is created with [`.items()`]($paginatorName::items)
                pub struct ${paginatorName}Items($paginatorName);

                impl ${paginatorName}Items {
                    /// Create the pagination stream
                    ///
                    /// _Note_: No requests will be dispatched until the stream is used
                    /// (e.g. with [`.next().await`](aws_smithy_async::future::fn_stream::FnStream::next)).
                    ///
<<<<<<< HEAD
                    /// To read the entirety of the paginator, use [`.collect::<Result<Vec<_>, _>()`](aws_smithy_async::future::fn_stream::FnStream::collect).
                    pub fn send(self) -> #{fn_stream}::FnStream<#{item_type}> {
=======
                    /// To read the entirety of the paginator, use [`.collect::<Result<Vec<_>, _>()`](tokio_stream::StreamExt::collect).
                    pub fn send(self) -> impl #{Stream}<Item = #{item_type}> + #{Unpin} {
>>>>>>> 778244f8
                        #{fn_stream}::TryFlatMap::new(self.0.send()).flat_map(|page| #{extract_items}(page).unwrap_or_default().into_iter())
                    }
                }

                """,
                "extract_items" to NestedAccessorGenerator(codegenContext).generateOwnedAccessor(
                    outputShape,
                    paginationInfo.itemsMemberPath,
                ),
                "item_type" to writable {
                    rustTemplate("#{Result}<${itemType()}, #{SdkError}<#{Error}, #{HttpResponse}>>", *codegenScope)
                },
                *codegenScope,
            )
        }
    }

    private fun pageSizeSetter() = writable {
        paginationInfo.pageSizeMember.orNull()?.also {
            val memberName = symbolProvider.toMemberName(it)
            val pageSizeT =
                symbolProvider.toSymbol(it).rustType().stripOuter<RustType.Option>().render(true)
            rustTemplate(
                """
                /// Set the page size
                ///
                /// _Note: this method will override any previously set value for `$memberName`_
                pub fn page_size(mut self, limit: $pageSizeT) -> Self {
                    self.builder.$memberName = #{Some}(limit);
                    self
                }
                """,
                *preludeScope,
            )
        }
    }
}<|MERGE_RESOLUTION|>--- conflicted
+++ resolved
@@ -141,14 +141,9 @@
 
                 /// Create the pagination stream
                 ///
-<<<<<<< HEAD
                 /// _Note:_ No requests will be dispatched until the stream is used
                 /// (e.g. with [`.next().await`](aws_smithy_async::future::fn_stream::FnStream::next)).
                 pub fn send(self) -> #{fn_stream}::FnStream<#{item_type}> {
-=======
-                /// _Note:_ No requests will be dispatched until the stream is used (eg. with [`.next().await`](tokio_stream::StreamExt::next)).
-                pub fn send(self) -> impl #{Stream}<Item = #{item_type}> + #{Unpin} {
->>>>>>> 778244f8
                     // Move individual fields out of self for the borrow checker
                     let builder = self.builder;
                     let handle = self.handle;
@@ -266,13 +261,8 @@
                     /// _Note_: No requests will be dispatched until the stream is used
                     /// (e.g. with [`.next().await`](aws_smithy_async::future::fn_stream::FnStream::next)).
                     ///
-<<<<<<< HEAD
                     /// To read the entirety of the paginator, use [`.collect::<Result<Vec<_>, _>()`](aws_smithy_async::future::fn_stream::FnStream::collect).
                     pub fn send(self) -> #{fn_stream}::FnStream<#{item_type}> {
-=======
-                    /// To read the entirety of the paginator, use [`.collect::<Result<Vec<_>, _>()`](tokio_stream::StreamExt::collect).
-                    pub fn send(self) -> impl #{Stream}<Item = #{item_type}> + #{Unpin} {
->>>>>>> 778244f8
                         #{fn_stream}::TryFlatMap::new(self.0.send()).flat_map(|page| #{extract_items}(page).unwrap_or_default().into_iter())
                     }
                 }
