--- conflicted
+++ resolved
@@ -1,5 +1,5 @@
 /*
- * Copyright Amazon.com, Inc. or its affiliates. All Rights Reserved.
+* Copyright Amazon.com, Inc. or its affiliates. All Rights Reserved.
  * SPDX-License-Identifier: Apache-2.0
  */
 
@@ -459,14 +459,8 @@
                     "Operation" to operationSymbol,
                     "OperationError" to errorType,
                     "OperationOutput" to outputType,
-<<<<<<< HEAD
-                    "RuntimePlugin" to RuntimeType.runtimePlugin(runtimeConfig),
-                    "RuntimePlugins" to RuntimeType.smithyRuntimeApi(runtimeConfig)
-                        .resolve("client::runtime_plugin::RuntimePlugins"),
                     "SendResult" to ClientRustModule.Client.customize.toType()
                         .resolve("internal::SendResult"),
-=======
->>>>>>> 3c68521c
                     "SdkError" to RuntimeType.sdkError(runtimeConfig),
                 )
                 rustTemplate(
@@ -479,26 +473,20 @@
 
                     ##[doc(hidden)]
                     // TODO(enableNewSmithyRuntime): Remove `async` once we switch to orchestrator
-                    pub async fn customize_orchestrator<R>(
+                    pub async fn customize_orchestrator(
                         self,
                     ) -> #{CustomizableOperation}<
                         Box<dyn #{CustomizableSend}<
                             #{OperationOutput},
                             #{OperationError},
-                            R,
                         >,
                     >>
-                    where
-                        R: #{RuntimePlugin}
-                            + #{Send}
-                            + #{Sync}
-                            + 'static,
                     {
                         #{CustomizableOperation} {
-                            customizable_send: #{Box}::new(move |config_override, final_plugin| {
+                            customizable_send: #{Box}::new(move |config_override| {
                                 #{Box}::pin(async {
                                     self.config_override(config_override)
-                                        .send_orchestrator_with_plugin(final_plugin)
+                                        .send_orchestrator()
                                         .await
                                 })
                             }),
@@ -527,23 +515,17 @@
                         /// Consumes this builder, creating a customizable operation that can be modified before being
                         /// sent.
                         // TODO(enableNewSmithyRuntime): Remove `async` and `Result` once we switch to orchestrator
-                        pub async fn customize<R>(
+                        pub async fn customize(
                             self,
                         ) -> #{Result}<
                             #{CustomizableOperation}<
                                 #{Box}<dyn #{CustomizableSend}<
                                     #{OperationOutput},
                                     #{OperationError},
-                                    R,
                                 >>,
                             >,
                             #{SdkError}<#{OperationError}>,
                         >
-                        where
-                            R: #{RuntimePlugin}
-                                + #{Send}
-                                + #{Sync}
-                                + 'static,
                         {
                             #{Ok}(self.customize_orchestrator().await)
                         }
