--- conflicted
+++ resolved
@@ -146,10 +146,9 @@
                     ///
                     /// ## Panics
                     ///
-                    /// - This method will panic if the `conf` is missing an async sleep implementation. If you experience this panic, set
-                    ///     the `sleep_impl` on the Config passed into this function to fix it.
-                    /// - This method will panic if the `conf` is missing an HTTP connector. If you experience this panic, set the
-                    ///     `http_connector` on the Config passed into this function to fix it.
+                    /// This method will panic if the `conf` has retry or timeouts enabled without a `sleep_impl`.
+                    /// If you experience this panic, it can be fixed by setting the `sleep_impl`, or by disabling
+                    /// retries and timeouts.
                     pub fn from_conf(conf: crate::Config) -> Self {
                         let retry_config = conf.retry_config().cloned().unwrap_or_else(#{RetryConfig}::disabled);
                         let timeout_config = conf.timeout_config().cloned().unwrap_or_else(#{TimeoutConfig}::disabled);
@@ -182,62 +181,12 @@
                         Self::from_conf(conf)
                     }
 
-<<<<<<< HEAD
                     ##[doc(hidden)]
                     // TODO(enableNewSmithyRuntimeCleanup): Delete this function when cleaning up middleware
                     // This is currently kept around so the tests still compile in both modes
                     /// Returns the client's configuration.
                     pub fn conf(&self) -> &crate::Config {
                         &self.handle.conf
-=======
-                    impl Client {
-                        /// Creates a new client from the service [`Config`](crate::Config).
-                        ///
-                        /// ## Panics
-                        ///
-                        /// This method will panic if the `conf` has retry or timeouts enabled without a `sleep_impl`.
-                        /// If you experience this panic, it can be fixed by setting the `sleep_impl`, or by disabling
-                        /// retries and timeouts.
-                        pub fn from_conf(conf: crate::Config) -> Self {
-                            let retry_config = conf.retry_config().cloned().unwrap_or_else(#{RetryConfig}::disabled);
-                            let timeout_config = conf.timeout_config().cloned().unwrap_or_else(#{TimeoutConfig}::disabled);
-                            let sleep_impl = conf.sleep_impl();
-                            if (retry_config.has_retry() || timeout_config.has_timeouts()) && sleep_impl.is_none() {
-                                panic!("An async sleep implementation is required for retries or timeouts to work. \
-                                        Set the `sleep_impl` on the Config passed into this function to fix this panic.");
-                            }
-
-                            Self {
-                                handle: #{Arc}::new(
-                                    Handle {
-                                        conf: conf.clone(),
-                                        runtime_plugins: #{base_client_runtime_plugins}(conf),
-                                    }
-                                )
-                            }
-                        }
-
-                        /// Returns the client's configuration.
-                        pub fn config(&self) -> &crate::Config {
-                            &self.handle.conf
-                        }
-
-                        ##[doc(hidden)]
-                        // TODO(enableNewSmithyRuntimeCleanup): Delete this function when cleaning up middleware
-                        // This is currently kept around so the tests still compile in both modes
-                        /// Creates a client with the given service configuration.
-                        pub fn with_config<C, M, R>(_client: #{client}::Client<C, M, R>, conf: crate::Config) -> Self {
-                            Self::from_conf(conf)
-                        }
-
-                        ##[doc(hidden)]
-                        // TODO(enableNewSmithyRuntimeCleanup): Delete this function when cleaning up middleware
-                        // This is currently kept around so the tests still compile in both modes
-                        /// Returns the client's configuration.
-                        pub fn conf(&self) -> &crate::Config {
-                            &self.handle.conf
-                        }
->>>>>>> 88d38510
                     }
                 }
                 """,
