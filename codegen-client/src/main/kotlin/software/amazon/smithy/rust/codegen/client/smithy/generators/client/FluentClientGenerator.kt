/*
 * Copyright Amazon.com, Inc. or its affiliates. All Rights Reserved.
 * SPDX-License-Identifier: Apache-2.0
 */

package software.amazon.smithy.rust.codegen.client.smithy.generators.client

import software.amazon.smithy.codegen.core.SymbolProvider
import software.amazon.smithy.model.Model
import software.amazon.smithy.model.knowledge.TopDownIndex
import software.amazon.smithy.model.shapes.MemberShape
import software.amazon.smithy.model.shapes.OperationShape
import software.amazon.smithy.model.shapes.StructureShape
import software.amazon.smithy.model.traits.DocumentationTrait
import software.amazon.smithy.rust.codegen.client.smithy.ClientCodegenContext
import software.amazon.smithy.rust.codegen.client.smithy.ClientRustModule
import software.amazon.smithy.rust.codegen.client.smithy.generators.PaginatorGenerator
import software.amazon.smithy.rust.codegen.client.smithy.generators.isPaginated
import software.amazon.smithy.rust.codegen.core.rustlang.Attribute
import software.amazon.smithy.rust.codegen.core.rustlang.Attribute.Companion.derive
import software.amazon.smithy.rust.codegen.core.rustlang.EscapeFor
import software.amazon.smithy.rust.codegen.core.rustlang.RustModule
import software.amazon.smithy.rust.codegen.core.rustlang.RustReservedWords
import software.amazon.smithy.rust.codegen.core.rustlang.RustType
import software.amazon.smithy.rust.codegen.core.rustlang.RustWriter
import software.amazon.smithy.rust.codegen.core.rustlang.asArgumentType
import software.amazon.smithy.rust.codegen.core.rustlang.asOptional
import software.amazon.smithy.rust.codegen.core.rustlang.deprecatedShape
import software.amazon.smithy.rust.codegen.core.rustlang.docLink
import software.amazon.smithy.rust.codegen.core.rustlang.docs
import software.amazon.smithy.rust.codegen.core.rustlang.documentShape
import software.amazon.smithy.rust.codegen.core.rustlang.escape
import software.amazon.smithy.rust.codegen.core.rustlang.implBlock
import software.amazon.smithy.rust.codegen.core.rustlang.normalizeHtml
import software.amazon.smithy.rust.codegen.core.rustlang.qualifiedName
import software.amazon.smithy.rust.codegen.core.rustlang.render
import software.amazon.smithy.rust.codegen.core.rustlang.rust
import software.amazon.smithy.rust.codegen.core.rustlang.rustBlockTemplate
import software.amazon.smithy.rust.codegen.core.rustlang.rustTemplate
import software.amazon.smithy.rust.codegen.core.rustlang.stripOuter
import software.amazon.smithy.rust.codegen.core.rustlang.withBlockTemplate
import software.amazon.smithy.rust.codegen.core.rustlang.writable
import software.amazon.smithy.rust.codegen.core.smithy.RuntimeConfig
import software.amazon.smithy.rust.codegen.core.smithy.RuntimeType
import software.amazon.smithy.rust.codegen.core.smithy.RuntimeType.Companion.preludeScope
import software.amazon.smithy.rust.codegen.core.smithy.RustCrate
import software.amazon.smithy.rust.codegen.core.smithy.RustSymbolProvider
import software.amazon.smithy.rust.codegen.core.smithy.customize.writeCustomizations
import software.amazon.smithy.rust.codegen.core.smithy.expectRustMetadata
import software.amazon.smithy.rust.codegen.core.smithy.generators.getterName
import software.amazon.smithy.rust.codegen.core.smithy.generators.setterName
import software.amazon.smithy.rust.codegen.core.smithy.rustType
import software.amazon.smithy.rust.codegen.core.util.inputShape
import software.amazon.smithy.rust.codegen.core.util.orNull
import software.amazon.smithy.rust.codegen.core.util.outputShape
import software.amazon.smithy.rust.codegen.core.util.toSnakeCase

class FluentClientGenerator(
    private val codegenContext: ClientCodegenContext,
    private val reexportSmithyClientBuilder: Boolean = true,
    private val customizations: List<FluentClientCustomization> = emptyList(),
) {
    companion object {
        fun clientOperationFnName(operationShape: OperationShape, symbolProvider: RustSymbolProvider): String =
            RustReservedWords.escapeIfNeeded(symbolProvider.toSymbol(operationShape).name.toSnakeCase())

        fun clientOperationModuleName(operationShape: OperationShape, symbolProvider: RustSymbolProvider): String =
            RustReservedWords.escapeIfNeeded(
                symbolProvider.toSymbol(operationShape).name.toSnakeCase(),
                EscapeFor.ModuleName,
            )
    }

    private val serviceShape = codegenContext.serviceShape
    private val operations =
        TopDownIndex.of(codegenContext.model).getContainedOperations(serviceShape).sortedBy { it.id }
    private val symbolProvider = codegenContext.symbolProvider
    private val model = codegenContext.model
    private val runtimeConfig = codegenContext.runtimeConfig
    private val core = FluentClientCore(model)

    fun render(crate: RustCrate, customizableOperationCustomizations: List<CustomizableOperationCustomization> = emptyList()) {
        renderFluentClient(crate)

        val customizableOperationGenerator = CustomizableOperationGenerator(codegenContext, customizableOperationCustomizations)
        operations.forEach { operation ->
            crate.withModule(symbolProvider.moduleForBuilder(operation)) {
                renderFluentBuilder(operation)
            }
        }

        customizableOperationGenerator.render(crate)
    }

    private fun renderFluentClient(crate: RustCrate) {
        crate.withModule(ClientRustModule.client) {
            if (reexportSmithyClientBuilder) {
                rustTemplate(
                    """
                    ##[doc(inline)]
                    pub use #{client}::Builder;
                    """,
                    "client" to RuntimeType.smithyClient(runtimeConfig),
                )
            }
            val clientScope = arrayOf(
                *preludeScope,
                "Arc" to RuntimeType.Arc,
                "client" to RuntimeType.smithyClient(runtimeConfig),
                "client_docs" to writable
                    {
                        customizations.forEach {
                            it.section(
                                FluentClientSection.FluentClientDocs(
                                    serviceShape,
                                ),
                            )(this)
                        }
                    },
                "RetryConfig" to RuntimeType.smithyTypes(runtimeConfig).resolve("retry::RetryConfig"),
                "RuntimePlugins" to RuntimeType.runtimePlugins(runtimeConfig),
                "TimeoutConfig" to RuntimeType.smithyTypes(runtimeConfig).resolve("timeout::TimeoutConfig"),
            )
            rustTemplate(
                """
                ##[derive(Debug)]
                pub(crate) struct Handle {
                    pub(crate) conf: crate::Config,
                    pub(crate) runtime_plugins: #{RuntimePlugins},
                }

                #{client_docs:W}
                ##[derive(#{Clone}, ::std::fmt::Debug)]
                pub struct Client {
                    handle: #{Arc}<Handle>,
                }

                impl Client {
                    /// Creates a new client from the service [`Config`](crate::Config).
                    ///
                    /// ## Panics
                    ///
                    /// This method will panic if the `conf` has retry or timeouts enabled without a `sleep_impl`.
                    /// If you experience this panic, it can be fixed by setting the `sleep_impl`, or by disabling
                    /// retries and timeouts.
                    pub fn from_conf(conf: crate::Config) -> Self {
                        let retry_config = conf.retry_config().cloned().unwrap_or_else(#{RetryConfig}::disabled);
                        let timeout_config = conf.timeout_config().cloned().unwrap_or_else(#{TimeoutConfig}::disabled);
                        let sleep_impl = conf.sleep_impl();
                        if (retry_config.has_retry() || timeout_config.has_timeouts()) && sleep_impl.is_none() {
                            panic!("An async sleep implementation is required for retries or timeouts to work. \
                                    Set the `sleep_impl` on the Config passed into this function to fix this panic.");
                        }

                        Self {
                            handle: #{Arc}::new(
                                Handle {
                                    conf: conf.clone(),
                                    runtime_plugins: #{base_client_runtime_plugins}(conf),
                                }
                            )
                        }
                    }

                    /// Returns the client's configuration.
                    pub fn config(&self) -> &crate::Config {
                        &self.handle.conf
                    }
                }
                """,
                *clientScope,
                "base_client_runtime_plugins" to baseClientRuntimePluginsFn(runtimeConfig),
            )
        }

        operations.forEach { operation ->
            val name = symbolProvider.toSymbol(operation).name
            val fnName = clientOperationFnName(operation, symbolProvider)
            val moduleName = clientOperationModuleName(operation, symbolProvider)

            val privateModule = RustModule.private(moduleName, parent = ClientRustModule.client)
            crate.withModule(privateModule) {
                rustBlockTemplate(
                    "impl super::Client",
                    "client" to RuntimeType.smithyClient(runtimeConfig),
                ) {
                    val fullPath = operation.fullyQualifiedFluentBuilder(symbolProvider)
                    val maybePaginated = if (operation.isPaginated(model)) {
                        "\n/// This operation supports pagination; See [`into_paginator()`]($fullPath::into_paginator)."
                    } else {
                        ""
                    }

                    val output = operation.outputShape(model)
                    val operationOk = symbolProvider.toSymbol(output)
                    val operationErr = symbolProvider.symbolForOperationError(operation)

                    val inputFieldsBody = generateOperationShapeDocs(this, symbolProvider, operation, model)
                        .joinToString("\n") { "///   - $it" }

                    val inputFieldsHead = if (inputFieldsBody.isNotEmpty()) {
                        "The fluent builder is configurable:\n"
                    } else {
                        "The fluent builder takes no input, just [`send`]($fullPath::send) it."
                    }

                    val outputFieldsBody =
                        generateShapeMemberDocs(this, symbolProvider, output, model).joinToString("\n") {
                            "///   - $it"
                        }

                    var outputFieldsHead = "On success, responds with [`${operationOk.name}`]($operationOk)"
                    if (outputFieldsBody.isNotEmpty()) {
                        outputFieldsHead += " with field(s):\n"
                    }

                    rustTemplate(
                        """
                        /// Constructs a fluent builder for the [`$name`]($fullPath) operation.$maybePaginated
                        ///
                        /// - $inputFieldsHead$inputFieldsBody
                        /// - $outputFieldsHead$outputFieldsBody
                        /// - On failure, responds with [`SdkError<${operationErr.name}>`]($operationErr)
                        """,
                    )

                    // Write a deprecation notice if this operation is deprecated.
                    deprecatedShape(operation)

                    rustTemplate(
                        """
                        pub fn $fnName(&self) -> #{FluentBuilder} {
                            #{FluentBuilder}::new(self.handle.clone())
                        }
                        """,
                        "FluentBuilder" to operation.fluentBuilderType(symbolProvider),
                    )
                }
            }
        }
    }

    private fun RustWriter.renderFluentBuilder(operation: OperationShape) {
        val outputType = symbolProvider.toSymbol(operation.outputShape(model))
        val errorType = symbolProvider.symbolForOperationError(operation)
        val operationSymbol = symbolProvider.toSymbol(operation)

        val input = operation.inputShape(model)
        val baseDerives = symbolProvider.toSymbol(input).expectRustMetadata().derives
        // Filter out any derive that isn't Clone. Then add a Debug derive
        // input name
        val fnName = clientOperationFnName(operation, symbolProvider)
        implBlock(symbolProvider.symbolForBuilder(input)) {
            rustTemplate(
                """
                /// Sends a request with this input using the given client.
                pub async fn send_with(self, client: &crate::Client) -> #{Result}<
                    #{OperationOutput},
                    #{SdkError}<
                        #{OperationError},
                        #{RawResponseType}
                    >
                > {
                    let mut fluent_builder = client.$fnName();
                    fluent_builder.inner = self;
                    fluent_builder.send().await
                }
                """,
                *preludeScope,
                "RawResponseType" to
                    RuntimeType.smithyRuntimeApi(runtimeConfig).resolve("client::orchestrator::HttpResponse"),
                "Operation" to operationSymbol,
                "OperationError" to errorType,
                "OperationOutput" to outputType,
                "SdkError" to RuntimeType.sdkError(runtimeConfig),
                "SdkSuccess" to RuntimeType.sdkSuccess(runtimeConfig),
            )
        }

        val derives = baseDerives.filter { it == RuntimeType.Clone } + RuntimeType.Debug
        docs("Fluent builder constructing a request to `${operationSymbol.name}`.\n")

        val builderName = operation.fluentBuilderType(symbolProvider).name
        documentShape(operation, model, autoSuppressMissingDocs = false)
        deprecatedShape(operation)
        Attribute(derive(derives.toSet())).render(this)
        withBlockTemplate(
            "pub struct $builderName {",
            "}",
        ) {
            rustTemplate(
                """
                handle: #{Arc}<crate::client::Handle>,
                inner: #{Inner},
                """,
                "Inner" to symbolProvider.symbolForBuilder(input),
                "Arc" to RuntimeType.Arc,
            )
            rustTemplate("config_override: #{Option}<crate::config::Builder>,", *preludeScope)
        }

        rustBlockTemplate(
            "impl $builderName",
            "client" to RuntimeType.smithyClient(runtimeConfig),
        ) {
            rust("/// Creates a new `${operationSymbol.name}`.")
            withBlockTemplate(
                "pub(crate) fn new(handle: #{Arc}<crate::client::Handle>) -> Self {",
                "}",
                "Arc" to RuntimeType.Arc,
            ) {
                withBlockTemplate(
                    "Self {",
                    "}",
                ) {
                    rustTemplate("handle, inner: #{Default}::default(),", *preludeScope)
                    rustTemplate("config_override: #{None},", *preludeScope)
                }
            }

            rust("/// Access the ${operationSymbol.name} as a reference.\n")
            withBlockTemplate(
                "pub fn as_input(&self) -> &#{Inner} {", "}",
                "Inner" to symbolProvider.symbolForBuilder(input),
            ) {
                write("&self.inner")
            }

            val orchestratorScope = arrayOf(
                *preludeScope,
                "CustomizableOperation" to ClientRustModule.Client.customize.toType()
                    .resolve("CustomizableOperation"),
                "HttpResponse" to RuntimeType.smithyRuntimeApi(runtimeConfig)
                    .resolve("client::orchestrator::HttpResponse"),
                "Operation" to operationSymbol,
                "OperationError" to errorType,
                "OperationOutput" to outputType,
                "RuntimePlugins" to RuntimeType.runtimePlugins(runtimeConfig),
                "SendResult" to ClientRustModule.Client.customize.toType()
                    .resolve("internal::SendResult"),
                "SdkError" to RuntimeType.sdkError(runtimeConfig),
            )
            rustTemplate(
                """
                /// Sends the request and returns the response.
                ///
                /// If an error occurs, an `SdkError` will be returned with additional details that
                /// can be matched against.
                ///
                /// By default, any retryable failures will be retried twice. Retry behavior
                /// is configurable with the [RetryConfig](aws_smithy_types::retry::RetryConfig), which can be
                /// set when configuring the client.
                pub async fn send(self) -> #{Result}<#{OperationOutput}, #{SdkError}<#{OperationError}, #{HttpResponse}>> {
                    let input = self.inner.build().map_err(#{SdkError}::construction_failure)?;
                    let runtime_plugins = #{Operation}::operation_runtime_plugins(
                        self.handle.runtime_plugins.clone(),
                        &self.handle.conf,
                        self.config_override,
                    );
                    #{Operation}::orchestrate(&runtime_plugins, input).await
                }

                /// Consumes this builder, creating a customizable operation that can be modified before being
                /// sent.
                // TODO(enableNewSmithyRuntimeCleanup): Remove `async` and `Result` once we switch to orchestrator
                pub async fn customize(
                    self,
                ) -> #{Result}<
                    #{CustomizableOperation}<
                        #{OperationOutput},
                        #{OperationError},
                    >,
                    #{SdkError}<#{OperationError}>,
                >
                {
                    #{Ok}(#{CustomizableOperation} {
                        customizable_send: #{Box}::new(move |config_override| {
                            #{Box}::pin(async {
                                self.config_override(config_override)
                                    .send()
                                    .await
                            })
                        }),
                        config_override: None,
                        interceptors: vec![],
                        runtime_plugins: vec![],
                    })
                }
                """,
                *orchestratorScope,
            )

            rustTemplate(
                """
                pub(crate) fn config_override(
                    mut self,
                    config_override: impl Into<crate::config::Builder>,
                ) -> Self {
                    self.set_config_override(Some(config_override.into()));
                    self
                }

                pub(crate) fn set_config_override(
                    &mut self,
                    config_override: Option<crate::config::Builder>,
                ) -> &mut Self {
                    self.config_override = config_override;
                    self
                }
                """,
            )

            PaginatorGenerator.paginatorType(codegenContext, operation)
                ?.also { paginatorType ->
                    rustTemplate(
                        """
                        /// Create a paginator for this request
                        ///
<<<<<<< HEAD
                        /// Paginators are used by calling [`send().await`](#{Paginator}::send) which returns an [`FnStream`](aws_smithy_async::future::fn_stream::FnStream).
                        pub fn into_paginator(self) -> #{Paginator}${generics.inst} {
=======
                        /// Paginators are used by calling [`send().await`](#{Paginator}::send) which returns a `Stream`.
                        pub fn into_paginator(self) -> #{Paginator} {
>>>>>>> 778244f8
                            #{Paginator}::new(self.handle, self.inner)
                        }
                        """,
                        "Paginator" to paginatorType,
                    )
                }
            writeCustomizations(
                customizations,
                FluentClientSection.FluentBuilderImpl(
                    operation,
                    symbolProvider.symbolForOperationError(operation),
                ),
            )
            input.members().forEach { member ->
                val memberName = symbolProvider.toMemberName(member)
                // All fields in the builder are optional
                val memberSymbol = symbolProvider.toSymbol(member)
                val outerType = memberSymbol.rustType()
                when (val coreType = outerType.stripOuter<RustType.Option>()) {
                    is RustType.Vec -> with(core) { renderVecHelper(member, memberName, coreType) }
                    is RustType.HashMap -> with(core) { renderMapHelper(member, memberName, coreType) }
                    else -> with(core) { renderInputHelper(member, memberName, coreType) }
                }
                // pure setter
                val setterName = member.setterName()
                val optionalInputType = outerType.asOptional()
                with(core) { renderInputHelper(member, setterName, optionalInputType) }

                val getterName = member.getterName()
                with(core) { renderGetterHelper(member, getterName, optionalInputType) }
            }
        }
    }
}

private fun baseClientRuntimePluginsFn(runtimeConfig: RuntimeConfig): RuntimeType =
    RuntimeType.forInlineFun("base_client_runtime_plugins", ClientRustModule.config) {
        rustTemplate(
            """
            pub(crate) fn base_client_runtime_plugins(
                mut config: crate::Config,
            ) -> #{RuntimePlugins} {
                let mut configured_plugins = #{Vec}::new();
                ::std::mem::swap(&mut config.runtime_plugins, &mut configured_plugins);
                let mut plugins = #{RuntimePlugins}::new()
                    .with_client_plugin(
                        #{StaticRuntimePlugin}::new()
                            .with_config(config.config.clone())
                            .with_runtime_components(config.runtime_components.clone())
                    )
                    .with_client_plugin(crate::config::ServiceRuntimePlugin::new(config))
                    .with_client_plugin(#{NoAuthRuntimePlugin}::new());
                for plugin in configured_plugins {
                    plugins = plugins.with_client_plugin(plugin);
                }
                plugins
            }
            """,
            *preludeScope,
            "RuntimePlugins" to RuntimeType.runtimePlugins(runtimeConfig),
            "NoAuthRuntimePlugin" to RuntimeType.smithyRuntime(runtimeConfig)
                .resolve("client::auth::no_auth::NoAuthRuntimePlugin"),
            "StaticRuntimePlugin" to RuntimeType.smithyRuntimeApi(runtimeConfig)
                .resolve("client::runtime_plugin::StaticRuntimePlugin"),
        )
    }

/**
 * For a given `operation` shape, return a list of strings where each string describes the name and input type of one of
 * the operation's corresponding fluent builder methods as well as that method's documentation from the smithy model
 *
 * _NOTE: This function generates the docs that appear under **"The fluent builder is configurable:"**_
 */
private fun generateOperationShapeDocs(
    writer: RustWriter,
    symbolProvider: RustSymbolProvider,
    operation: OperationShape,
    model: Model,
): List<String> {
    val input = operation.inputShape(model)
    val fluentBuilderFullyQualifiedName = operation.fullyQualifiedFluentBuilder(symbolProvider)
    return input.members().map { memberShape ->
        val builderInputDoc = memberShape.asFluentBuilderInputDoc(symbolProvider)
        val builderInputLink = docLink("$fluentBuilderFullyQualifiedName::${symbolProvider.toMemberName(memberShape)}")
        val builderSetterDoc = memberShape.asFluentBuilderSetterDoc(symbolProvider)
        val builderSetterLink = docLink("$fluentBuilderFullyQualifiedName::${memberShape.setterName()}")

        val docTrait = memberShape.getMemberTrait(model, DocumentationTrait::class.java).orNull()
        val docs = when (docTrait?.value?.isNotBlank()) {
            true -> normalizeHtml(writer.escape(docTrait.value)).replace("\n", " ")
            else -> "(undocumented)"
        }

        "[`$builderInputDoc`]($builderInputLink) / [`$builderSetterDoc`]($builderSetterLink): $docs"
    }
}

/**
 * For a give `struct` shape, return a list of strings where each string describes the name and type of a struct field
 * as well as that field's documentation from the smithy model
 *
 *  * _NOTE: This function generates the list of types that appear under **"On success, responds with"**_
 */
private fun generateShapeMemberDocs(
    writer: RustWriter,
    symbolProvider: SymbolProvider,
    shape: StructureShape,
    model: Model,
): List<String> {
    val structName = symbolProvider.toSymbol(shape).rustType().qualifiedName()
    return shape.members().map { memberShape ->
        val name = symbolProvider.toMemberName(memberShape)
        val member = symbolProvider.toSymbol(memberShape).rustType().render(fullyQualified = false)
        val docTrait = memberShape.getMemberTrait(model, DocumentationTrait::class.java).orNull()
        val docs = when (docTrait?.value?.isNotBlank()) {
            true -> normalizeHtml(writer.escape(docTrait.value)).replace("\n", " ")
            else -> "(undocumented)"
        }

        "[`$name($member)`](${docLink("$structName::$name")}): $docs"
    }
}

internal fun OperationShape.fluentBuilderType(symbolProvider: RustSymbolProvider): RuntimeType =
    symbolProvider.moduleForBuilder(this).toType()
        .resolve(symbolProvider.toSymbol(this).name + "FluentBuilder")

/**
 * Generate a valid fully-qualified Type for a fluent builder e.g.
 * `OperationShape(AssumeRole)` -> `"crate::operations::assume_role::AssumeRoleFluentBuilder"`
 *
 *  * _NOTE: This function generates the links that appear under **"The fluent builder is configurable:"**_
 */
private fun OperationShape.fullyQualifiedFluentBuilder(
    symbolProvider: RustSymbolProvider,
): String = fluentBuilderType(symbolProvider).fullyQualifiedName()

/**
 * Generate a string that looks like a Rust function pointer for documenting a fluent builder method e.g.
 * `<MemberShape representing a struct method>` -> `"method_name(MethodInputType)"`
 *
 * _NOTE: This function generates the type names that appear under **"The fluent builder is configurable:"**_
 */
internal fun MemberShape.asFluentBuilderInputDoc(symbolProvider: SymbolProvider): String {
    val memberName = symbolProvider.toMemberName(this)
    val outerType = symbolProvider.toSymbol(this).rustType().stripOuter<RustType.Option>()
    // We generate Vec/HashMap helpers
    val renderedType = when (outerType) {
        is RustType.Vec -> listOf(outerType.member)
        is RustType.HashMap -> listOf(outerType.key, outerType.member)
        else -> listOf(outerType)
    }
    val args = renderedType.joinToString { it.asArgumentType(fullyQualified = false) }

    return "$memberName($args)"
}

/**
 * Generate a string that looks like a Rust function pointer for documenting a fluent builder setter method e.g.
 * `<MemberShape representing a struct method>` -> `"set_method_name(Option<MethodInputType>)"`
 *
 *  _NOTE: This function generates the setter type names that appear under **"The fluent builder is configurable:"**_
 */
private fun MemberShape.asFluentBuilderSetterDoc(symbolProvider: SymbolProvider): String {
    val memberName = this.setterName()
    val outerType = symbolProvider.toSymbol(this).rustType()

    return "$memberName(${outerType.asArgumentType(fullyQualified = false)})"
}<|MERGE_RESOLUTION|>--- conflicted
+++ resolved
@@ -416,13 +416,8 @@
                         """
                         /// Create a paginator for this request
                         ///
-<<<<<<< HEAD
                         /// Paginators are used by calling [`send().await`](#{Paginator}::send) which returns an [`FnStream`](aws_smithy_async::future::fn_stream::FnStream).
-                        pub fn into_paginator(self) -> #{Paginator}${generics.inst} {
-=======
-                        /// Paginators are used by calling [`send().await`](#{Paginator}::send) which returns a `Stream`.
                         pub fn into_paginator(self) -> #{Paginator} {
->>>>>>> 778244f8
                             #{Paginator}::new(self.handle, self.inner)
                         }
                         """,
