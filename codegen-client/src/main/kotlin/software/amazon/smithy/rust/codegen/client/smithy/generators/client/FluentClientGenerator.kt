/*
 * Copyright Amazon.com, Inc. or its affiliates. All Rights Reserved.
 * SPDX-License-Identifier: Apache-2.0
 */

package software.amazon.smithy.rust.codegen.client.smithy.generators.client

import software.amazon.smithy.codegen.core.SymbolProvider
import software.amazon.smithy.model.Model
import software.amazon.smithy.model.knowledge.TopDownIndex
import software.amazon.smithy.model.shapes.MemberShape
import software.amazon.smithy.model.shapes.OperationShape
import software.amazon.smithy.model.shapes.StructureShape
import software.amazon.smithy.model.traits.DocumentationTrait
import software.amazon.smithy.rust.codegen.client.smithy.ClientCodegenContext
import software.amazon.smithy.rust.codegen.client.smithy.ClientRustModule
import software.amazon.smithy.rust.codegen.client.smithy.generators.PaginatorGenerator
import software.amazon.smithy.rust.codegen.client.smithy.generators.isPaginated
import software.amazon.smithy.rust.codegen.core.rustlang.Attribute
import software.amazon.smithy.rust.codegen.core.rustlang.Attribute.Companion.derive
import software.amazon.smithy.rust.codegen.core.rustlang.EscapeFor
import software.amazon.smithy.rust.codegen.core.rustlang.RustModule
import software.amazon.smithy.rust.codegen.core.rustlang.RustReservedWords
import software.amazon.smithy.rust.codegen.core.rustlang.RustType
import software.amazon.smithy.rust.codegen.core.rustlang.RustWriter
import software.amazon.smithy.rust.codegen.core.rustlang.asArgumentType
import software.amazon.smithy.rust.codegen.core.rustlang.asOptional
import software.amazon.smithy.rust.codegen.core.rustlang.deprecatedShape
import software.amazon.smithy.rust.codegen.core.rustlang.docLink
import software.amazon.smithy.rust.codegen.core.rustlang.docs
import software.amazon.smithy.rust.codegen.core.rustlang.documentShape
import software.amazon.smithy.rust.codegen.core.rustlang.escape
import software.amazon.smithy.rust.codegen.core.rustlang.normalizeHtml
import software.amazon.smithy.rust.codegen.core.rustlang.qualifiedName
import software.amazon.smithy.rust.codegen.core.rustlang.render
import software.amazon.smithy.rust.codegen.core.rustlang.rust
import software.amazon.smithy.rust.codegen.core.rustlang.rustBlockTemplate
import software.amazon.smithy.rust.codegen.core.rustlang.rustTemplate
import software.amazon.smithy.rust.codegen.core.rustlang.rustTypeParameters
import software.amazon.smithy.rust.codegen.core.rustlang.stripOuter
import software.amazon.smithy.rust.codegen.core.rustlang.withBlockTemplate
import software.amazon.smithy.rust.codegen.core.rustlang.writable
import software.amazon.smithy.rust.codegen.core.smithy.RuntimeType
import software.amazon.smithy.rust.codegen.core.smithy.RuntimeType.Companion.preludeScope
import software.amazon.smithy.rust.codegen.core.smithy.RustCrate
import software.amazon.smithy.rust.codegen.core.smithy.RustSymbolProvider
import software.amazon.smithy.rust.codegen.core.smithy.customize.writeCustomizations
import software.amazon.smithy.rust.codegen.core.smithy.expectRustMetadata
import software.amazon.smithy.rust.codegen.core.smithy.generators.setterName
import software.amazon.smithy.rust.codegen.core.smithy.rustType
import software.amazon.smithy.rust.codegen.core.util.inputShape
import software.amazon.smithy.rust.codegen.core.util.orNull
import software.amazon.smithy.rust.codegen.core.util.outputShape
import software.amazon.smithy.rust.codegen.core.util.toSnakeCase

class FluentClientGenerator(
    private val codegenContext: ClientCodegenContext,
    private val reexportSmithyClientBuilder: Boolean = true,
    private val generics: FluentClientGenerics,
    private val customizations: List<FluentClientCustomization> = emptyList(),
    private val retryClassifier: RuntimeType = RuntimeType.smithyHttp(codegenContext.runtimeConfig)
        .resolve("retry::DefaultResponseRetryClassifier"),
) {
    companion object {
        fun clientOperationFnName(operationShape: OperationShape, symbolProvider: RustSymbolProvider): String =
            RustReservedWords.escapeIfNeeded(symbolProvider.toSymbol(operationShape).name.toSnakeCase())

        fun clientOperationModuleName(operationShape: OperationShape, symbolProvider: RustSymbolProvider): String =
            RustReservedWords.escapeIfNeeded(
                symbolProvider.toSymbol(operationShape).name.toSnakeCase(),
                EscapeFor.ModuleName,
            )
    }

    private val serviceShape = codegenContext.serviceShape
    private val operations =
        TopDownIndex.of(codegenContext.model).getContainedOperations(serviceShape).sortedBy { it.id }
    private val symbolProvider = codegenContext.symbolProvider
    private val model = codegenContext.model
    private val runtimeConfig = codegenContext.runtimeConfig
    private val core = FluentClientCore(model)
    private val smithyRuntimeMode = codegenContext.smithyRuntimeMode

    fun render(crate: RustCrate, customizableOperationCustomizations: List<CustomizableOperationCustomization> = emptyList()) {
        renderFluentClient(crate)

        val customizableOperationGenerator = CustomizableOperationGenerator(codegenContext, generics, customizableOperationCustomizations)
        operations.forEach { operation ->
            crate.withModule(symbolProvider.moduleForBuilder(operation)) {
                renderFluentBuilder(operation)
            }
        }

        customizableOperationGenerator.render(crate)
        if (codegenContext.smithyRuntimeMode.generateOrchestrator) {
            customizableOperationGenerator.renderForOrchestrator(crate)
        }
    }

    private fun renderFluentClient(crate: RustCrate) {
        crate.withModule(ClientRustModule.client) {
            if (reexportSmithyClientBuilder) {
                rustTemplate(
                    """
                    ##[doc(inline)]
                    pub use #{client}::Builder;
                    """,
                    "client" to RuntimeType.smithyClient(runtimeConfig),
                )
            }
            val clientScope = arrayOf(
                *preludeScope,
                "Arc" to RuntimeType.Arc,
                "client" to RuntimeType.smithyClient(runtimeConfig),
                "client_docs" to writable
                    {
                        customizations.forEach {
                            it.section(
                                FluentClientSection.FluentClientDocs(
                                    serviceShape,
                                ),
                            )(this)
                        }
                    },
                "RetryConfig" to RuntimeType.smithyTypes(runtimeConfig).resolve("retry::RetryConfig"),
                "TimeoutConfig" to RuntimeType.smithyTypes(runtimeConfig).resolve("timeout::TimeoutConfig"),
                // TODO(enableNewSmithyRuntime): Delete the generics when cleaning up middleware
                "generics_decl" to generics.decl,
                "smithy_inst" to generics.smithyInst,
            )
            if (codegenContext.smithyRuntimeMode.generateMiddleware) {
                rustTemplate(
                    """
                    ##[derive(Debug)]
                    pub(crate) struct Handle#{generics_decl:W} {
                        pub(crate) client: #{client}::Client#{smithy_inst:W},
                        pub(crate) conf: crate::Config,
                    }

                    #{client_docs:W}
                    ##[derive(::std::fmt::Debug)]
                    pub struct Client#{generics_decl:W} {
                        handle: #{Arc}<Handle${generics.inst}>
                    }

                    impl${generics.inst} #{Clone} for Client${generics.inst} {
                        fn clone(&self) -> Self {
                            Self { handle: self.handle.clone() }
                        }
                    }

                    impl${generics.inst} From<#{client}::Client#{smithy_inst:W}> for Client${generics.inst} {
                        fn from(client: #{client}::Client#{smithy_inst:W}) -> Self {
                            Self::with_config(client, crate::Config::builder().build())
                        }
                    }

                    impl${generics.inst} Client${generics.inst} {
                        /// Creates a client with the given service configuration.
                        pub fn with_config(client: #{client}::Client#{smithy_inst:W}, conf: crate::Config) -> Self {
                            Self {
                                handle: #{Arc}::new(Handle {
                                    client,
                                    conf,
                                })
                            }
                        }

                        /// Returns the client's configuration.
                        pub fn conf(&self) -> &crate::Config {
                            &self.handle.conf
                        }
                    }
                    """,
                    *clientScope,
                )
            } else {
                rustTemplate(
                    """
                    ##[derive(Debug)]
                    pub(crate) struct Handle {
                        pub(crate) conf: crate::Config,
                    }

                    #{client_docs:W}
                    ##[derive(::std::fmt::Debug)]
                    pub struct Client {
                        handle: #{Arc}<Handle>
                    }

                    impl #{Clone} for Client {
                        fn clone(&self) -> Self {
                            Self { handle: self.handle.clone() }
                        }
                    }

                    impl Client {
                        /// Creates a new client from the service [`Config`](crate::Config).
                        ///
                        /// ## Panics
                        ///
                        /// - This method will panic if the `conf` is missing an async sleep implementation. If you experience this panic, set
                        ///     the `sleep_impl` on the Config passed into this function to fix it.
                        /// - This method will panic if the `conf` is missing an HTTP connector. If you experience this panic, set the
                        ///     `http_connector` on the Config passed into this function to fix it.
                        pub fn from_conf(conf: crate::Config) -> Self {
                            let retry_config = conf.retry_config().cloned().unwrap_or_else(#{RetryConfig}::disabled);
                            let timeout_config = conf.timeout_config().cloned().unwrap_or_else(#{TimeoutConfig}::disabled);
                            let sleep_impl = conf.sleep_impl();
                            if (retry_config.has_retry() || timeout_config.has_timeouts()) && sleep_impl.is_none() {
                                panic!("An async sleep implementation is required for retries or timeouts to work. \
                                        Set the `sleep_impl` on the Config passed into this function to fix this panic.");
                            }

                            Self {
                                handle: #{Arc}::new(Handle { conf })
                            }
                        }

                        /// Returns the client's configuration.
                        pub fn config(&self) -> &crate::Config {
                            &self.handle.conf
                        }

                        ##[doc(hidden)]
                        // TODO(enableNewSmithyRuntime): Delete this function when cleaning up middleware
                        // This is currently kept around so the tests still compile in both modes
                        /// Creates a client with the given service configuration.
                        pub fn with_config<C, M, R>(_client: #{client}::Client<C, M, R>, conf: crate::Config) -> Self {
                            Self {
                                handle: #{Arc}::new(Handle { conf })
                            }
                        }

                        ##[doc(hidden)]
                        // TODO(enableNewSmithyRuntime): Delete this function when cleaning up middleware
                        // This is currently kept around so the tests still compile in both modes
                        /// Returns the client's configuration.
                        pub fn conf(&self) -> &crate::Config {
                            &self.handle.conf
                        }
                    }
                    """,
                    *clientScope,
                )
            }
        }

        operations.forEach { operation ->
            val name = symbolProvider.toSymbol(operation).name
            val fnName = clientOperationFnName(operation, symbolProvider)
            val moduleName = clientOperationModuleName(operation, symbolProvider)

            val privateModule = RustModule.private(moduleName, parent = ClientRustModule.client)
            crate.withModule(privateModule) {
                rustBlockTemplate(
                    "impl${generics.inst} super::Client${generics.inst} #{bounds:W}",
                    "client" to RuntimeType.smithyClient(runtimeConfig),
                    "bounds" to generics.bounds,
                ) {
                    val fullPath = operation.fullyQualifiedFluentBuilder(symbolProvider)
                    val maybePaginated = if (operation.isPaginated(model)) {
                        "\n/// This operation supports pagination; See [`into_paginator()`]($fullPath::into_paginator)."
                    } else {
                        ""
                    }

                    val output = operation.outputShape(model)
                    val operationOk = symbolProvider.toSymbol(output)
                    val operationErr = symbolProvider.symbolForOperationError(operation)

                    val inputFieldsBody = generateOperationShapeDocs(this, symbolProvider, operation, model)
                        .joinToString("\n") { "///   - $it" }

                    val inputFieldsHead = if (inputFieldsBody.isNotEmpty()) {
                        "The fluent builder is configurable:\n"
                    } else {
                        "The fluent builder takes no input, just [`send`]($fullPath::send) it."
                    }

                    val outputFieldsBody =
                        generateShapeMemberDocs(this, symbolProvider, output, model).joinToString("\n") {
                            "///   - $it"
                        }

                    var outputFieldsHead = "On success, responds with [`${operationOk.name}`]($operationOk)"
                    if (outputFieldsBody.isNotEmpty()) {
                        outputFieldsHead += " with field(s):\n"
                    }

                    rustTemplate(
                        """
                        /// Constructs a fluent builder for the [`$name`]($fullPath) operation.$maybePaginated
                        ///
                        /// - $inputFieldsHead$inputFieldsBody
                        /// - $outputFieldsHead$outputFieldsBody
                        /// - On failure, responds with [`SdkError<${operationErr.name}>`]($operationErr)
                        """,
                    )

                    // Write a deprecation notice if this operation is deprecated.
                    deprecatedShape(operation)

                    rustTemplate(
                        """
                        pub fn $fnName(&self) -> #{FluentBuilder}${generics.inst} {
                            #{FluentBuilder}::new(self.handle.clone())
                        }
                        """,
                        "FluentBuilder" to operation.fluentBuilderType(symbolProvider),
                    )
                }
            }
        }
    }

    private fun RustWriter.renderFluentBuilder(operation: OperationShape) {
        val operationSymbol = symbolProvider.toSymbol(operation)
        val input = operation.inputShape(model)
        val baseDerives = symbolProvider.toSymbol(input).expectRustMetadata().derives
        // Filter out any derive that isn't Clone. Then add a Debug derive
        val derives = baseDerives.filter { it == RuntimeType.Clone } + RuntimeType.Debug
        docs("Fluent builder constructing a request to `${operationSymbol.name}`.\n")

        val builderName = operation.fluentBuilderType(symbolProvider).name
        documentShape(operation, model, autoSuppressMissingDocs = false)
        deprecatedShape(operation)
        Attribute(derive(derives.toSet())).render(this)
        withBlockTemplate(
            "pub struct $builderName#{generics:W} {",
            "}",
            "generics" to generics.decl,
        ) {
            rustTemplate(
                """
                handle: #{Arc}<crate::client::Handle${generics.inst}>,
                inner: #{Inner},
                """,
                "Inner" to symbolProvider.symbolForBuilder(input),
                "Arc" to RuntimeType.Arc,
                "generics" to generics.decl,
            )
            if (smithyRuntimeMode.generateOrchestrator) {
                rustTemplate("config_override: #{Option}<crate::config::Builder>,", *preludeScope)
            }
        }

        rustBlockTemplate(
            "impl${generics.inst} $builderName${generics.inst} #{bounds:W}",
            "client" to RuntimeType.smithyClient(runtimeConfig),
            "bounds" to generics.bounds,
        ) {
            val outputType = symbolProvider.toSymbol(operation.outputShape(model))
            val errorType = symbolProvider.symbolForOperationError(operation)
            val inputBuilderType = symbolProvider.symbolForBuilder(input)
            val fnName = clientOperationFnName(operation, symbolProvider)

            rust("/// Creates a new `${operationSymbol.name}`.")
            withBlockTemplate(
                "pub(crate) fn new(handle: #{Arc}<crate::client::Handle${generics.inst}>) -> Self {",
                "}",
                "Arc" to RuntimeType.Arc,
                "generics" to generics.decl,
            ) {
                withBlockTemplate(
                    "Self {",
                    "}",
                ) {
                    rustTemplate("handle, inner: #{Default}::default(),", *preludeScope)
                    if (smithyRuntimeMode.generateOrchestrator) {
                        rustTemplate("config_override: #{None},", *preludeScope)
                    }
                }
            }
<<<<<<< HEAD
            val middlewareScope = arrayOf(
                "CustomizableOperation" to ClientRustModule.Client.customize.toType()
                    .resolve("CustomizableOperation"),
                "ClassifyRetry" to RuntimeType.classifyRetry(runtimeConfig),
                "OperationError" to errorType,
                "OperationOutput" to outputType,
                "SdkError" to RuntimeType.sdkError(runtimeConfig),
                "SdkSuccess" to RuntimeType.sdkSuccess(runtimeConfig),
                "send_bounds" to generics.sendBounds(operationSymbol, outputType, errorType, retryClassifier),
                "customizable_op_type_params" to rustTypeParameters(
                    symbolProvider.toSymbol(operation),
                    retryClassifier,
                    generics.toRustGenerics(),
                ),
            )
            rustTemplate(
                """
                /// Consume this builder, creating a customizable operation that can be modified before being
                /// sent. The operation's inner [http::Request] can be modified as well.
                pub async fn customize(self) -> std::result::Result<
                    #{CustomizableOperation}#{customizable_op_type_params:W},
                    #{SdkError}<#{OperationError}>
                > #{send_bounds:W} {
                    let handle = self.handle.clone();
                    let operation = self.inner.build().map_err(#{SdkError}::construction_failure)?
                        .make_operation(&handle.conf)
                        .await
                        .map_err(#{SdkError}::construction_failure)?;
                    Ok(#{CustomizableOperation} { handle, operation })
                }

                // This function will go away in the near future. Do not rely on it.
                ##[doc(hidden)]
                pub async fn send_middleware(self) -> std::result::Result<#{OperationOutput}, #{SdkError}<#{OperationError}>>
                #{send_bounds:W} {
                    let op = self.inner.build().map_err(#{SdkError}::construction_failure)?
                        .make_operation(&self.handle.conf)
                        .await
                        .map_err(#{SdkError}::construction_failure)?;
                    self.handle.client.call(op).await
                }

                """,
                *middlewareScope,
            )

            // this fixes this error
            //  error[E0592]: duplicate definitions with name `set_fields`
            //     --> sdk/connectcases/src/operation/update_case/builders.rs:115:5
            //      |
            //  78  | /     pub fn set_fields(
            //  79  | |         mut self,
            //  80  | |         data: crate::operation::update_case::builders::UpdateCaseInputBuilder,
            //  81  | |     ) -> Self {
            //      | |_____________- other definition for `set_fields`
            //  ...
            //  115 | /     pub fn set_fields(
            //  116 | |         mut self,
            //  117 | |         input: std::option::Option<std::vec::Vec<crate::types::FieldValue>>,
            //  118 | |     ) -> Self {
            //      | |_____________^ duplicate definitions for `set_fields`
            if (inputBuilderType.toString().endsWith("Builder")) {
                rustTemplate(
                    """
                    ##[#{AwsSdkUnstableAttribute}]
                    /// This function replaces the parameter with new one.
                    /// It is useful when you want to replace the existing data with de-serialized data.
                    /// ```compile_fail
                    /// let result_future = async {
                    ///     let deserialized_parameters: $inputBuilderType  = serde_json::from_str(&json_string).unwrap();
                    ///     client.$fnName().set_fields(&deserialized_parameters).send().await
                    /// };
                    /// ```
                    pub fn set_fields(mut self, data: $inputBuilderType) -> Self {
                        self.inner = data;
                        self
                    }
                    """,
                    "AwsSdkUnstableAttribute" to Attribute.AwsSdkUnstableAttribute.inner,
                )
            }

            if (smithyRuntimeMode.defaultToMiddleware) {
=======
            if (smithyRuntimeMode.generateMiddleware) {
                val middlewareScope = arrayOf(
                    *preludeScope,
                    "CustomizableOperation" to ClientRustModule.Client.customize.toType()
                        .resolve("CustomizableOperation"),
                    "ClassifyRetry" to RuntimeType.classifyRetry(runtimeConfig),
                    "Operation" to operationSymbol,
                    "OperationError" to errorType,
                    "OperationOutput" to outputType,
                    "SdkError" to RuntimeType.sdkError(runtimeConfig),
                    "SdkSuccess" to RuntimeType.sdkSuccess(runtimeConfig),
                    "send_bounds" to generics.sendBounds(operationSymbol, outputType, errorType, retryClassifier),
                    "customizable_op_type_params" to rustTypeParameters(
                        symbolProvider.toSymbol(operation),
                        retryClassifier,
                        generics.toRustGenerics(),
                    ),
                )
>>>>>>> 7347c584
                rustTemplate(
                    """
                    // This function will go away in the near future. Do not rely on it.
                    ##[doc(hidden)]
                    pub async fn customize_middleware(self) -> #{Result}<
                        #{CustomizableOperation}#{customizable_op_type_params:W},
                        #{SdkError}<#{OperationError}>
                    > #{send_bounds:W} {
                        let handle = self.handle.clone();
                        let operation = self.inner.build().map_err(#{SdkError}::construction_failure)?
                            .make_operation(&handle.conf)
                            .await
                            .map_err(#{SdkError}::construction_failure)?;
                        #{Ok}(#{CustomizableOperation} { handle, operation })
                    }

                    // This function will go away in the near future. Do not rely on it.
                    ##[doc(hidden)]
                    pub async fn send_middleware(self) -> #{Result}<#{OperationOutput}, #{SdkError}<#{OperationError}>>
                    #{send_bounds:W} {
                        let op = self.inner.build().map_err(#{SdkError}::construction_failure)?
                            .make_operation(&self.handle.conf)
                            .await
                            .map_err(#{SdkError}::construction_failure)?;
                        self.handle.client.call(op).await
                    }
                    """,
                    *middlewareScope,
                )
                if (smithyRuntimeMode.defaultToMiddleware) {
                    rustTemplate(
                        """
                        /// Sends the request and returns the response.
                        ///
                        /// If an error occurs, an `SdkError` will be returned with additional details that
                        /// can be matched against.
                        ///
                        /// By default, any retryable failures will be retried twice. Retry behavior
                        /// is configurable with the [RetryConfig](aws_smithy_types::retry::RetryConfig), which can be
                        /// set when configuring the client.
                        pub async fn send(self) -> #{Result}<#{OperationOutput}, #{SdkError}<#{OperationError}>>
                        #{send_bounds:W} {
                            self.send_middleware().await
                        }

                        /// Consumes this builder, creating a customizable operation that can be modified before being
                        /// sent. The operation's inner [http::Request] can be modified as well.
                        pub async fn customize(self) -> #{Result}<
                            #{CustomizableOperation}#{customizable_op_type_params:W},
                            #{SdkError}<#{OperationError}>
                        > #{send_bounds:W} {
                            self.customize_middleware().await
                        }
                        """,
                        *middlewareScope,
                    )
                }
            }

            if (smithyRuntimeMode.generateOrchestrator) {
                val orchestratorScope = arrayOf(
                    *preludeScope,
                    "CustomizableOperation" to ClientRustModule.Client.customize.toType()
                        .resolve("orchestrator::CustomizableOperation"),
                    "HttpResponse" to RuntimeType.smithyRuntimeApi(runtimeConfig)
                        .resolve("client::orchestrator::HttpResponse"),
                    "Operation" to operationSymbol,
                    "OperationError" to errorType,
                    "OperationOutput" to outputType,
                    "SendResult" to ClientRustModule.Client.customize.toType()
                        .resolve("internal::SendResult"),
                    "SdkError" to RuntimeType.sdkError(runtimeConfig),
                )
                rustTemplate(
                    """
                    ##[doc(hidden)]
                    pub async fn send_orchestrator(self) -> #{Result}<#{OperationOutput}, #{SdkError}<#{OperationError}, #{HttpResponse}>> {
                        let input = self.inner.build().map_err(#{SdkError}::construction_failure)?;
                        #{Operation}::orchestrate(input, self.handle, self.config_override).await
                    }

                    ##[doc(hidden)]
                    // TODO(enableNewSmithyRuntime): Remove `async` once we switch to orchestrator
                    pub async fn customize_orchestrator(
                        self,
                    ) -> #{CustomizableOperation}<
                        #{OperationOutput},
                        #{OperationError},
                    >
                    {
                        #{CustomizableOperation} {
                            customizable_send: #{Box}::new(move |config_override| {
                                #{Box}::pin(async {
                                    self.config_override(config_override)
                                        .send_orchestrator()
                                        .await
                                })
                            }),
                            config_override: None,
                            interceptors: vec![],
                        }
                    }
                    """,
                    *orchestratorScope,
                )
                if (smithyRuntimeMode.defaultToOrchestrator) {
                    rustTemplate(
                        """
                        /// Sends the request and returns the response.
                        ///
                        /// If an error occurs, an `SdkError` will be returned with additional details that
                        /// can be matched against.
                        ///
                        /// By default, any retryable failures will be retried twice. Retry behavior
                        /// is configurable with the [RetryConfig](aws_smithy_types::retry::RetryConfig), which can be
                        /// set when configuring the client.
                        pub async fn send(self) -> #{Result}<#{OperationOutput}, #{SdkError}<#{OperationError}, #{HttpResponse}>> {
                            self.send_orchestrator().await
                        }

                        /// Consumes this builder, creating a customizable operation that can be modified before being
                        /// sent.
                        // TODO(enableNewSmithyRuntime): Remove `async` and `Result` once we switch to orchestrator
                        pub async fn customize(
                            self,
                        ) -> #{Result}<
                            #{CustomizableOperation}<
                                #{OperationOutput},
                                #{OperationError},
                            >,
                            #{SdkError}<#{OperationError}>,
                        >
                        {
                            #{Ok}(self.customize_orchestrator().await)
                        }
                        """,
                        *orchestratorScope,
                    )
                }

                rustTemplate(
                    """
                    pub(crate) fn config_override(
                        mut self,
                        config_override: impl Into<crate::config::Builder>,
                    ) -> Self {
                        self.set_config_override(Some(config_override.into()));
                        self
                    }

                    pub(crate) fn set_config_override(
                        &mut self,
                        config_override: Option<crate::config::Builder>,
                    ) -> &mut Self {
                        self.config_override = config_override;
                        self
                    }
                    """,
                )
            }

            PaginatorGenerator.paginatorType(codegenContext, generics, operation, retryClassifier)
                ?.also { paginatorType ->
                    rustTemplate(
                        """
                        /// Create a paginator for this request
                        ///
                        /// Paginators are used by calling [`send().await`](#{Paginator}::send) which returns a `Stream`.
                        pub fn into_paginator(self) -> #{Paginator}${generics.inst} {
                            #{Paginator}::new(self.handle, self.inner)
                        }
                        """,
                        "Paginator" to paginatorType,
                    )
                }
            writeCustomizations(
                customizations,
                FluentClientSection.FluentBuilderImpl(
                    operation,
                    symbolProvider.symbolForOperationError(operation),
                ),
            )
            input.members().forEach { member ->
                val memberName = symbolProvider.toMemberName(member)
                // All fields in the builder are optional
                val memberSymbol = symbolProvider.toSymbol(member)
                val outerType = memberSymbol.rustType()
                when (val coreType = outerType.stripOuter<RustType.Option>()) {
                    is RustType.Vec -> with(core) { renderVecHelper(member, memberName, coreType) }
                    is RustType.HashMap -> with(core) { renderMapHelper(member, memberName, coreType) }
                    else -> with(core) { renderInputHelper(member, memberName, coreType) }
                }
                // pure setter
                val setterName = member.setterName()
                val optionalInputType = outerType.asOptional()
                with(core) { renderInputHelper(member, setterName, optionalInputType) }
            }
        }
    }
}

/**
 * For a given `operation` shape, return a list of strings where each string describes the name and input type of one of
 * the operation's corresponding fluent builder methods as well as that method's documentation from the smithy model
 *
 * _NOTE: This function generates the docs that appear under **"The fluent builder is configurable:"**_
 */
private fun generateOperationShapeDocs(
    writer: RustWriter,
    symbolProvider: RustSymbolProvider,
    operation: OperationShape,
    model: Model,
): List<String> {
    val input = operation.inputShape(model)
    val fluentBuilderFullyQualifiedName = operation.fullyQualifiedFluentBuilder(symbolProvider)
    return input.members().map { memberShape ->
        val builderInputDoc = memberShape.asFluentBuilderInputDoc(symbolProvider)
        val builderInputLink = docLink("$fluentBuilderFullyQualifiedName::${symbolProvider.toMemberName(memberShape)}")
        val builderSetterDoc = memberShape.asFluentBuilderSetterDoc(symbolProvider)
        val builderSetterLink = docLink("$fluentBuilderFullyQualifiedName::${memberShape.setterName()}")

        val docTrait = memberShape.getMemberTrait(model, DocumentationTrait::class.java).orNull()
        val docs = when (docTrait?.value?.isNotBlank()) {
            true -> normalizeHtml(writer.escape(docTrait.value)).replace("\n", " ")
            else -> "(undocumented)"
        }

        "[`$builderInputDoc`]($builderInputLink) / [`$builderSetterDoc`]($builderSetterLink): $docs"
    }
}

/**
 * For a give `struct` shape, return a list of strings where each string describes the name and type of a struct field
 * as well as that field's documentation from the smithy model
 *
 *  * _NOTE: This function generates the list of types that appear under **"On success, responds with"**_
 */
private fun generateShapeMemberDocs(
    writer: RustWriter,
    symbolProvider: SymbolProvider,
    shape: StructureShape,
    model: Model,
): List<String> {
    val structName = symbolProvider.toSymbol(shape).rustType().qualifiedName()
    return shape.members().map { memberShape ->
        val name = symbolProvider.toMemberName(memberShape)
        val member = symbolProvider.toSymbol(memberShape).rustType().render(fullyQualified = false)
        val docTrait = memberShape.getMemberTrait(model, DocumentationTrait::class.java).orNull()
        val docs = when (docTrait?.value?.isNotBlank()) {
            true -> normalizeHtml(writer.escape(docTrait.value)).replace("\n", " ")
            else -> "(undocumented)"
        }

        "[`$name($member)`](${docLink("$structName::$name")}): $docs"
    }
}

internal fun OperationShape.fluentBuilderType(symbolProvider: RustSymbolProvider): RuntimeType =
    symbolProvider.moduleForBuilder(this).toType()
        .resolve(symbolProvider.toSymbol(this).name + "FluentBuilder")

/**
 * Generate a valid fully-qualified Type for a fluent builder e.g.
 * `OperationShape(AssumeRole)` -> `"crate::operations::assume_role::AssumeRoleFluentBuilder"`
 *
 *  * _NOTE: This function generates the links that appear under **"The fluent builder is configurable:"**_
 */
private fun OperationShape.fullyQualifiedFluentBuilder(
    symbolProvider: RustSymbolProvider,
): String = fluentBuilderType(symbolProvider).fullyQualifiedName()

/**
 * Generate a string that looks like a Rust function pointer for documenting a fluent builder method e.g.
 * `<MemberShape representing a struct method>` -> `"method_name(MethodInputType)"`
 *
 * _NOTE: This function generates the type names that appear under **"The fluent builder is configurable:"**_
 */
private fun MemberShape.asFluentBuilderInputDoc(symbolProvider: SymbolProvider): String {
    val memberName = symbolProvider.toMemberName(this)
    val outerType = symbolProvider.toSymbol(this).rustType()

    return "$memberName(${outerType.stripOuter<RustType.Option>().asArgumentType(fullyQualified = false)})"
}

/**
 * Generate a string that looks like a Rust function pointer for documenting a fluent builder setter method e.g.
 * `<MemberShape representing a struct method>` -> `"set_method_name(Option<MethodInputType>)"`
 *
 *  _NOTE: This function generates the setter type names that appear under **"The fluent builder is configurable:"**_
 */
private fun MemberShape.asFluentBuilderSetterDoc(symbolProvider: SymbolProvider): String {
    val memberName = this.setterName()
    val outerType = symbolProvider.toSymbol(this).rustType()

    return "$memberName(${outerType.asArgumentType(fullyQualified = false)})"
}<|MERGE_RESOLUTION|>--- conflicted
+++ resolved
@@ -372,53 +372,7 @@
                     }
                 }
             }
-<<<<<<< HEAD
-            val middlewareScope = arrayOf(
-                "CustomizableOperation" to ClientRustModule.Client.customize.toType()
-                    .resolve("CustomizableOperation"),
-                "ClassifyRetry" to RuntimeType.classifyRetry(runtimeConfig),
-                "OperationError" to errorType,
-                "OperationOutput" to outputType,
-                "SdkError" to RuntimeType.sdkError(runtimeConfig),
-                "SdkSuccess" to RuntimeType.sdkSuccess(runtimeConfig),
-                "send_bounds" to generics.sendBounds(operationSymbol, outputType, errorType, retryClassifier),
-                "customizable_op_type_params" to rustTypeParameters(
-                    symbolProvider.toSymbol(operation),
-                    retryClassifier,
-                    generics.toRustGenerics(),
-                ),
-            )
-            rustTemplate(
-                """
-                /// Consume this builder, creating a customizable operation that can be modified before being
-                /// sent. The operation's inner [http::Request] can be modified as well.
-                pub async fn customize(self) -> std::result::Result<
-                    #{CustomizableOperation}#{customizable_op_type_params:W},
-                    #{SdkError}<#{OperationError}>
-                > #{send_bounds:W} {
-                    let handle = self.handle.clone();
-                    let operation = self.inner.build().map_err(#{SdkError}::construction_failure)?
-                        .make_operation(&handle.conf)
-                        .await
-                        .map_err(#{SdkError}::construction_failure)?;
-                    Ok(#{CustomizableOperation} { handle, operation })
-                }
-
-                // This function will go away in the near future. Do not rely on it.
-                ##[doc(hidden)]
-                pub async fn send_middleware(self) -> std::result::Result<#{OperationOutput}, #{SdkError}<#{OperationError}>>
-                #{send_bounds:W} {
-                    let op = self.inner.build().map_err(#{SdkError}::construction_failure)?
-                        .make_operation(&self.handle.conf)
-                        .await
-                        .map_err(#{SdkError}::construction_failure)?;
-                    self.handle.client.call(op).await
-                }
-
-                """,
-                *middlewareScope,
-            )
-
+            
             // this fixes this error
             //  error[E0592]: duplicate definitions with name `set_fields`
             //     --> sdk/connectcases/src/operation/update_case/builders.rs:115:5
@@ -454,9 +408,7 @@
                     "AwsSdkUnstableAttribute" to Attribute.AwsSdkUnstableAttribute.inner,
                 )
             }
-
-            if (smithyRuntimeMode.defaultToMiddleware) {
-=======
+            
             if (smithyRuntimeMode.generateMiddleware) {
                 val middlewareScope = arrayOf(
                     *preludeScope,
@@ -475,7 +427,6 @@
                         generics.toRustGenerics(),
                     ),
                 )
->>>>>>> 7347c584
                 rustTemplate(
                     """
                     // This function will go away in the near future. Do not rely on it.
@@ -532,7 +483,7 @@
                         """,
                         *middlewareScope,
                     )
-                }
+                }                
             }
 
             if (smithyRuntimeMode.generateOrchestrator) {
