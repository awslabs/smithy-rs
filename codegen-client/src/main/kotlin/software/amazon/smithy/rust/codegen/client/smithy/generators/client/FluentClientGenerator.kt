/*
 * Copyright Amazon.com, Inc. or its affiliates. All Rights Reserved.
 * SPDX-License-Identifier: Apache-2.0
 */

package software.amazon.smithy.rust.codegen.client.smithy.generators.client

import software.amazon.smithy.codegen.core.SymbolProvider
import software.amazon.smithy.model.Model
import software.amazon.smithy.model.knowledge.TopDownIndex
import software.amazon.smithy.model.shapes.MemberShape
import software.amazon.smithy.model.shapes.OperationShape
import software.amazon.smithy.model.shapes.StructureShape
import software.amazon.smithy.model.traits.DocumentationTrait
import software.amazon.smithy.rust.codegen.client.smithy.ClientCodegenContext
import software.amazon.smithy.rust.codegen.client.smithy.ClientRustModule
import software.amazon.smithy.rust.codegen.client.smithy.generators.PaginatorGenerator
import software.amazon.smithy.rust.codegen.client.smithy.generators.isPaginated
import software.amazon.smithy.rust.codegen.core.rustlang.Attribute
import software.amazon.smithy.rust.codegen.core.rustlang.Attribute.Companion.derive
import software.amazon.smithy.rust.codegen.core.rustlang.EscapeFor
import software.amazon.smithy.rust.codegen.core.rustlang.RustModule
import software.amazon.smithy.rust.codegen.core.rustlang.RustReservedWords
import software.amazon.smithy.rust.codegen.core.rustlang.RustType
import software.amazon.smithy.rust.codegen.core.rustlang.RustWriter
import software.amazon.smithy.rust.codegen.core.rustlang.asArgumentType
import software.amazon.smithy.rust.codegen.core.rustlang.asOptional
import software.amazon.smithy.rust.codegen.core.rustlang.deprecatedShape
import software.amazon.smithy.rust.codegen.core.rustlang.docLink
import software.amazon.smithy.rust.codegen.core.rustlang.docs
import software.amazon.smithy.rust.codegen.core.rustlang.documentShape
import software.amazon.smithy.rust.codegen.core.rustlang.escape
import software.amazon.smithy.rust.codegen.core.rustlang.normalizeHtml
import software.amazon.smithy.rust.codegen.core.rustlang.qualifiedName
import software.amazon.smithy.rust.codegen.core.rustlang.render
import software.amazon.smithy.rust.codegen.core.rustlang.rust
import software.amazon.smithy.rust.codegen.core.rustlang.rustBlockTemplate
import software.amazon.smithy.rust.codegen.core.rustlang.rustTemplate
import software.amazon.smithy.rust.codegen.core.rustlang.rustTypeParameters
import software.amazon.smithy.rust.codegen.core.rustlang.stripOuter
import software.amazon.smithy.rust.codegen.core.rustlang.withBlockTemplate
import software.amazon.smithy.rust.codegen.core.rustlang.writable
import software.amazon.smithy.rust.codegen.core.smithy.RuntimeType
import software.amazon.smithy.rust.codegen.core.smithy.RustCrate
import software.amazon.smithy.rust.codegen.core.smithy.RustSymbolProvider
import software.amazon.smithy.rust.codegen.core.smithy.customize.writeCustomizations
import software.amazon.smithy.rust.codegen.core.smithy.expectRustMetadata
import software.amazon.smithy.rust.codegen.core.smithy.generators.setterName
import software.amazon.smithy.rust.codegen.core.smithy.rustType
import software.amazon.smithy.rust.codegen.core.util.inputShape
import software.amazon.smithy.rust.codegen.core.util.orNull
import software.amazon.smithy.rust.codegen.core.util.outputShape
import software.amazon.smithy.rust.codegen.core.util.toSnakeCase

class FluentClientGenerator(
    private val codegenContext: ClientCodegenContext,
    private val reexportSmithyClientBuilder: Boolean = true,
    private val generics: FluentClientGenerics,
    private val customizations: List<FluentClientCustomization> = emptyList(),
    private val retryClassifier: RuntimeType = RuntimeType.smithyHttp(codegenContext.runtimeConfig)
        .resolve("retry::DefaultResponseRetryClassifier"),
) {
    companion object {
        fun clientOperationFnName(operationShape: OperationShape, symbolProvider: RustSymbolProvider): String =
            RustReservedWords.escapeIfNeeded(symbolProvider.toSymbol(operationShape).name.toSnakeCase())

        fun clientOperationModuleName(operationShape: OperationShape, symbolProvider: RustSymbolProvider): String =
            RustReservedWords.escapeIfNeeded(
                symbolProvider.toSymbol(operationShape).name.toSnakeCase(),
                EscapeFor.ModuleName,
            )
    }

    private val serviceShape = codegenContext.serviceShape
    private val operations =
        TopDownIndex.of(codegenContext.model).getContainedOperations(serviceShape).sortedBy { it.id }
    private val symbolProvider = codegenContext.symbolProvider
    private val model = codegenContext.model
    private val runtimeConfig = codegenContext.runtimeConfig
    private val core = FluentClientCore(model)
    private val smithyRuntimeMode = codegenContext.smithyRuntimeMode

    fun render(crate: RustCrate) {
        renderFluentClient(crate)

        operations.forEach { operation ->
            crate.withModule(symbolProvider.moduleForBuilder(operation)) {
                renderFluentBuilder(operation)
            }
        }

        CustomizableOperationGenerator(codegenContext, generics).render(crate)
    }

    private fun renderFluentClient(crate: RustCrate) {
        crate.withModule(ClientRustModule.client) {
            if (reexportSmithyClientBuilder) {
                rustTemplate(
                    """
                    ##[doc(inline)]
                    pub use #{client}::Builder;
                    """,
                    "client" to RuntimeType.smithyClient(runtimeConfig),
                )
            }
            rustTemplate(
                """
                ##[derive(Debug)]
                pub(crate) struct Handle#{generics_decl:W} {
                    pub(crate) client: #{client}::Client#{smithy_inst:W},
                    pub(crate) conf: crate::Config,
                }

                #{client_docs:W}
                ##[derive(std::fmt::Debug)]
                pub struct Client#{generics_decl:W} {
                    handle: std::sync::Arc<Handle${generics.inst}>
                }

                impl${generics.inst} std::clone::Clone for Client${generics.inst} {
                    fn clone(&self) -> Self {
                        Self { handle: self.handle.clone() }
                    }
                }

                impl${generics.inst} From<#{client}::Client#{smithy_inst:W}> for Client${generics.inst} {
                    fn from(client: #{client}::Client#{smithy_inst:W}) -> Self {
                        Self::with_config(client, crate::Config::builder().build())
                    }
                }

                impl${generics.inst} Client${generics.inst} {
                    /// Creates a client with the given service configuration.
                    pub fn with_config(client: #{client}::Client#{smithy_inst:W}, conf: crate::Config) -> Self {
                        Self {
                            handle: std::sync::Arc::new(Handle {
                                client,
                                conf,
                            })
                        }
                    }

                    /// Returns the client's configuration.
                    pub fn conf(&self) -> &crate::Config {
                        &self.handle.conf
                    }
                }
                """,
                "generics_decl" to generics.decl,
                "smithy_inst" to generics.smithyInst,
                "client" to RuntimeType.smithyClient(runtimeConfig),
                "client_docs" to writable
                    {
                        customizations.forEach {
                            it.section(
                                FluentClientSection.FluentClientDocs(
                                    serviceShape,
                                ),
                            )(this)
                        }
                    },
            )
        }

        operations.forEach { operation ->
            val name = symbolProvider.toSymbol(operation).name
            val fnName = clientOperationFnName(operation, symbolProvider)
            val moduleName = clientOperationModuleName(operation, symbolProvider)

            val privateModule = RustModule.private(moduleName, parent = ClientRustModule.client)
            crate.withModule(privateModule) {
                rustBlockTemplate(
                    "impl${generics.inst} super::Client${generics.inst} #{bounds:W}",
                    "client" to RuntimeType.smithyClient(runtimeConfig),
                    "bounds" to generics.bounds,
                ) {
                    val fullPath = operation.fullyQualifiedFluentBuilder(symbolProvider)
                    val maybePaginated = if (operation.isPaginated(model)) {
                        "\n/// This operation supports pagination; See [`into_paginator()`]($fullPath::into_paginator)."
                    } else {
                        ""
                    }

                    val output = operation.outputShape(model)
                    val operationOk = symbolProvider.toSymbol(output)
                    val operationErr = symbolProvider.symbolForOperationError(operation)

                    val inputFieldsBody = generateOperationShapeDocs(this, symbolProvider, operation, model)
                        .joinToString("\n") { "///   - $it" }

                    val inputFieldsHead = if (inputFieldsBody.isNotEmpty()) {
                        "The fluent builder is configurable:\n"
                    } else {
                        "The fluent builder takes no input, just [`send`]($fullPath::send) it."
                    }

                    val outputFieldsBody =
                        generateShapeMemberDocs(this, symbolProvider, output, model).joinToString("\n") {
                            "///   - $it"
                        }

                    var outputFieldsHead = "On success, responds with [`${operationOk.name}`]($operationOk)"
                    if (outputFieldsBody.isNotEmpty()) {
                        outputFieldsHead += " with field(s):\n"
                    }

                    rustTemplate(
                        """
                        /// Constructs a fluent builder for the [`$name`]($fullPath) operation.$maybePaginated
                        ///
                        /// - $inputFieldsHead$inputFieldsBody
                        /// - $outputFieldsHead$outputFieldsBody
                        /// - On failure, responds with [`SdkError<${operationErr.name}>`]($operationErr)
                        """,
                    )

                    // Write a deprecation notice if this operation is deprecated.
                    deprecatedShape(operation)

                    rustTemplate(
                        """
                        pub fn $fnName(&self) -> #{FluentBuilder}${generics.inst} {
                            #{FluentBuilder}::new(self.handle.clone())
                        }
                        """,
                        "FluentBuilder" to operation.fluentBuilderType(symbolProvider),
                    )
                }
            }
        }
    }

    private fun RustWriter.renderFluentBuilder(operation: OperationShape) {
        val operationSymbol = symbolProvider.toSymbol(operation)
        val input = operation.inputShape(model)
        val baseDerives = symbolProvider.toSymbol(input).expectRustMetadata().derives
        // Filter out any derive that isn't Clone. Then add a Debug derive
        val derives = baseDerives.filter { it == RuntimeType.Clone } + RuntimeType.Debug
        docs("Fluent builder constructing a request to `${operationSymbol.name}`.\n")

        val builderName = operation.fluentBuilderType(symbolProvider).name
        documentShape(operation, model, autoSuppressMissingDocs = false)
        deprecatedShape(operation)
        Attribute(derive(derives.toSet())).render(this)
        withBlockTemplate(
            "pub struct $builderName#{generics:W} {",
            "}",
            "generics" to generics.decl,
        ) {
            rustTemplate(
                """
                handle: std::sync::Arc<crate::client::Handle${generics.inst}>,
                inner: #{Inner},
                """,
                "Inner" to symbolProvider.symbolForBuilder(input),
                "generics" to generics.decl,
            )
            if (smithyRuntimeMode.generateOrchestrator) {
                rust("config_override: std::option::Option<crate::config::Builder>,")
            }
        }

        rustBlockTemplate(
            "impl${generics.inst} $builderName${generics.inst} #{bounds:W}",
            "client" to RuntimeType.smithyClient(runtimeConfig),
            "bounds" to generics.bounds,
        ) {
            val outputType = symbolProvider.toSymbol(operation.outputShape(model))
            val errorType = symbolProvider.symbolForOperationError(operation)
            val inputBuilderType = symbolProvider.symbolForBuilder(input)
            val fnName = clientOperationFnName(operation, symbolProvider)

            rust("/// Creates a new `${operationSymbol.name}`.")
            withBlockTemplate(
                "pub(crate) fn new(handle: std::sync::Arc<crate::client::Handle${generics.inst}>) -> Self {",
                "}",
                "generics" to generics.decl,
            ) {
                withBlockTemplate(
                    "Self {",
                    "}",
                ) {
                    rust("handle, inner: Default::default(),")
                    if (smithyRuntimeMode.generateOrchestrator) {
                        rust("config_override: None,")
                    }
                }
            }
            val middlewareScope = arrayOf(
                "CustomizableOperation" to ClientRustModule.Client.customize.toType()
                    .resolve("CustomizableOperation"),
                "ClassifyRetry" to RuntimeType.classifyRetry(runtimeConfig),
                "OperationError" to errorType,
                "OperationOutput" to outputType,
                "SdkError" to RuntimeType.sdkError(runtimeConfig),
                "SdkSuccess" to RuntimeType.sdkSuccess(runtimeConfig),
                "send_bounds" to generics.sendBounds(operationSymbol, outputType, errorType, retryClassifier),
                "customizable_op_type_params" to rustTypeParameters(
                    symbolProvider.toSymbol(operation),
                    retryClassifier,
                    generics.toRustGenerics(),
                ),
            )
            rustTemplate(
                """
                /// Consume this builder, creating a customizable operation that can be modified before being
                /// sent. The operation's inner [http::Request] can be modified as well.
                pub async fn customize(self) -> std::result::Result<
                    #{CustomizableOperation}#{customizable_op_type_params:W},
                    #{SdkError}<#{OperationError}>
                > #{send_bounds:W} {
                    let handle = self.handle.clone();
                    let operation = self.inner.build().map_err(#{SdkError}::construction_failure)?
                        .make_operation(&handle.conf)
                        .await
                        .map_err(#{SdkError}::construction_failure)?;
                    Ok(#{CustomizableOperation} { handle, operation })
                }

                // This function will go away in the near future. Do not rely on it.
                ##[doc(hidden)]
                pub async fn send_middleware(self) -> std::result::Result<#{OperationOutput}, #{SdkError}<#{OperationError}>>
                #{send_bounds:W} {
                    let op = self.inner.build().map_err(#{SdkError}::construction_failure)?
                        .make_operation(&self.handle.conf)
                        .await
                        .map_err(#{SdkError}::construction_failure)?;
                    self.handle.client.call(op).await
                }

                """,
                *middlewareScope,
            )
<<<<<<< HEAD

            // this fixes this error
            //  error[E0592]: duplicate definitions with name `set_fields`
            //     --> sdk/connectcases/src/operation/update_case/builders.rs:115:5
            //      |
            //  78  | /     pub fn set_fields(
            //  79  | |         mut self,
            //  80  | |         data: crate::operation::update_case::builders::UpdateCaseInputBuilder,
            //  81  | |     ) -> Self {
            //      | |_____________- other definition for `set_fields`
            //  ...
            //  115 | /     pub fn set_fields(
            //  116 | |         mut self,
            //  117 | |         input: std::option::Option<std::vec::Vec<crate::types::FieldValue>>,
            //  118 | |     ) -> Self {
            //      | |_____________^ duplicate definitions for `set_fields`
            if (inputBuilderType.toString().endsWith("Builder")) {
                rustTemplate(
                    """
                    ##[#{AwsSdkUnstableAttribute}]
                    /// This function replaces the parameter with new one.
                    /// It is useful when you want to replace the existing data with de-serialized data.
                    /// ```compile_fail
                    /// let result_future = async {
                    ///     let deserialized_parameters: $inputBuilderType  = serde_json::from_str(&json_string).unwrap();
                    ///     client.$fnName().set_fields(&deserialized_parameters).send().await
                    /// };
                    /// ```
                    pub fn set_fields(mut self, data: $inputBuilderType) -> Self {
                        self.inner = data;
                        self
                    }
                    """,
                    "AwsSdkUnstableAttribute" to Attribute.AwsSdkUnstableAttribute.inner,
                )
            }

            if (enableNewSmithyRuntime) {
=======
            if (smithyRuntimeMode.defaultToMiddleware) {
>>>>>>> 9361aa52
                rustTemplate(
                    """
                    /// Sends the request and returns the response.
                    ///
                    /// If an error occurs, an `SdkError` will be returned with additional details that
                    /// can be matched against.
                    ///
                    /// By default, any retryable failures will be retried twice. Retry behavior
                    /// is configurable with the [RetryConfig](aws_smithy_types::retry::RetryConfig), which can be
                    /// set when configuring the client.
                    pub async fn send(self) -> std::result::Result<#{OperationOutput}, #{SdkError}<#{OperationError}>>
                    #{send_bounds:W} {
                        self.send_middleware().await
                    }
                    """,
                    *middlewareScope,
                )
            }

            if (smithyRuntimeMode.generateOrchestrator) {
                val orchestratorScope = arrayOf(
                    "HttpResponse" to RuntimeType.smithyRuntimeApi(runtimeConfig)
                        .resolve("client::orchestrator::HttpResponse"),
                    "OperationError" to errorType,
                    "Operation" to symbolProvider.toSymbol(operation),
                    "OperationOutput" to outputType,
                    "RuntimePlugin" to RuntimeType.runtimePlugin(runtimeConfig),
                    "RuntimePlugins" to RuntimeType.smithyRuntimeApi(runtimeConfig)
                        .resolve("client::runtime_plugin::RuntimePlugins"),
                    "SdkError" to RuntimeType.sdkError(runtimeConfig),
                    "TypedBox" to RuntimeType.smithyRuntimeApi(runtimeConfig).resolve("type_erasure::TypedBox"),
                    "invoke" to RuntimeType.smithyRuntime(runtimeConfig).resolve("client::orchestrator::invoke"),
                )
                rustTemplate(
                    """
                    ##[doc(hidden)]
                    pub async fn send_orchestrator(self) -> std::result::Result<#{OperationOutput}, #{SdkError}<#{OperationError}, #{HttpResponse}>> {
                        self.send_orchestrator_with_plugin(Option::<Box<dyn #{RuntimePlugin}>>::None).await
                    }

                    ##[doc(hidden)]
                    // TODO(enableNewSmithyRuntime): Delete when unused
                    /// Equivalent to [`Self::send_orchestrator`] but adds a final runtime plugin to shim missing behavior
                    pub async fn send_orchestrator_with_plugin(self, final_plugin: Option<impl #{RuntimePlugin} + 'static>) -> std::result::Result<#{OperationOutput}, #{SdkError}<#{OperationError}, #{HttpResponse}>> {
                        let mut runtime_plugins = #{RuntimePlugins}::new()
                            .with_client_plugin(crate::config::ServiceRuntimePlugin::new(self.handle.clone()));
                        if let Some(config_override) = self.config_override {
                            runtime_plugins = runtime_plugins.with_operation_plugin(config_override);
                        }
                        runtime_plugins = runtime_plugins.with_operation_plugin(#{Operation}::new());
                        if let Some(final_plugin) = final_plugin {
                            runtime_plugins = runtime_plugins.with_client_plugin(final_plugin);
                        }
                        let input = self.inner.build().map_err(#{SdkError}::construction_failure)?;
                        let input = #{TypedBox}::new(input).erase();
                        let output = #{invoke}(input, &runtime_plugins)
                            .await
                            .map_err(|err| {
                                err.map_service_error(|err| {
                                    #{TypedBox}::<#{OperationError}>::assume_from(err)
                                        .expect("correct error type")
                                        .unwrap()
                                })
                            })?;
                        Ok(#{TypedBox}::<#{OperationOutput}>::assume_from(output).expect("correct output type").unwrap())
                    }
                    """,
                    *orchestratorScope,
                )
                if (smithyRuntimeMode.defaultToOrchestrator) {
                    rustTemplate(
                        """
                        /// Sends the request and returns the response.
                        ///
                        /// If an error occurs, an `SdkError` will be returned with additional details that
                        /// can be matched against.
                        ///
                        /// By default, any retryable failures will be retried twice. Retry behavior
                        /// is configurable with the [RetryConfig](aws_smithy_types::retry::RetryConfig), which can be
                        /// set when configuring the client.
                        pub async fn send(self) -> std::result::Result<#{OperationOutput}, #{SdkError}<#{OperationError}, #{HttpResponse}>> {
                            self.send_orchestrator().await
                        }
                        """,
                        *orchestratorScope,
                    )
                }

                rustTemplate(
                    """
                    /// Sets the `config_override` for the builder.
                    ///
                    /// `config_override` is applied to the operation configuration level.
                    /// The fields in the builder that are `Some` override those applied to the service
                    /// configuration level. For instance,
                    ///
                    /// Config A     overridden by    Config B          ==        Config C
                    /// field_1: None,                field_1: Some(v2),          field_1: Some(v2),
                    /// field_2: Some(v1),            field_2: Some(v2),          field_2: Some(v2),
                    /// field_3: Some(v1),            field_3: None,              field_3: Some(v1),
                    pub fn config_override(
                        mut self,
                        config_override: impl Into<crate::config::Builder>,
                    ) -> Self {
                        self.set_config_override(Some(config_override.into()));
                        self
                    }

                    /// Sets the `config_override` for the builder.
                    ///
                    /// `config_override` is applied to the operation configuration level.
                    /// The fields in the builder that are `Some` override those applied to the service
                    /// configuration level. For instance,
                    ///
                    /// Config A     overridden by    Config B          ==        Config C
                    /// field_1: None,                field_1: Some(v2),          field_1: Some(v2),
                    /// field_2: Some(v1),            field_2: Some(v2),          field_2: Some(v2),
                    /// field_3: Some(v1),            field_3: None,              field_3: Some(v1),
                    pub fn set_config_override(
                        &mut self,
                        config_override: Option<crate::config::Builder>,
                    ) -> &mut Self {
                        self.config_override = config_override;
                        self
                    }
                    """,
                )
            }

            // TODO(enableNewSmithyRuntime): Port paginators to the orchestrator
            if (smithyRuntimeMode.generateMiddleware) {
                PaginatorGenerator.paginatorType(codegenContext, generics, operation, retryClassifier)
                    ?.also { paginatorType ->
                        rustTemplate(
                            """
                            /// Create a paginator for this request
                            ///
                            /// Paginators are used by calling [`send().await`](#{Paginator}::send) which returns a `Stream`.
                            pub fn into_paginator(self) -> #{Paginator}${generics.inst} {
                                #{Paginator}::new(self.handle, self.inner)
                            }
                            """,
                            "Paginator" to paginatorType,
                        )
                    }
            }
            writeCustomizations(
                customizations,
                FluentClientSection.FluentBuilderImpl(
                    operation,
                    symbolProvider.symbolForOperationError(operation),
                ),
            )
            input.members().forEach { member ->
                val memberName = symbolProvider.toMemberName(member)
                // All fields in the builder are optional
                val memberSymbol = symbolProvider.toSymbol(member)
                val outerType = memberSymbol.rustType()
                when (val coreType = outerType.stripOuter<RustType.Option>()) {
                    is RustType.Vec -> with(core) { renderVecHelper(member, memberName, coreType) }
                    is RustType.HashMap -> with(core) { renderMapHelper(member, memberName, coreType) }
                    else -> with(core) { renderInputHelper(member, memberName, coreType) }
                }
                // pure setter
                val setterName = member.setterName()
                val optionalInputType = outerType.asOptional()
                with(core) { renderInputHelper(member, setterName, optionalInputType) }
            }
        }
    }
}

/**
 * For a given `operation` shape, return a list of strings where each string describes the name and input type of one of
 * the operation's corresponding fluent builder methods as well as that method's documentation from the smithy model
 *
 * _NOTE: This function generates the docs that appear under **"The fluent builder is configurable:"**_
 */
private fun generateOperationShapeDocs(
    writer: RustWriter,
    symbolProvider: RustSymbolProvider,
    operation: OperationShape,
    model: Model,
): List<String> {
    val input = operation.inputShape(model)
    val fluentBuilderFullyQualifiedName = operation.fullyQualifiedFluentBuilder(symbolProvider)
    return input.members().map { memberShape ->
        val builderInputDoc = memberShape.asFluentBuilderInputDoc(symbolProvider)
        val builderInputLink = docLink("$fluentBuilderFullyQualifiedName::${symbolProvider.toMemberName(memberShape)}")
        val builderSetterDoc = memberShape.asFluentBuilderSetterDoc(symbolProvider)
        val builderSetterLink = docLink("$fluentBuilderFullyQualifiedName::${memberShape.setterName()}")

        val docTrait = memberShape.getMemberTrait(model, DocumentationTrait::class.java).orNull()
        val docs = when (docTrait?.value?.isNotBlank()) {
            true -> normalizeHtml(writer.escape(docTrait.value)).replace("\n", " ")
            else -> "(undocumented)"
        }

        "[`$builderInputDoc`]($builderInputLink) / [`$builderSetterDoc`]($builderSetterLink): $docs"
    }
}

/**
 * For a give `struct` shape, return a list of strings where each string describes the name and type of a struct field
 * as well as that field's documentation from the smithy model
 *
 *  * _NOTE: This function generates the list of types that appear under **"On success, responds with"**_
 */
private fun generateShapeMemberDocs(
    writer: RustWriter,
    symbolProvider: SymbolProvider,
    shape: StructureShape,
    model: Model,
): List<String> {
    val structName = symbolProvider.toSymbol(shape).rustType().qualifiedName()
    return shape.members().map { memberShape ->
        val name = symbolProvider.toMemberName(memberShape)
        val member = symbolProvider.toSymbol(memberShape).rustType().render(fullyQualified = false)
        val docTrait = memberShape.getMemberTrait(model, DocumentationTrait::class.java).orNull()
        val docs = when (docTrait?.value?.isNotBlank()) {
            true -> normalizeHtml(writer.escape(docTrait.value)).replace("\n", " ")
            else -> "(undocumented)"
        }

        "[`$name($member)`](${docLink("$structName::$name")}): $docs"
    }
}

internal fun OperationShape.fluentBuilderType(symbolProvider: RustSymbolProvider): RuntimeType =
    symbolProvider.moduleForBuilder(this).toType()
        .resolve(symbolProvider.toSymbol(this).name + "FluentBuilder")

/**
 * Generate a valid fully-qualified Type for a fluent builder e.g.
 * `OperationShape(AssumeRole)` -> `"crate::operations::assume_role::AssumeRoleFluentBuilder"`
 *
 *  * _NOTE: This function generates the links that appear under **"The fluent builder is configurable:"**_
 */
private fun OperationShape.fullyQualifiedFluentBuilder(
    symbolProvider: RustSymbolProvider,
): String = fluentBuilderType(symbolProvider).fullyQualifiedName()

/**
 * Generate a string that looks like a Rust function pointer for documenting a fluent builder method e.g.
 * `<MemberShape representing a struct method>` -> `"method_name(MethodInputType)"`
 *
 * _NOTE: This function generates the type names that appear under **"The fluent builder is configurable:"**_
 */
private fun MemberShape.asFluentBuilderInputDoc(symbolProvider: SymbolProvider): String {
    val memberName = symbolProvider.toMemberName(this)
    val outerType = symbolProvider.toSymbol(this).rustType()

    return "$memberName(${outerType.stripOuter<RustType.Option>().asArgumentType(fullyQualified = false)})"
}

/**
 * Generate a string that looks like a Rust function pointer for documenting a fluent builder setter method e.g.
 * `<MemberShape representing a struct method>` -> `"set_method_name(Option<MethodInputType>)"`
 *
 *  _NOTE: This function generates the setter type names that appear under **"The fluent builder is configurable:"**_
 */
private fun MemberShape.asFluentBuilderSetterDoc(symbolProvider: SymbolProvider): String {
    val memberName = this.setterName()
    val outerType = symbolProvider.toSymbol(this).rustType()

    return "$memberName(${outerType.asArgumentType(fullyQualified = false)})"
}<|MERGE_RESOLUTION|>--- conflicted
+++ resolved
@@ -331,7 +331,6 @@
                 """,
                 *middlewareScope,
             )
-<<<<<<< HEAD
 
             // this fixes this error
             //  error[E0592]: duplicate definitions with name `set_fields`
@@ -369,10 +368,7 @@
                 )
             }
 
-            if (enableNewSmithyRuntime) {
-=======
             if (smithyRuntimeMode.defaultToMiddleware) {
->>>>>>> 9361aa52
                 rustTemplate(
                     """
                     /// Sends the request and returns the response.
