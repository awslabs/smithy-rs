--- conflicted
+++ resolved
@@ -79,11 +79,7 @@
     private val model = codegenContext.model
     private val runtimeConfig = codegenContext.runtimeConfig
     private val core = FluentClientCore(model)
-<<<<<<< HEAD
-    private val enableNewSmithyRuntime = codegenContext.settings.codegenConfig.enableNewSmithyRuntime
-=======
     private val smithyRuntimeMode = codegenContext.smithyRuntimeMode
->>>>>>> a514793f
 
     fun render(crate: RustCrate) {
         renderFluentClient(crate)
@@ -260,16 +256,6 @@
         ) {
             rustTemplate(
                 """
-<<<<<<< HEAD
-                handle: std::sync::Arc<crate::client::Handle${generics.inst}>,
-                inner: #{Inner},
-                """,
-                "Inner" to symbolProvider.symbolForBuilder(input),
-                "generics" to generics.decl,
-            )
-            if (enableNewSmithyRuntime) {
-                rust("config_override: std::option::Option<crate::config::Builder>,")
-=======
                 handle: #{Arc}<crate::client::Handle${generics.inst}>,
                 inner: #{Inner},
                 """,
@@ -279,7 +265,6 @@
             )
             if (smithyRuntimeMode.generateOrchestrator) {
                 rustTemplate("config_override: #{Option}<crate::config::Builder>,", *preludeScope)
->>>>>>> a514793f
             }
         }
 
@@ -293,33 +278,15 @@
 
             rust("/// Creates a new `${operationSymbol.name}`.")
             withBlockTemplate(
-<<<<<<< HEAD
-                "pub(crate) fn new(handle: std::sync::Arc<crate::client::Handle${generics.inst}>) -> Self {",
-                "}",
-=======
                 "pub(crate) fn new(handle: #{Arc}<crate::client::Handle${generics.inst}>) -> Self {",
                 "}",
                 "Arc" to RuntimeType.Arc,
->>>>>>> a514793f
                 "generics" to generics.decl,
             ) {
                 withBlockTemplate(
                     "Self {",
                     "}",
                 ) {
-<<<<<<< HEAD
-                    rust("handle, inner: Default::default(),")
-                    if (enableNewSmithyRuntime) {
-                        rust("config_override: None,")
-                    }
-                }
-            }
-            rustTemplate(
-                """
-                /// Consume this builder, creating a customizable operation that can be modified before being
-                /// sent. The operation's inner [http::Request] can be modified as well.
-                pub async fn customize(self) -> std::result::Result<
-=======
                     rustTemplate("handle, inner: #{Default}::default(),", *preludeScope)
                     if (smithyRuntimeMode.generateOrchestrator) {
                         rustTemplate("config_override: #{None},", *preludeScope)
@@ -347,7 +314,6 @@
                 // This function will go away in the near future. Do not rely on it.
                 ##[doc(hidden)]
                 pub async fn customize_middleware(self) -> #{Result}<
->>>>>>> a514793f
                     #{CustomizableOperation}#{customizable_op_type_params:W},
                     #{SdkError}<#{OperationError}>
                 > #{send_bounds:W} {
@@ -370,107 +336,6 @@
                     self.handle.client.call(op).await
                 }
                 """,
-<<<<<<< HEAD
-                "CustomizableOperation" to ClientRustModule.Client.customize.toType()
-                    .resolve("CustomizableOperation"),
-                "ClassifyRetry" to RuntimeType.classifyRetry(runtimeConfig),
-                "OperationError" to errorType,
-                "OperationOutput" to outputType,
-                "SdkError" to RuntimeType.sdkError(runtimeConfig),
-                "SdkSuccess" to RuntimeType.sdkSuccess(runtimeConfig),
-                "send_bounds" to generics.sendBounds(operationSymbol, outputType, errorType, retryClassifier),
-                "customizable_op_type_params" to rustTypeParameters(
-                    symbolProvider.toSymbol(operation),
-                    retryClassifier,
-                    generics.toRustGenerics(),
-                ),
-            )
-            if (enableNewSmithyRuntime) {
-                rustTemplate(
-                    """
-                    // TODO(enableNewSmithyRuntime): Replace `send` with `send_v2`
-                    /// Sends the request and returns the response.
-                    ///
-                    /// If an error occurs, an `SdkError` will be returned with additional details that
-                    /// can be matched against.
-                    ///
-                    /// By default, any retryable failures will be retried twice. Retry behavior
-                    /// is configurable with the [RetryConfig](aws_smithy_types::retry::RetryConfig), which can be
-                    /// set when configuring the client.
-                    pub async fn send_v2(self) -> std::result::Result<#{OperationOutput}, #{SdkError}<#{OperationError}, #{HttpResponse}>> {
-                        let mut runtime_plugins = #{RuntimePlugins}::new()
-                            .with_client_plugin(crate::config::ServiceRuntimePlugin::new(self.handle.clone()));
-                        if let Some(config_override) = self.config_override {
-                            runtime_plugins = runtime_plugins.with_operation_plugin(config_override);
-                        }
-                        runtime_plugins = runtime_plugins.with_operation_plugin(#{Operation}::new());
-                        let input = self.inner.build().map_err(#{SdkError}::construction_failure)?;
-                        let input = #{TypedBox}::new(input).erase();
-                        let output = #{invoke}(input, &runtime_plugins)
-                            .await
-                            .map_err(|err| {
-                                err.map_service_error(|err| {
-                                    #{TypedBox}::<#{OperationError}>::assume_from(err)
-                                        .expect("correct error type")
-                                        .unwrap()
-                                })
-                            })?;
-                        Ok(#{TypedBox}::<#{OperationOutput}>::assume_from(output).expect("correct output type").unwrap())
-                    }
-                    """,
-                    "HttpResponse" to RuntimeType.smithyRuntimeApi(runtimeConfig)
-                        .resolve("client::orchestrator::HttpResponse"),
-                    "OperationError" to errorType,
-                    "Operation" to symbolProvider.toSymbol(operation),
-                    "OperationOutput" to outputType,
-                    "RuntimePlugins" to RuntimeType.smithyRuntimeApi(runtimeConfig)
-                        .resolve("client::runtime_plugin::RuntimePlugins"),
-                    "SdkError" to RuntimeType.sdkError(runtimeConfig),
-                    "TypedBox" to RuntimeType.smithyRuntimeApi(runtimeConfig).resolve("type_erasure::TypedBox"),
-                    "invoke" to RuntimeType.smithyRuntime(runtimeConfig).resolve("client::orchestrator::invoke"),
-                )
-
-                rustTemplate(
-                    """
-                    /// Sets the `config_override` for the builder.
-                    ///
-                    /// `config_override` is applied to the operation configuration level.
-                    /// The fields in the builder that are `Some` override those applied to the service
-                    /// configuration level. For instance,
-                    ///
-                    /// Config A     overridden by    Config B          ==        Config C
-                    /// field_1: None,                field_1: Some(v2),          field_1: Some(v2),
-                    /// field_2: Some(v1),            field_2: Some(v2),          field_2: Some(v2),
-                    /// field_3: Some(v1),            field_3: None,              field_3: Some(v1),
-                    pub fn config_override(
-                        mut self,
-                        config_override: impl Into<crate::config::Builder>,
-                    ) -> Self {
-                        self.set_config_override(Some(config_override.into()));
-                        self
-                    }
-
-                    /// Sets the `config_override` for the builder.
-                    ///
-                    /// `config_override` is applied to the operation configuration level.
-                    /// The fields in the builder that are `Some` override those applied to the service
-                    /// configuration level. For instance,
-                    ///
-                    /// Config A     overridden by    Config B          ==        Config C
-                    /// field_1: None,                field_1: Some(v2),          field_1: Some(v2),
-                    /// field_2: Some(v1),            field_2: Some(v2),          field_2: Some(v2),
-                    /// field_3: Some(v1),            field_3: None,              field_3: Some(v1),
-                    pub fn set_config_override(
-                        &mut self,
-                        config_override: Option<crate::config::Builder>,
-                    ) -> &mut Self {
-                        self.config_override = config_override;
-                        self
-                    }
-                    """,
-                )
-            }
-=======
                 *middlewareScope,
             )
             if (smithyRuntimeMode.defaultToMiddleware) {
@@ -611,7 +476,6 @@
                 )
             }
 
->>>>>>> a514793f
             PaginatorGenerator.paginatorType(codegenContext, generics, operation, retryClassifier)
                 ?.also { paginatorType ->
                     rustTemplate(
