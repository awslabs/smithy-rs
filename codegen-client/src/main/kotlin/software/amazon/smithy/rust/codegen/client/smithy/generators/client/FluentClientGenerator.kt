--- conflicted
+++ resolved
@@ -13,21 +13,10 @@
 import software.amazon.smithy.model.shapes.StructureShape
 import software.amazon.smithy.model.traits.DocumentationTrait
 import software.amazon.smithy.rust.codegen.client.smithy.ClientCodegenContext
-<<<<<<< HEAD
-=======
-import software.amazon.smithy.rust.codegen.client.smithy.RuntimeType
-import software.amazon.smithy.rust.codegen.client.smithy.RustCrate
-import software.amazon.smithy.rust.codegen.client.smithy.RustSymbolProvider
-import software.amazon.smithy.rust.codegen.client.smithy.customize.writeCustomizations
-import software.amazon.smithy.rust.codegen.client.smithy.expectRustMetadata
-import software.amazon.smithy.rust.codegen.client.smithy.generators.CodegenTarget
->>>>>>> 911f2817
 import software.amazon.smithy.rust.codegen.client.smithy.generators.PaginatorGenerator
 import software.amazon.smithy.rust.codegen.client.smithy.generators.isPaginated
 import software.amazon.smithy.rust.codegen.client.smithy.generators.smithyHttp
 import software.amazon.smithy.rust.codegen.core.rustlang.CargoDependency
-import software.amazon.smithy.rust.codegen.core.rustlang.GenericTypeArg
-import software.amazon.smithy.rust.codegen.core.rustlang.RustGenerics
 import software.amazon.smithy.rust.codegen.core.rustlang.RustModule
 import software.amazon.smithy.rust.codegen.core.rustlang.RustReservedWords
 import software.amazon.smithy.rust.codegen.core.rustlang.RustType
@@ -50,7 +39,6 @@
 import software.amazon.smithy.rust.codegen.core.rustlang.stripOuter
 import software.amazon.smithy.rust.codegen.core.rustlang.writable
 import software.amazon.smithy.rust.codegen.core.smithy.CodegenTarget
-import software.amazon.smithy.rust.codegen.core.smithy.RuntimeConfig
 import software.amazon.smithy.rust.codegen.core.smithy.RuntimeType
 import software.amazon.smithy.rust.codegen.core.smithy.RustCrate
 import software.amazon.smithy.rust.codegen.core.smithy.RustSymbolProvider
@@ -372,142 +360,6 @@
     }
 }
 
-<<<<<<< HEAD
-private fun renderCustomizableOperationModule(
-    runtimeConfig: RuntimeConfig,
-    generics: FluentClientGenerics,
-    writer: RustWriter,
-) {
-    val smithyHttp = CargoDependency.SmithyHttp(runtimeConfig).asType()
-
-    val operationGenerics = RustGenerics(GenericTypeArg("O"), GenericTypeArg("Retry"))
-    val handleGenerics = generics.toRustGenerics()
-    val combinedGenerics = operationGenerics + handleGenerics
-
-    val codegenScope = arrayOf(
-        // SDK Types
-        "http_result" to smithyHttp.member("result"),
-        "http_body" to smithyHttp.member("body"),
-        "http_operation" to smithyHttp.member("operation"),
-        "HttpRequest" to CargoDependency.Http.asType().member("Request"),
-        "handle_generics_decl" to handleGenerics.declaration(),
-        "handle_generics_bounds" to handleGenerics.bounds(),
-        "operation_generics_decl" to operationGenerics.declaration(),
-        "combined_generics_decl" to combinedGenerics.declaration(),
-    )
-
-    writer.rustTemplate(
-        """
-        use crate::client::Handle;
-
-        use #{http_body}::SdkBody;
-        use #{http_operation}::Operation;
-        use #{http_result}::SdkError;
-
-        use std::convert::Infallible;
-        use std::sync::Arc;
-
-        /// A wrapper type for [`Operation`](aws_smithy_http::operation::Operation)s that allows for
-        /// customization of the operation before it is sent. A `CustomizableOperation` may be sent
-        /// by calling its [`.send()`][crate::customizable_operation::CustomizableOperation::send] method.
-        ##[derive(Debug)]
-        pub struct CustomizableOperation#{combined_generics_decl:W} {
-            pub(crate) handle: Arc<Handle#{handle_generics_decl:W}>,
-            pub(crate) operation: Operation#{operation_generics_decl:W},
-        }
-
-        impl#{combined_generics_decl:W} CustomizableOperation#{combined_generics_decl:W}
-        where
-            #{handle_generics_bounds:W}
-        {
-            /// Allows for customizing the operation's request
-            pub fn map_request<E>(
-                mut self,
-                f: impl FnOnce(#{HttpRequest}<SdkBody>) -> Result<#{HttpRequest}<SdkBody>, E>,
-            ) -> Result<Self, E> {
-                let (request, response) = self.operation.into_request_response();
-                let request = request.augment(|req, _props| f(req))?;
-                self.operation = Operation::from_parts(request, response);
-                Ok(self)
-            }
-
-            /// Convenience for `map_request` where infallible direct mutation of request is acceptable
-            pub fn mutate_request<E>(self, f: impl FnOnce(&mut #{HttpRequest}<SdkBody>)) -> Self {
-                self.map_request(|mut req| {
-                    f(&mut req);
-                    Result::<_, Infallible>::Ok(req)
-                })
-                .expect("infallible")
-            }
-
-            /// Allows for customizing the entire operation
-            pub fn map_operation<E>(
-                mut self,
-                f: impl FnOnce(Operation#{operation_generics_decl:W}) -> Result<Operation#{operation_generics_decl:W}, E>,
-            ) -> Result<Self, E> {
-                self.operation = f(self.operation)?;
-                Ok(self)
-            }
-
-            /// Direct access to read the HTTP request
-            pub fn request(&self) -> &#{HttpRequest}<SdkBody> {
-                self.operation.request()
-            }
-
-            /// Direct access to mutate the HTTP request
-            pub fn request_mut(&mut self) -> &mut #{HttpRequest}<SdkBody> {
-                self.operation.request_mut()
-            }
-        }
-        """,
-        *codegenScope,
-    )
-}
-
-private fun renderCustomizableOperationSend(
-    runtimeConfig: RuntimeConfig,
-    generics: FluentClientGenerics,
-    writer: RustWriter,
-) {
-    val smithyHttp = CargoDependency.SmithyHttp(runtimeConfig).asType()
-    val smithyClient = CargoDependency.SmithyClient(runtimeConfig).asType()
-
-    val operationGenerics = RustGenerics(GenericTypeArg("O"), GenericTypeArg("Retry"))
-    val handleGenerics = generics.toRustGenerics()
-    val combinedGenerics = operationGenerics + handleGenerics
-
-    val codegenScope = arrayOf(
-        "combined_generics_decl" to combinedGenerics.declaration(),
-        "handle_generics_bounds" to handleGenerics.bounds(),
-        "ParseHttpResponse" to smithyHttp.member("response::ParseHttpResponse"),
-        "NewRequestPolicy" to smithyClient.member("retry::NewRequestPolicy"),
-        "SmithyRetryPolicy" to smithyClient.member("bounds::SmithyRetryPolicy"),
-    )
-
-    writer.rustTemplate(
-        """
-        impl#{combined_generics_decl:W} CustomizableOperation#{combined_generics_decl:W}
-        where
-            #{handle_generics_bounds:W}
-        {
-            /// Sends this operation's request
-            pub async fn send<T, E>(self) -> Result<T, SdkError<E>>
-            where
-                E: std::error::Error,
-                O: #{ParseHttpResponse}<Output = Result<T, E>> + Send + Sync + Clone + 'static,
-                Retry: Send + Sync + Clone,
-                <R as #{NewRequestPolicy}>::Policy: #{SmithyRetryPolicy}<O, T, E, Retry> + Clone,
-            {
-                self.handle.client.call(self.operation).await
-            }
-        }
-        """,
-        *codegenScope,
-    )
-}
-
-=======
->>>>>>> 911f2817
 /**
  * For a given `operation` shape, return a list of strings where each string describes the name and input type of one of
  * the operation's corresponding fluent builder methods as well as that method's documentation from the smithy model
