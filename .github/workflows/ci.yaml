--- conflicted
+++ resolved
@@ -3,13 +3,8 @@
 name: CI
 
 env:
-<<<<<<< HEAD
   rust_version: 1.51.0
-  java_version: 9
-=======
-  rust_version: 1.50.0
   java_version: 14
->>>>>>> 6b605892
 
 jobs:
   style:
