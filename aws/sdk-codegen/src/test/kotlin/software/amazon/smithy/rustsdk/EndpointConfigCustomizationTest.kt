--- conflicted
+++ resolved
@@ -8,38 +8,17 @@
 import org.junit.jupiter.api.Test
 import software.amazon.smithy.model.node.Node
 import software.amazon.smithy.model.node.ObjectNode
-<<<<<<< HEAD
-import software.amazon.smithy.rust.codegen.client.smithy.ClientCodegenContext
-import software.amazon.smithy.rust.codegen.client.smithy.CodegenVisitor
-import software.amazon.smithy.rust.codegen.client.smithy.customizations.AllowLintsGenerator
-import software.amazon.smithy.rust.codegen.client.smithy.customize.CombinedCodegenDecorator
-import software.amazon.smithy.rust.codegen.client.smithy.customize.RequiredCustomizations
-import software.amazon.smithy.rust.codegen.client.smithy.customize.RustCodegenDecorator
-import software.amazon.smithy.rust.codegen.client.smithy.generators.config.ConfigCustomization
-import software.amazon.smithy.rust.codegen.client.smithy.generators.protocol.ClientProtocolGenerator
-import software.amazon.smithy.rust.codegen.client.testutil.stubConfigCustomization
-=======
 import software.amazon.smithy.rust.codegen.client.testutil.clientIntegrationTest
-import software.amazon.smithy.rust.codegen.core.rustlang.CargoDependency
-import software.amazon.smithy.rust.codegen.core.rustlang.asType
->>>>>>> c4a14d7c
 import software.amazon.smithy.rust.codegen.core.rustlang.rustTemplate
 import software.amazon.smithy.rust.codegen.core.smithy.RustCrate
 import software.amazon.smithy.rust.codegen.core.testutil.asSmithyModel
 import software.amazon.smithy.rust.codegen.core.testutil.unitTest
-<<<<<<< HEAD
-import software.amazon.smithy.rust.codegen.core.util.runCommand
-import software.amazon.smithy.rustsdk.decorators.EndpointConfigCustomization
-import software.amazon.smithy.rustsdk.decorators.PubUseEndpoint
-=======
 import java.io.File
->>>>>>> c4a14d7c
 
 internal class EndpointConfigCustomizationTest {
-    private val runtimeConfig = AwsTestRuntimeConfig
     private val codegenScope = arrayOf(
-        "PlaceholderParams" to awsEndpoint(runtimeConfig).resolve("Params"),
-        "Region" to awsTypes(runtimeConfig).resolve("region::Region"),
+        "PlaceholderParams" to awsEndpoint(AwsTestRuntimeConfig).resolve("Params"),
+        "Region" to awsTypes(AwsTestRuntimeConfig).resolve("region::Region"),
     )
 
     private val model = """
@@ -136,32 +115,6 @@
     """.let { ObjectNode.parse(it).expectObjectNode() }
 
     private fun validateEndpointCustomizationForService(service: String, test: ((RustCrate) -> Unit)? = null) {
-<<<<<<< HEAD
-        val (context, testDir) = generatePluginContext(model, service = service, runtimeConfig = AwsTestRuntimeConfig)
-        val codegenDecorator = object : RustCodegenDecorator<ClientProtocolGenerator, ClientCodegenContext> {
-            override val order: Byte = 0
-            override fun configCustomizations(
-                codegenContext: ClientCodegenContext,
-                baseCustomizations: List<ConfigCustomization>,
-            ): List<ConfigCustomization> =
-                baseCustomizations +
-                    stubConfigCustomization("a") +
-                    EndpointConfigCustomization(codegenContext, endpointConfig) +
-                    stubConfigCustomization("b")
-
-            override fun libRsCustomizations(
-                codegenContext: ClientCodegenContext,
-                baseCustomizations: List<LibRsCustomization>,
-            ): List<LibRsCustomization> =
-                baseCustomizations +
-                    PubUseEndpoint(AwsTestRuntimeConfig) +
-                    AllowLintsGenerator(listOf("dead_code"), listOf(), listOf())
-
-            override fun extras(codegenContext: ClientCodegenContext, rustCrate: RustCrate) {
-                if (test != null) {
-                    test(rustCrate)
-                }
-=======
         val endpointsFile = File.createTempFile("endpoints", ".json")
         endpointsFile.writeText(Node.printJson(endpointConfig))
         clientIntegrationTest(
@@ -169,23 +122,17 @@
             listOf(),
             service = service,
             runtimeConfig = AwsTestRuntimeConfig,
-            additionalSettings = ObjectNode.builder()
-                .withMember(
-                    "customizationConfig",
-                    ObjectNode.builder()
-                        .withMember(
-                            "awsSdk",
-                            ObjectNode.builder()
-                                .withMember("integrationTestPath", "../sdk/integration-tests")
-                                .withMember("endpointsConfigPath", endpointsFile.absolutePath)
-                                .build(),
-                        ).build(),
-                )
-                .withMember("codegen", ObjectNode.builder().withMember("includeFluentClient", false).build()).build(),
+            additionalSettings = ObjectNode.builder().withMember(
+                "customizationConfig",
+                ObjectNode.builder().withMember(
+                    "awsSdk",
+                    ObjectNode.builder().withMember("integrationTestPath", "../sdk/integration-tests")
+                        .withMember("endpointsConfigPath", endpointsFile.absolutePath).build(),
+                ).build(),
+            ).withMember("codegen", ObjectNode.builder().withMember("includeFluentClient", false).build()).build(),
         ) { _, rustCrate ->
             if (test != null) {
                 test(rustCrate)
->>>>>>> c4a14d7c
             }
         }
     }
