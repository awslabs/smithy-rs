--- conflicted
+++ resolved
@@ -107,19 +107,7 @@
                             rustTemplate("#{S3_EXPRESS_SCHEME_ID}", *codegenScope)
                         },
                         writable {
-<<<<<<< HEAD
-                            rustTemplate(
-                                """
-                                #{SharedIdentityResolver}::new_with_cache_location(
-                                        #{DefaultS3ExpressIdentityProvider}::builder().build(),
-                                        #{IdentityCacheLocation}::IdentityResolver,
-                                )
-                                """,
-                                *codegenScope,
-                            )
-=======
                             rustTemplate("#{DefaultS3ExpressIdentityProvider}::builder().build()", *codegenScope)
->>>>>>> 5b27e4d0
                         },
                     )
                 }
