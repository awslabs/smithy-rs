/*
 * Copyright Amazon.com, Inc. or its affiliates. All Rights Reserved.
 * SPDX-License-Identifier: Apache-2.0
 */

package software.amazon.smithy.rustsdk

import software.amazon.smithy.aws.traits.ServiceTrait
import software.amazon.smithy.codegen.core.CodegenException
import software.amazon.smithy.model.node.Node
import software.amazon.smithy.model.node.ObjectNode
import software.amazon.smithy.model.node.StringNode
import software.amazon.smithy.model.shapes.OperationShape
import software.amazon.smithy.rust.codegen.client.smithy.ClientCodegenContext
import software.amazon.smithy.rust.codegen.client.smithy.customize.RustCodegenDecorator
import software.amazon.smithy.rust.codegen.client.smithy.generators.config.ConfigCustomization
import software.amazon.smithy.rust.codegen.client.smithy.generators.config.ServiceConfig
import software.amazon.smithy.rust.codegen.client.smithy.generators.protocol.ClientProtocolGenerator
import software.amazon.smithy.rust.codegen.core.rustlang.CargoDependency
import software.amazon.smithy.rust.codegen.core.rustlang.RustModule
import software.amazon.smithy.rust.codegen.core.rustlang.RustWriter
import software.amazon.smithy.rust.codegen.core.rustlang.Writable
import software.amazon.smithy.rust.codegen.core.rustlang.asType
import software.amazon.smithy.rust.codegen.core.rustlang.rust
import software.amazon.smithy.rust.codegen.core.rustlang.rustBlockTemplate
import software.amazon.smithy.rust.codegen.core.rustlang.rustTemplate
import software.amazon.smithy.rust.codegen.core.rustlang.withBlock
import software.amazon.smithy.rust.codegen.core.rustlang.withBlockTemplate
import software.amazon.smithy.rust.codegen.core.rustlang.writable
import software.amazon.smithy.rust.codegen.core.smithy.CodegenContext
import software.amazon.smithy.rust.codegen.core.smithy.RuntimeConfig
import software.amazon.smithy.rust.codegen.core.smithy.RuntimeType
import software.amazon.smithy.rust.codegen.core.smithy.customize.OperationCustomization
import software.amazon.smithy.rust.codegen.core.smithy.customize.OperationSection
import software.amazon.smithy.rust.codegen.core.smithy.generators.LibRsCustomization
import software.amazon.smithy.rust.codegen.core.smithy.generators.LibRsSection
import software.amazon.smithy.rust.codegen.core.smithy.generators.operationBuildError
import software.amazon.smithy.rust.codegen.core.util.dq
import software.amazon.smithy.rust.codegen.core.util.expectTrait
import software.amazon.smithy.rust.codegen.core.util.orNull
import kotlin.io.path.readText

class AwsEndpointDecorator : RustCodegenDecorator<ClientProtocolGenerator, ClientCodegenContext> {
    override val name: String = "AwsEndpoint"
    override val order: Byte = 0

    private var endpointsCache: ObjectNode? = null

    private fun endpoints(sdkSettings: SdkSettings): ObjectNode {
        if (endpointsCache == null) {
            val endpointsJson = when (val path = sdkSettings.endpointsConfigPath) {
                null -> (
                    javaClass.getResource("/default-sdk-endpoints.json")
                        ?: throw IllegalStateException("Failed to find default-sdk-endpoints.json in the JAR")
                    ).readText()
                else -> path.readText()
            }
            endpointsCache = Node.parse(endpointsJson).expectObjectNode()
        }
        return endpointsCache!!
    }

    override fun configCustomizations(
        codegenContext: ClientCodegenContext,
        baseCustomizations: List<ConfigCustomization>,
    ): List<ConfigCustomization> {
        return baseCustomizations + EndpointConfigCustomization(
            codegenContext,
            endpoints(SdkSettings.from(codegenContext.settings)),
        )
    }

    override fun operationCustomizations(
        codegenContext: ClientCodegenContext,
        operation: OperationShape,
        baseCustomizations: List<OperationCustomization>,
    ): List<OperationCustomization> {
        return baseCustomizations + EndpointResolverFeature(codegenContext.runtimeConfig, operation)
    }

    override fun libRsCustomizations(
        codegenContext: ClientCodegenContext,
        baseCustomizations: List<LibRsCustomization>,
    ): List<LibRsCustomization> {
        return baseCustomizations + PubUseEndpoint(codegenContext.runtimeConfig)
    }

    override fun supportsCodegenContext(clazz: Class<out CodegenContext>): Boolean =
        clazz.isAssignableFrom(ClientCodegenContext::class.java)
}

class EndpointConfigCustomization(
    private val codegenContext: CodegenContext,
    private val endpointData: ObjectNode,
) :
    ConfigCustomization() {
    private val runtimeConfig = codegenContext.runtimeConfig
    private val resolveAwsEndpoint = runtimeConfig.awsEndpoint().asType().copy(name = "ResolveAwsEndpoint")
    private val smithyEndpointResolver =
        CargoDependency.SmithyHttp(runtimeConfig).asType().member("endpoint::ResolveEndpoint")
    private val placeholderEndpointParams = runtimeConfig.awsEndpoint().asType().member("Params")
    private val endpointShim = runtimeConfig.awsEndpoint().asType().member("EndpointShim")
    private val moduleUseName = codegenContext.moduleUseName()
    private val codegenScope = arrayOf(
        "SmithyResolver" to smithyEndpointResolver,
        "PlaceholderParams" to placeholderEndpointParams,
        "ResolveAwsEndpoint" to resolveAwsEndpoint,
        "EndpointShim" to endpointShim,
        "aws_types" to awsTypes(runtimeConfig).asType(),
    )

<<<<<<< HEAD
    override fun section(section: ServiceConfig): Writable = writable {
        when (section) {
            is ServiceConfig.ConfigStruct -> rustTemplate(
                "pub (crate) endpoint_resolver: std::sync::Arc<dyn #{SmithyResolver}<#{PlaceholderParams}>>,",
                *codegenScope,
            )
            is ServiceConfig.ConfigImpl -> rustTemplate(
                """
                /// Returns the endpoint resolver.
                pub fn endpoint_resolver(&self) -> std::sync::Arc<dyn #{SmithyResolver}<#{PlaceholderParams}>> {
                    self.endpoint_resolver.clone()
                }
                """,
                *codegenScope,
            )
            is ServiceConfig.BuilderStruct ->
                rustTemplate("endpoint_resolver: Option<std::sync::Arc<dyn #{SmithyResolver}<#{PlaceholderParams}>>>,", *codegenScope)
            ServiceConfig.BuilderImpl ->
                rustTemplate(
                    """
=======
    override fun section(section: ServiceConfig): Writable =
        writable {
            when (section) {
                is ServiceConfig.ConfigStruct -> rustTemplate(
                    "pub (crate) endpoint_resolver: std::sync::Arc<dyn #{SmithyResolver}<#{PlaceholderParams}>>,",
                    *codegenScope,
                )

                is ServiceConfig.ConfigImpl -> emptySection
                is ServiceConfig.BuilderStruct ->
                    rustTemplate(
                        "endpoint_resolver: Option<std::sync::Arc<dyn #{SmithyResolver}<#{PlaceholderParams}>>>,",
                        *codegenScope,
                    )

                ServiceConfig.BuilderImpl ->
                    rustTemplate(
                        """
>>>>>>> 5b7aa7b8
                    /// Overrides the endpoint resolver to use when making requests.
                    ///
                    /// When unset, the client will used a generated endpoint resolver based on the endpoint metadata
                    /// for `$moduleUseName`.
                    ///
                    /// ## Examples
                    /// ```no_run
                    /// use #{aws_types}::region::Region;
                    /// use $moduleUseName::config::{Builder, Config};
                    /// use $moduleUseName::Endpoint;
                    ///
                    /// let config = $moduleUseName::Config::builder()
                    ///     .endpoint_resolver(
                    ///         Endpoint::immutable("http://localhost:8080".parse().expect("valid URI"))
                    ///     ).build();
                    /// ```
                    pub fn endpoint_resolver(mut self, endpoint_resolver: impl #{ResolveAwsEndpoint} + 'static) -> Self {
                        self.endpoint_resolver = Some(std::sync::Arc::new(#{EndpointShim}::from_resolver(endpoint_resolver)) as _);
                        self
                    }

                    /// Sets the endpoint resolver to use when making requests.
                    pub fn set_endpoint_resolver(&mut self, endpoint_resolver: Option<std::sync::Arc<dyn #{ResolveAwsEndpoint}>>) -> &mut Self {
                        self.endpoint_resolver = endpoint_resolver.map(|res|std::sync::Arc::new(#{EndpointShim}::from_arc(res) ) as _);
                        self
                    }
                    """,
                        *codegenScope,
                    )

                ServiceConfig.BuilderBuild -> {
                    val resolverGenerator = EndpointResolverGenerator(codegenContext, endpointData)
                    rustTemplate(
                        """
                    endpoint_resolver: self.endpoint_resolver.unwrap_or_else(||
                        std::sync::Arc::new(#{EndpointShim}::from_resolver(#{Resolver}()))
                    ),
                    """,
                        *codegenScope, "Resolver" to resolverGenerator.resolver(),
                    )
                }

                else -> emptySection
            }
        }
}

// This is an experiment in a slightly different way to create runtime types. All code MAY be refactored to use this pattern

class EndpointResolverFeature(private val runtimeConfig: RuntimeConfig, private val operationShape: OperationShape) :
    OperationCustomization() {
    private val placeholderEndpointParams = runtimeConfig.awsEndpoint().asType().member("Params")
    private val codegenScope = arrayOf(
        "PlaceholderParams" to placeholderEndpointParams,
        "BuildError" to runtimeConfig.operationBuildError(),
    )
    override fun section(section: OperationSection): Writable {
        return when (section) {
            is OperationSection.MutateRequest -> writable {
                // insert the endpoint resolution _result_ into the bag (note that this won't bail if endpoint resolution failed)
                rustTemplate(
                    """
                    let endpoint_params = #{PlaceholderParams}::new(${section.config}.region.clone());
                    ${section.request}.properties_mut()
                        .insert::<aws_smithy_http::endpoint::Result>(${section.config}
                            .endpoint_resolver
                            .resolve_endpoint(&endpoint_params));
                    """,
                    *codegenScope,
                )
            }
            else -> emptySection
        }
    }
}

class PubUseEndpoint(private val runtimeConfig: RuntimeConfig) : LibRsCustomization() {
    override fun section(section: LibRsSection): Writable {
        return when (section) {
            is LibRsSection.Body -> writable {
                rust(
                    "pub use #T::endpoint::Endpoint;",
                    CargoDependency.SmithyHttp(runtimeConfig).asType(),
                )
            }
            else -> emptySection
        }
    }
}

class EndpointResolverGenerator(codegenContext: CodegenContext, private val endpointData: ObjectNode) {
    private val runtimeConfig = codegenContext.runtimeConfig
    private val endpointPrefix = codegenContext.serviceShape.expectTrait<ServiceTrait>().endpointPrefix
    private val awsEndpoint = runtimeConfig.awsEndpoint().asType()
    private val awsTypes = runtimeConfig.awsTypes().asType()
    private val codegenScope =
        arrayOf(
            "Partition" to awsEndpoint.member("Partition"),
            "endpoint" to awsEndpoint.member("partition::endpoint"),
            "CredentialScope" to awsEndpoint.member("CredentialScope"),
            "Regionalized" to awsEndpoint.member("partition::Regionalized"),
            "Protocol" to awsEndpoint.member("partition::endpoint::Protocol"),
            "SignatureVersion" to awsEndpoint.member("partition::endpoint::SignatureVersion"),
            "PartitionResolver" to awsEndpoint.member("PartitionResolver"),
            "ResolveAwsEndpoint" to awsEndpoint.member("ResolveAwsEndpoint"),
            "SigningService" to awsTypes.member("SigningService"),
            "SigningRegion" to awsTypes.member("region::SigningRegion"),
        )

    fun resolver(): RuntimeType {
        val partitionsData = endpointData.expectArrayMember("partitions").getElementsAs(Node::expectObjectNode)

        val partitions = partitionsData.map {
            PartitionNode(endpointPrefix, it)
        }.sortedWith { x, y ->
            // always put the aws constructor first
            if (x.id == "aws") {
                -1
            } else {
                x.id.compareTo(y.id)
            }
        }
        val base = partitions.first()
        val rest = partitions.drop(1)
        val fnName = "endpoint_resolver"
        return RuntimeType.forInlineFun(fnName, RustModule.private("aws_endpoint")) {
            it.rustBlockTemplate("pub fn $fnName() -> impl #{ResolveAwsEndpoint}", *codegenScope) {
                withBlockTemplate("#{PartitionResolver}::new(", ")", *codegenScope) {
                    renderPartition(base)
                    rust(",")
                    withBlock("vec![", "]") {
                        rest.forEach {
                            renderPartition(it)
                            rust(",")
                        }
                    }
                }
            }
        }
    }

    private fun RustWriter.renderPartition(partition: PartitionNode) {
        /* Example:
        Partition::builder()
            .id("part-id-3")
            .region_regex(r#"^(eu)-\w+-\d+$"#)
            .default_endpoint(endpoint::Metadata {
                uri_template: "service.{region}.amazonaws.com",
                protocol: Https,
                signature_versions: &[V4],
                credential_scope: CredentialScope::builder()
                    .service("foo")
                    .build()
            })
            .endpoint(...)
            .build()
            .expect("valid partition")
         */
        rustTemplate(
            """
            #{Partition}::builder()
                .id(${partition.id.dq()})
                .region_regex(r##"${partition.regionRegex}"##)""",
            *codegenScope,
        )
        withBlock(".default_endpoint(", ")") {
            with(partition.defaults) {
                render()
            }
        }
        partition.partitionEndpoint?.also { ep ->
            rust(".partition_endpoint(${ep.dq()})")
        }
        when (partition.regionalized) {
            true -> rustTemplate(".regionalized(#{Regionalized}::Regionalized)", *codegenScope)
            false -> rustTemplate(".regionalized(#{Regionalized}::NotRegionalized)", *codegenScope)
        }
        partition.endpoints.forEach { (region, endpoint) ->
            withBlock(".endpoint(${region.dq()}, ", ")") {
                with(endpoint) {
                    render()
                }
            }
        }
        rust(""".build().expect("invalid partition")""")
    }

    inner class EndpointMeta(private val endpoint: ObjectNode, service: String, dnsSuffix: String) {
        private val uriTemplate =
            (endpoint.getStringMember("hostname").orNull() ?: throw CodegenException("endpoint must be defined"))
                .value
                .replace("{service}", service)
                .replace("{dnsSuffix}", dnsSuffix)
        private val credentialScope =
            CredentialScope(endpoint.getObjectMember("credentialScope").orElse(Node.objectNode()))

        private fun protocol(): String {
            val protocols = endpoint.expectArrayMember("protocols").map { it.expectStringNode().value }
            return if (protocols.contains("https")) {
                "Https"
            } else if (protocols.contains("http")) {
                "Http"
            } else {
                throw CodegenException("No protocol supported")
            }
        }

        private fun signatureVersion(): String {
            val signatureVersions = endpoint.expectArrayMember("signatureVersions").map { it.expectStringNode().value }
            // TODO(https://github.com/awslabs/smithy-rs/issues/977): we can use this to change the signing options instead of customizing S3 specifically
            if (!(signatureVersions.contains("v4") || signatureVersions.contains("s3v4"))) {
                throw CodegenException("endpoint does not support sigv4, unsupported: $signatureVersions")
            }
            return "V4"
        }

        fun RustWriter.render() {
            rustBlockTemplate("#{endpoint}::Metadata", *codegenScope) {
                rust("uri_template: ${uriTemplate.dq()},")
                rustTemplate("protocol: #{Protocol}::${protocol()},", *codegenScope)
                rustTemplate("signature_versions: #{SignatureVersion}::${signatureVersion()},", *codegenScope)
                withBlock("credential_scope: ", ",") {
                    with(credentialScope) {
                        render()
                    }
                }
            }
        }
    }

    /**
     * Represents a partition from endpoints.json
     */
    private inner class PartitionNode(endpointPrefix: String, config: ObjectNode) {
        // the partition id/name (e.g. "aws")
        val id: String = config.expectStringMember("partition").value

        // the node associated with [endpointPrefix] (or empty node)
        val service: ObjectNode = config
            .getObjectMember("services").orElse(Node.objectNode())
            .getObjectMember(endpointPrefix).orElse(Node.objectNode())

        // endpoints belonging to the service with the given [endpointPrefix] (or empty node)

        val dnsSuffix: String = config.expectStringMember("dnsSuffix").value

        // service specific defaults
        val defaults: EndpointMeta

        val endpoints: List<Pair<String, EndpointMeta>>

        init {

            val partitionDefaults = config.expectObjectMember("defaults")
            val serviceDefaults = service.getObjectMember("defaults").orElse(Node.objectNode())
            val mergedDefaults = partitionDefaults.merge(serviceDefaults)
            endpoints = service.getObjectMember("endpoints").orElse(Node.objectNode()).members.mapNotNull { (k, v) ->
                val endpointObject = mergedDefaults.merge(v.expectObjectNode())
                // There is no point in generating lots of endpoints that are just empty
                if (endpointObject != mergedDefaults) {
                    k.value to EndpointMeta(endpointObject, endpointPrefix, dnsSuffix)
                } else {
                    null
                }
            }

            defaults = EndpointMeta(mergedDefaults, endpointPrefix, dnsSuffix)
        }

        val regionalized: Boolean = service.getBooleanMemberOrDefault("isRegionalized", true)

        // regionalized services always use regionalized endpoints
        val partitionEndpoint: String? = if (regionalized) {
            null
        } else {
            service.getStringMember("partitionEndpoint").map(StringNode::getValue).orNull()
        }

        val regionRegex: String = config.expectStringMember("regionRegex").value
    }

    inner class CredentialScope(private val objectNode: ObjectNode) {
        fun RustWriter.render() {
            rustTemplate(
                """
                #{CredentialScope}::builder()
                """,
                *codegenScope,
            )
            objectNode.getStringMember("service").map {
                rustTemplate(
                    ".service(${it.value.dq()})",
                    *codegenScope,
                )
            }
            objectNode.getStringMember("region").map {
                rustTemplate(
                    ".region(${it.value.dq()})",
                    *codegenScope,
                )
            }
            rust(".build()")
        }
    }
}<|MERGE_RESOLUTION|>--- conflicted
+++ resolved
@@ -109,7 +109,6 @@
         "aws_types" to awsTypes(runtimeConfig).asType(),
     )
 
-<<<<<<< HEAD
     override fun section(section: ServiceConfig): Writable = writable {
         when (section) {
             is ServiceConfig.ConfigStruct -> rustTemplate(
@@ -130,26 +129,6 @@
             ServiceConfig.BuilderImpl ->
                 rustTemplate(
                     """
-=======
-    override fun section(section: ServiceConfig): Writable =
-        writable {
-            when (section) {
-                is ServiceConfig.ConfigStruct -> rustTemplate(
-                    "pub (crate) endpoint_resolver: std::sync::Arc<dyn #{SmithyResolver}<#{PlaceholderParams}>>,",
-                    *codegenScope,
-                )
-
-                is ServiceConfig.ConfigImpl -> emptySection
-                is ServiceConfig.BuilderStruct ->
-                    rustTemplate(
-                        "endpoint_resolver: Option<std::sync::Arc<dyn #{SmithyResolver}<#{PlaceholderParams}>>>,",
-                        *codegenScope,
-                    )
-
-                ServiceConfig.BuilderImpl ->
-                    rustTemplate(
-                        """
->>>>>>> 5b7aa7b8
                     /// Overrides the endpoint resolver to use when making requests.
                     ///
                     /// When unset, the client will used a generated endpoint resolver based on the endpoint metadata
