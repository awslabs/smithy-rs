/*
 * Copyright Amazon.com, Inc. or its affiliates. All Rights Reserved.
 * SPDX-License-Identifier: Apache-2.0
 */

package software.amazon.smithy.rustsdk.endpoints

import software.amazon.smithy.model.node.Node
import software.amazon.smithy.model.shapes.OperationShape
import software.amazon.smithy.model.shapes.ShapeId
import software.amazon.smithy.rulesengine.language.syntax.parameters.Builtins
import software.amazon.smithy.rulesengine.traits.EndpointTestCase
import software.amazon.smithy.rulesengine.traits.EndpointTestOperationInput
import software.amazon.smithy.rust.codegen.client.smithy.ClientCodegenContext
import software.amazon.smithy.rust.codegen.client.smithy.customize.ClientCodegenDecorator
import software.amazon.smithy.rust.codegen.client.smithy.endpoint.EndpointTypesGenerator
import software.amazon.smithy.rust.codegen.client.smithy.generators.clientInstantiator
import software.amazon.smithy.rust.codegen.core.rustlang.Attribute
import software.amazon.smithy.rust.codegen.core.rustlang.AttributeKind
import software.amazon.smithy.rust.codegen.core.rustlang.escape
import software.amazon.smithy.rust.codegen.core.rustlang.join
import software.amazon.smithy.rust.codegen.core.rustlang.rust
import software.amazon.smithy.rust.codegen.core.rustlang.rustBlock
import software.amazon.smithy.rust.codegen.core.rustlang.rustTemplate
import software.amazon.smithy.rust.codegen.core.rustlang.writable
import software.amazon.smithy.rust.codegen.core.smithy.PublicImportSymbolProvider
import software.amazon.smithy.rust.codegen.core.smithy.RuntimeType
import software.amazon.smithy.rust.codegen.core.smithy.RustCrate
import software.amazon.smithy.rust.codegen.core.smithy.generators.setterName
import software.amazon.smithy.rust.codegen.core.testutil.integrationTest
import software.amazon.smithy.rust.codegen.core.testutil.tokioTest
import software.amazon.smithy.rust.codegen.core.util.dq
import software.amazon.smithy.rust.codegen.core.util.expectMember
import software.amazon.smithy.rust.codegen.core.util.inputShape
import software.amazon.smithy.rust.codegen.core.util.orNull
import software.amazon.smithy.rust.codegen.core.util.orNullIfEmpty
import software.amazon.smithy.rust.codegen.core.util.toSnakeCase
import java.util.logging.Logger

class OperationInputTestDecorator : ClientCodegenDecorator {
    override val name: String = "OperationInputTest"
    override val order: Byte = 0

    override fun extras(codegenContext: ClientCodegenContext, rustCrate: RustCrate) {
        val endpointTests = EndpointTypesGenerator.fromContext(codegenContext).tests.orNullIfEmpty() ?: return
        rustCrate.integrationTest("endpoint_tests") {
            Attribute(Attribute.cfg(Attribute.feature("test-util"))).render(this, AttributeKind.Inner)
            val tests = endpointTests.flatMap { test ->
                val generator = OperationInputTestGenerator(codegenContext, test)
                test.operationInputs.filterNot { usesDeprecatedBuiltIns(it) }.map { operationInput ->
                    generator.generateInput(operationInput)
                }
            }
            tests.join("\n")(this)
        }
    }
}

private val deprecatedBuiltins =
    setOf(
        // The Rust SDK DOES NOT support the S3 global endpoint because we do not support bucket redirects
        Builtins.S3_USE_GLOBAL_ENDPOINT,
        // STS global endpoint was deprecated after STS regionalization
        Builtins.STS_USE_GLOBAL_ENDPOINT,
    ).map { it.builtIn.get() }

fun usesDeprecatedBuiltIns(testOperationInput: EndpointTestOperationInput): Boolean {
    return testOperationInput.builtInParams.members.map { it.key.value }.any { deprecatedBuiltins.contains(it) }
}

/**
 * Generate `operationInputTests` for EP2 tests.
 *
 * These are `tests/` style integration tests that run as a public SDK user against a complete client. `capture_request`
 * is used to retrieve the URL.
 *
 * Example generated test:
 * ```rust
 * #[tokio::test]
 * async fn operation_input_test_get_object_119() {
 *     /* builtIns: {
 *         "AWS::Region": "us-west-2",
 *         "AWS::S3::UseArnRegion": false
 *     } */
 *     /* clientParams: {} */
 *     let (conn, rcvr) = aws_smithy_client::test_connection::capture_request(None);
 *     let conf = {
 *         #[allow(unused_mut)]
 *         let mut builder = aws_sdk_s3::Config::builder()
 *             .with_test_defaults()
 *             .http_connector(conn);
 *         let builder = builder.region(aws_types::region::Region::new("us-west-2"));
 *         let builder = builder.use_arn_region(false);
 *         builder.build()
 *     };
 *     let client = aws_sdk_s3::Client::from_conf(conf);
 *     let _result = dbg!(client.get_object()
 *         .set_bucket(Some(
 *             "arn:aws:s3-outposts:us-east-1:123456789012:outpost:op-01234567890123456:accesspoint:myaccesspoint".to_owned()
 *         ))
 *         .set_key(Some(
 *             "key".to_owned()
 *         ))
 *         .send().await);
 *     rcvr.expect_no_request();
 *     let error = _result.expect_err("expected error: Invalid configuration: region from ARN `us-east-1` does not match client region `us-west-2` and UseArnRegion is `false` [outposts arn with region mismatch and UseArnRegion=false]");
 *     assert!(format!("{:?}", error).contains("Invalid configuration: region from ARN `us-east-1` does not match client region `us-west-2` and UseArnRegion is `false`"), "expected error to contain `Invalid configuration: region from ARN `us-east-1` does not match client region `us-west-2` and UseArnRegion is `false`` but it was {}", format!("{:?}", error));
 * }
 * ```
 *
 * Eventually, we need to pull this test into generic smithy. However, this relies on generic smithy clients
 * supporting middleware and being instantiable from config (https://github.com/awslabs/smithy-rs/issues/2194)
 *
 * Doing this in AWS codegen allows us to actually integration test generated clients.
 */

class OperationInputTestGenerator(_ctx: ClientCodegenContext, private val test: EndpointTestCase) {
    private val ctx = _ctx.copy(symbolProvider = PublicImportSymbolProvider(_ctx.symbolProvider, _ctx.moduleUseName()))
    private val runtimeConfig = ctx.runtimeConfig
    private val moduleName = ctx.moduleUseName()
    private val endpointCustomizations = ctx.rootDecorator.endpointCustomizations(ctx)
    private val model = ctx.model
    private val instantiator = clientInstantiator(ctx)

    private fun EndpointTestOperationInput.operationId() =
        ShapeId.fromOptionalNamespace(ctx.serviceShape.id.namespace, operationName)

    /** the Rust SDK doesn't support SigV4a — search  endpoint.properties.authSchemes[].name */
    private fun EndpointTestCase.isSigV4a() =
        expect.endpoint.orNull()?.properties?.get("authSchemes")?.asArrayNode()?.orNull()
            ?.map { it.expectObjectNode().expectStringMember("name").value }?.contains("sigv4a") == true

    fun generateInput(testOperationInput: EndpointTestOperationInput) = writable {
        val operationName = testOperationInput.operationName.toSnakeCase()
        if (test.isSigV4a()) {
            Attribute.shouldPanic("no request was received").render(this)
        }
        tokioTest(safeName("operation_input_test_$operationName")) {
            rustTemplate(
                """
                /* builtIns: ${escape(Node.prettyPrintJson(testOperationInput.builtInParams))} */
                /* clientParams: ${escape(Node.prettyPrintJson(testOperationInput.clientParams))} */
                let (conn, rcvr) = #{capture_request}(None);
                let conf = #{conf};
                let client = $moduleName::Client::from_conf(conf);
                let _result = dbg!(#{invoke_operation});
                #{assertion}
                """,
<<<<<<< HEAD
                "capture_request" to RuntimeType.smithyClientTestUtil(runtimeConfig)
                    .resolve("test_connection::capture_request"),
=======
                "capture_request" to RuntimeType.captureRequest(runtimeConfig),
>>>>>>> bde362e8
                "conf" to config(testOperationInput),
                "invoke_operation" to operationInvocation(testOperationInput),
                "assertion" to writable {
                    test.expect.endpoint.ifPresent { endpoint ->
                        val uri = escape(endpoint.url)
                        rustTemplate(
                            """
                            let req = rcvr.expect_request();
                            let uri = req.uri().to_string();
                            assert!(uri.starts_with(${uri.dq()}), "expected URI to start with `$uri` but it was `{}`", uri);
                            """,
                        )
                    }
                    test.expect.error.ifPresent { error ->
                        val expectedError =
                            escape("expected error: $error [${test.documentation.orNull() ?: "no docs"}]")
                        val escapedError = escape(error)
                        rustTemplate(
                            """
                            rcvr.expect_no_request();
                            let error = _result.expect_err(${expectedError.dq()});
                            assert!(
                                format!("{:?}", error).contains(${escapedError.dq()}),
                                "expected error to contain `$escapedError` but it was {:?}", error
                            );
                            """,
                        )
                    }
                },
            )
        }
    }

    private fun operationInvocation(testOperationInput: EndpointTestOperationInput) = writable {
        rust("client.${testOperationInput.operationName.toSnakeCase()}()")
        val operationInput =
            model.expectShape(testOperationInput.operationId(), OperationShape::class.java).inputShape(model)
        testOperationInput.operationParams.members.forEach { (key, value) ->
            val member = operationInput.expectMember(key.value)
            rustTemplate(
                ".${member.setterName()}(#{value})",
                "value" to instantiator.generate(member, value),
            )
        }
        rust(".send().await")
    }

    /** initialize service config for test */
    private fun config(operationInput: EndpointTestOperationInput) = writable {
        rustBlock("") {
            Attribute.AllowUnusedMut.render(this)
            rust("let mut builder = $moduleName::Config::builder().with_test_defaults().http_connector(conn);")
            operationInput.builtInParams.members.forEach { (builtIn, value) ->
                val setter = endpointCustomizations.firstNotNullOfOrNull {
                    it.setBuiltInOnServiceConfig(
                        builtIn.value,
                        value,
                        "builder",
                    )
                }
                if (setter != null) {
                    setter(this)
                } else {
                    Logger.getLogger("OperationTestGenerator").warning("No provider for ${builtIn.value}")
                }
            }
            rust("builder.build()")
        }
    }
}<|MERGE_RESOLUTION|>--- conflicted
+++ resolved
@@ -146,12 +146,7 @@
                 let _result = dbg!(#{invoke_operation});
                 #{assertion}
                 """,
-<<<<<<< HEAD
-                "capture_request" to RuntimeType.smithyClientTestUtil(runtimeConfig)
-                    .resolve("test_connection::capture_request"),
-=======
                 "capture_request" to RuntimeType.captureRequest(runtimeConfig),
->>>>>>> bde362e8
                 "conf" to config(testOperationInput),
                 "invoke_operation" to operationInvocation(testOperationInput),
                 "assertion" to writable {
