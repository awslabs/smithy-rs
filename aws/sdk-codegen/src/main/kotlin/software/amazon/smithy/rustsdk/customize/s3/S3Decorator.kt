/*
 * Copyright Amazon.com, Inc. or its affiliates. All Rights Reserved.
 * SPDX-License-Identifier: Apache-2.0
 */

package software.amazon.smithy.rustsdk.customize.s3

import software.amazon.smithy.aws.traits.protocols.RestXmlTrait
import software.amazon.smithy.model.Model
import software.amazon.smithy.model.node.Node
import software.amazon.smithy.model.shapes.OperationShape
import software.amazon.smithy.model.shapes.ServiceShape
import software.amazon.smithy.model.shapes.Shape
import software.amazon.smithy.model.shapes.ShapeId
import software.amazon.smithy.model.shapes.StructureShape
import software.amazon.smithy.model.transform.ModelTransformer
import software.amazon.smithy.rust.codegen.client.smithy.ClientCodegenContext
import software.amazon.smithy.rust.codegen.client.smithy.customize.ClientCodegenDecorator
import software.amazon.smithy.rust.codegen.client.smithy.endpoint.EndpointCustomization
import software.amazon.smithy.rust.codegen.client.smithy.endpoint.rustName
import software.amazon.smithy.rust.codegen.client.smithy.generators.protocol.ClientProtocolGenerator
import software.amazon.smithy.rust.codegen.client.smithy.protocols.ClientRestXmlFactory
import software.amazon.smithy.rust.codegen.core.rustlang.RustModule
import software.amazon.smithy.rust.codegen.core.rustlang.rustBlockTemplate
import software.amazon.smithy.rust.codegen.core.rustlang.rustTemplate
import software.amazon.smithy.rust.codegen.core.smithy.CodegenContext
import software.amazon.smithy.rust.codegen.core.smithy.RuntimeType
import software.amazon.smithy.rust.codegen.core.smithy.protocols.ProtocolMap
import software.amazon.smithy.rust.codegen.core.smithy.protocols.RestXml
import software.amazon.smithy.rust.codegen.core.smithy.traits.AllowInvalidXmlRoot
import software.amazon.smithy.rust.codegen.core.util.letIf
<<<<<<< HEAD
=======
import software.amazon.smithy.rustsdk.AwsRuntimeType
import software.amazon.smithy.rustsdk.endpoints.stripEndpointTrait
import software.amazon.smithy.rustsdk.getBuiltIn
import software.amazon.smithy.rustsdk.toWritable
>>>>>>> 4436d9ad
import java.util.logging.Logger

/**
 * Top level decorator for S3
 */
class S3Decorator : ClientCodegenDecorator {
    override val name: String = "S3"
    override val order: Byte = 0
    private val logger: Logger = Logger.getLogger(javaClass.name)
    private val invalidXmlRootAllowList = setOf(
        // API returns GetObjectAttributes_Response_ instead of Output
        ShapeId.from("com.amazonaws.s3#GetObjectAttributesOutput"),
    )

    override fun protocols(
        serviceId: ShapeId,
        currentProtocols: ProtocolMap<ClientProtocolGenerator, ClientCodegenContext>,
<<<<<<< HEAD
    ): ProtocolMap<ClientProtocolGenerator, ClientCodegenContext> = currentProtocols + mapOf(
        RestXmlTrait.ID to ClientRestXmlFactory { protocolConfig ->
            S3ProtocolOverride(protocolConfig)
        },
    )
=======
    ): ProtocolMap<ClientProtocolGenerator, ClientCodegenContext> =
        currentProtocols.letIf(applies(serviceId)) {
            it + mapOf(
                RestXmlTrait.ID to ClientRestXmlFactory { protocolConfig ->
                    S3(protocolConfig)
                },
            )
        }

    override fun transformModel(service: ServiceShape, model: Model): Model {
        return model.letIf(applies(service.id)) {
            ModelTransformer.create().mapShapes(model) { shape ->
                shape.letIf(isInInvalidXmlRootAllowList(shape)) {
                    logger.info("Adding AllowInvalidXmlRoot trait to $it")
                    (it as StructureShape).toBuilder().addTrait(AllowInvalidXmlRoot()).build()
                }
            }.let(StripBucketFromHttpPath()::transform).let(stripEndpointTrait("RequestRoute"))
        }
    }
>>>>>>> 4436d9ad

    override fun transformModel(service: ServiceShape, model: Model): Model =
        ModelTransformer.create().mapShapes(model) { shape ->
            shape.letIf(isInInvalidXmlRootAllowList(shape)) {
                logger.info("Adding AllowInvalidXmlRoot trait to $it")
                (it as StructureShape).toBuilder().addTrait(AllowInvalidXmlRoot()).build()
            }
        }.let(StripBucketFromHttpPath()::transform)

    override fun endpointCustomizations(codegenContext: ClientCodegenContext): List<EndpointCustomization> {
        return listOf(object : EndpointCustomization {
            override fun setBuiltInOnServiceConfig(name: String, value: Node, configBuilderRef: String): Writable? {
                if (!name.startsWith("AWS::S3")) {
                    return null
                }
                val builtIn = codegenContext.getBuiltIn(name) ?: return null
                return writable {
                    rustTemplate(
                        "let $configBuilderRef = $configBuilderRef.${builtIn.name.rustName()}(#{value});",
                        "value" to value.toWritable(),
                    )
                }
            }
        },
        )
    }

    private fun isInInvalidXmlRootAllowList(shape: Shape): Boolean {
        return shape.isStructureShape && invalidXmlRootAllowList.contains(shape.id)
    }
}

class S3ProtocolOverride(codegenContext: CodegenContext) : RestXml(codegenContext) {
    private val runtimeConfig = codegenContext.runtimeConfig
    private val errorScope = arrayOf(
        "Bytes" to RuntimeType.Bytes,
        "Error" to RuntimeType.genericError(runtimeConfig),
        "ErrorBuilder" to RuntimeType.genericErrorBuilder(runtimeConfig),
        "HeaderMap" to RuntimeType.HttpHeaderMap,
        "Response" to RuntimeType.HttpResponse,
        "XmlDecodeError" to RuntimeType.smithyXml(runtimeConfig).resolve("decode::XmlDecodeError"),
        "base_errors" to restXmlErrors,
    )

    override fun parseHttpGenericError(operationShape: OperationShape): RuntimeType {
        return RuntimeType.forInlineFun("parse_http_generic_error", RustModule.private("xml_deser")) {
            rustBlockTemplate(
                "pub fn parse_http_generic_error(response: &#{Response}<#{Bytes}>) -> Result<#{ErrorBuilder}, #{XmlDecodeError}>",
                *errorScope,
            ) {
                rustTemplate(
                    """
                    // S3 HEAD responses have no response body to for an error code. Therefore,
                    // check the HTTP response status and populate an error code for 404s.
                    if response.body().is_empty() {
                        let mut builder = #{Error}::builder();
                        if response.status().as_u16() == 404 {
                            builder = builder.code("NotFound");
                        }
                        Ok(builder)
                    } else {
                        #{base_errors}::parse_generic_error(response.body().as_ref())
                    }
                    """,
                    *errorScope,
                )
            }
        }
    }
}<|MERGE_RESOLUTION|>--- conflicted
+++ resolved
@@ -21,21 +21,19 @@
 import software.amazon.smithy.rust.codegen.client.smithy.generators.protocol.ClientProtocolGenerator
 import software.amazon.smithy.rust.codegen.client.smithy.protocols.ClientRestXmlFactory
 import software.amazon.smithy.rust.codegen.core.rustlang.RustModule
+import software.amazon.smithy.rust.codegen.core.rustlang.Writable
 import software.amazon.smithy.rust.codegen.core.rustlang.rustBlockTemplate
 import software.amazon.smithy.rust.codegen.core.rustlang.rustTemplate
+import software.amazon.smithy.rust.codegen.core.rustlang.writable
 import software.amazon.smithy.rust.codegen.core.smithy.CodegenContext
 import software.amazon.smithy.rust.codegen.core.smithy.RuntimeType
 import software.amazon.smithy.rust.codegen.core.smithy.protocols.ProtocolMap
 import software.amazon.smithy.rust.codegen.core.smithy.protocols.RestXml
 import software.amazon.smithy.rust.codegen.core.smithy.traits.AllowInvalidXmlRoot
 import software.amazon.smithy.rust.codegen.core.util.letIf
-<<<<<<< HEAD
-=======
-import software.amazon.smithy.rustsdk.AwsRuntimeType
 import software.amazon.smithy.rustsdk.endpoints.stripEndpointTrait
 import software.amazon.smithy.rustsdk.getBuiltIn
 import software.amazon.smithy.rustsdk.toWritable
->>>>>>> 4436d9ad
 import java.util.logging.Logger
 
 /**
@@ -53,33 +51,11 @@
     override fun protocols(
         serviceId: ShapeId,
         currentProtocols: ProtocolMap<ClientProtocolGenerator, ClientCodegenContext>,
-<<<<<<< HEAD
     ): ProtocolMap<ClientProtocolGenerator, ClientCodegenContext> = currentProtocols + mapOf(
         RestXmlTrait.ID to ClientRestXmlFactory { protocolConfig ->
             S3ProtocolOverride(protocolConfig)
         },
     )
-=======
-    ): ProtocolMap<ClientProtocolGenerator, ClientCodegenContext> =
-        currentProtocols.letIf(applies(serviceId)) {
-            it + mapOf(
-                RestXmlTrait.ID to ClientRestXmlFactory { protocolConfig ->
-                    S3(protocolConfig)
-                },
-            )
-        }
-
-    override fun transformModel(service: ServiceShape, model: Model): Model {
-        return model.letIf(applies(service.id)) {
-            ModelTransformer.create().mapShapes(model) { shape ->
-                shape.letIf(isInInvalidXmlRootAllowList(shape)) {
-                    logger.info("Adding AllowInvalidXmlRoot trait to $it")
-                    (it as StructureShape).toBuilder().addTrait(AllowInvalidXmlRoot()).build()
-                }
-            }.let(StripBucketFromHttpPath()::transform).let(stripEndpointTrait("RequestRoute"))
-        }
-    }
->>>>>>> 4436d9ad
 
     override fun transformModel(service: ServiceShape, model: Model): Model =
         ModelTransformer.create().mapShapes(model) { shape ->
@@ -87,7 +63,7 @@
                 logger.info("Adding AllowInvalidXmlRoot trait to $it")
                 (it as StructureShape).toBuilder().addTrait(AllowInvalidXmlRoot()).build()
             }
-        }.let(StripBucketFromHttpPath()::transform)
+        }.let(StripBucketFromHttpPath()::transform).let(stripEndpointTrait("RequestRoute"))
 
     override fun endpointCustomizations(codegenContext: ClientCodegenContext): List<EndpointCustomization> {
         return listOf(object : EndpointCustomization {
