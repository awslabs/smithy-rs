/*
 * Copyright Amazon.com, Inc. or its affiliates. All Rights Reserved.
 * SPDX-License-Identifier: Apache-2.0.
 */

package software.amazon.smithy.rustsdk

import software.amazon.smithy.model.knowledge.TopDownIndex
import software.amazon.smithy.model.shapes.MemberShape
import software.amazon.smithy.rust.codegen.rustlang.Attribute
import software.amazon.smithy.rust.codegen.rustlang.CargoDependency
import software.amazon.smithy.rust.codegen.rustlang.Feature
import software.amazon.smithy.rust.codegen.rustlang.RustMetadata
import software.amazon.smithy.rust.codegen.rustlang.RustModule
import software.amazon.smithy.rust.codegen.rustlang.RustType
import software.amazon.smithy.rust.codegen.rustlang.RustWriter
import software.amazon.smithy.rust.codegen.rustlang.asOptional
import software.amazon.smithy.rust.codegen.rustlang.asType
import software.amazon.smithy.rust.codegen.rustlang.contains
import software.amazon.smithy.rust.codegen.rustlang.documentShape
import software.amazon.smithy.rust.codegen.rustlang.render
import software.amazon.smithy.rust.codegen.rustlang.rust
import software.amazon.smithy.rust.codegen.rustlang.rustBlock
import software.amazon.smithy.rust.codegen.rustlang.rustBlockTemplate
import software.amazon.smithy.rust.codegen.rustlang.rustTemplate
import software.amazon.smithy.rust.codegen.rustlang.stripOuter
import software.amazon.smithy.rust.codegen.rustlang.writable
import software.amazon.smithy.rust.codegen.smithy.RustCrate
import software.amazon.smithy.rust.codegen.smithy.customize.RustCodegenDecorator
import software.amazon.smithy.rust.codegen.smithy.generators.LibRsCustomization
import software.amazon.smithy.rust.codegen.smithy.generators.LibRsSection
import software.amazon.smithy.rust.codegen.smithy.generators.ProtocolConfig
import software.amazon.smithy.rust.codegen.smithy.generators.builderSymbol
import software.amazon.smithy.rust.codegen.smithy.generators.error.errorSymbol
import software.amazon.smithy.rust.codegen.smithy.generators.setterName
import software.amazon.smithy.rust.codegen.smithy.rustType
import software.amazon.smithy.rust.codegen.util.inputShape
import software.amazon.smithy.rust.codegen.util.outputShape
import software.amazon.smithy.rust.codegen.util.toSnakeCase

class FluentClientDecorator : RustCodegenDecorator {
    override val name: String = "FluentClient"
    override val order: Byte = 0

    override fun extras(protocolConfig: ProtocolConfig, rustCrate: RustCrate) {
        val module = RustMetadata(additionalAttributes = listOf(Attribute.Cfg.feature("client")), public = true)
        rustCrate.withModule(RustModule("client", module)) { writer ->
            FluentClientGenerator(protocolConfig).render(writer)
        }
        val awsHyper = protocolConfig.runtimeConfig.awsHyper().name
        rustCrate.addFeature(Feature("client", true, listOf(awsHyper)))
        rustCrate.addFeature(Feature("rustls", default = true, listOf("$awsHyper/rustls")))
        rustCrate.addFeature(Feature("native-tls", default = false, listOf("$awsHyper/native-tls")))
    }

    override fun libRsCustomizations(
        protocolConfig: ProtocolConfig,
        baseCustomizations: List<LibRsCustomization>
    ): List<LibRsCustomization> {
        return baseCustomizations + object : LibRsCustomization() {
            override fun section(section: LibRsSection) = when (section) {
                is LibRsSection.Body -> writable {
                    Attribute.Cfg.feature("client").render(this)
                    rust("pub use client::Client;")
                }
                else -> emptySection
            }
        }
    }
}

class FluentClientGenerator(protocolConfig: ProtocolConfig) {
    private val serviceShape = protocolConfig.serviceShape
    private val operations =
        TopDownIndex.of(protocolConfig.model).getContainedOperations(serviceShape).sortedBy { it.id }
    private val symbolProvider = protocolConfig.symbolProvider
    private val model = protocolConfig.model
    private val hyperDep = protocolConfig.runtimeConfig.awsHyper().copy(optional = true)
    private val runtimeConfig = protocolConfig.runtimeConfig

    fun render(writer: RustWriter) {
        writer.rustTemplate(
            """
            ##[derive(std::fmt::Debug)]
            pub(crate) struct Handle<C = #{aws_hyper}::DynConnector> {
                client: #{aws_hyper}::Client<C>,
                conf: crate::Config
            }

            ##[derive(Clone, std::fmt::Debug)]
            pub struct Client<C = #{aws_hyper}::DynConnector> {
                handle: std::sync::Arc<Handle<C>>
            }
        """,
            "aws_hyper" to hyperDep.asType()
        )
        writer.rustBlock("impl<C> Client<C>") {
            rustTemplate(
                """
                pub fn from_conf_conn(conf: crate::Config, conn: C) -> Self {
                    let client = #{aws_hyper}::Client::new(conn);
                    Self { handle: std::sync::Arc::new(Handle { client, conf })}
                }

                pub fn conf(&self) -> &crate::Config {
                    &self.handle.conf
                }

            """,
                "aws_hyper" to hyperDep.asType()
            )
        }
        writer.rustBlock("impl Client") {
            rustTemplate(
                """
                ##[cfg(any(feature = "rustls", feature = "native-tls"))]
                pub fn from_env() -> Self {
                    Self::from_conf(crate::Config::builder().build())
                }

                ##[cfg(any(feature = "rustls", feature = "native-tls"))]
                pub fn from_conf(conf: crate::Config) -> Self {
                    let client = #{aws_hyper}::Client::https();
                    Self { handle: std::sync::Arc::new(Handle { client, conf })}
                }

            """,
                "aws_hyper" to hyperDep.asType()
            )
        }
        writer.rustBlockTemplate(
            """
            impl<C> Client<C>
                where C: #{aws_hyper}::SmithyConnector,
            """,
            "aws_hyper" to hyperDep.asType()
        ) {
            operations.forEach { operation ->
                val name = symbolProvider.toSymbol(operation).name
                rust(
                    """
                    pub fn ${name.toSnakeCase()}(&self) -> fluent_builders::$name<C> {
                        fluent_builders::$name::new(self.handle.clone())
                    }"""
                )
            }
        }
        writer.withModule("fluent_builders") {
            operations.forEach { operation ->
                val name = symbolProvider.toSymbol(operation).name
                val input = operation.inputShape(model)
                val members: List<MemberShape> = input.allMembers.values.toList()

                rustTemplate(
                    """
                    ##[derive(std::fmt::Debug)]
                    pub struct $name<C = #{aws_hyper}::DynConnector> {
                        handle: std::sync::Arc<super::Handle<C>>,
                        inner: #{ty}
                    }""",
                    "ty" to input.builderSymbol(symbolProvider),
                    "aws_hyper" to hyperDep.asType()
                )

                rustBlock("impl<C> $name<C>") {
                    rustTemplate(
                        """
                        pub(crate) fn new(handle: std::sync::Arc<super::Handle<C>>) -> Self {
                            Self { handle, inner: Default::default() }
                        }

<<<<<<< HEAD
                        pub async fn send(self) -> Result<#{ok}, #{sdk_err}<#{operation_err}>>
                          where C: #{aws_hyper}::SmithyConnector,
                        {
                            let input = self.inner.build().map_err(|err|#{sdk_err}::ConstructionFailure(err.into()))?;
                            let op = input.make_operation(&self.handle.conf)
                                .map_err(|err|#{sdk_err}::ConstructionFailure(err.into()))?;
                            self.handle.client.call(op).await
                        }
                        """,
=======
                    pub async fn send(self) -> std::result::Result<#{ok}, #{sdk_err}<#{operation_err}>>
                      where C: #{aws_hyper}::SmithyConnector,
                    {
                        let input = self.inner.build().map_err(|err|#{sdk_err}::ConstructionFailure(err.into()))?;
                        let op = input.make_operation(&self.handle.conf)
                            .map_err(|err|#{sdk_err}::ConstructionFailure(err.into()))?;
                        self.handle.client.call(op).await
                    }
                    """,
>>>>>>> c15b65e3
                        "ok" to symbolProvider.toSymbol(operation.outputShape(model)),
                        "operation_err" to operation.errorSymbol(symbolProvider),
                        "sdk_err" to CargoDependency.SmithyHttp(runtimeConfig).asType().copy(name = "result::SdkError"),
                        "aws_hyper" to hyperDep.asType()
                    )
                    members.forEach { member ->
                        val memberName = symbolProvider.toMemberName(member)
                        // All fields in the builder are optional
                        val memberSymbol = symbolProvider.toSymbol(member)
                        val outerType = memberSymbol.rustType()
                        when (val coreType = outerType.stripOuter<RustType.Option>()) {
                            is RustType.Vec -> renderVecHelper(member, memberName, coreType)
                            is RustType.HashMap -> renderMapHelper(member, memberName, coreType)
                            else -> {
                                val signature = when (coreType) {
                                    is RustType.String,
                                    is RustType.Box -> "(mut self, input: impl Into<${coreType.render(true)}>) -> Self"
                                    else -> "(mut self, input: ${coreType.render(true)}) -> Self"
                                }
                                documentShape(member, model)
                                rustBlock("pub fn $memberName$signature") {
                                    write("self.inner = self.inner.$memberName(input);")
                                    write("self")
                                }
                            }
                        }
                        // pure setter
                        val inputType = outerType.asOptional()
                        rustBlock("pub fn ${member.setterName()}(mut self, input: ${inputType.render(true)}) -> Self") {
                            rust(
                                """
                                self.inner = self.inner.${member.setterName()}(input);
                                self
                                """
                            )
                        }
                    }
                }
            }
        }
    }

    private fun RustWriter.renderMapHelper(member: MemberShape, memberName: String, coreType: RustType.HashMap) {
        documentShape(member, model)
        val k = coreType.key
        val v = coreType.member

        rustBlock("pub fn $memberName(mut self, k: impl Into<${k.render()}>, v: impl Into<${v.render()}>) -> Self") {
            rust(
                """
                self.inner = self.inner.$memberName(k, v);
                self
            """
            )
        }
    }

    private fun RustWriter.renderVecHelper(member: MemberShape, memberName: String, coreType: RustType.Vec) {
        documentShape(member, model)
        rustBlock("pub fn $memberName(mut self, inp: impl Into<${coreType.member.render(true)}>) -> Self") {
            rust(
                """
                self.inner = self.inner.$memberName(inp);
                self
            """
            )
        }
    }
}<|MERGE_RESOLUTION|>--- conflicted
+++ resolved
@@ -169,8 +169,7 @@
                             Self { handle, inner: Default::default() }
                         }
 
-<<<<<<< HEAD
-                        pub async fn send(self) -> Result<#{ok}, #{sdk_err}<#{operation_err}>>
+                        pub async fn send(self) -> std::result::Result<#{ok}, #{sdk_err}<#{operation_err}>>
                           where C: #{aws_hyper}::SmithyConnector,
                         {
                             let input = self.inner.build().map_err(|err|#{sdk_err}::ConstructionFailure(err.into()))?;
@@ -179,17 +178,6 @@
                             self.handle.client.call(op).await
                         }
                         """,
-=======
-                    pub async fn send(self) -> std::result::Result<#{ok}, #{sdk_err}<#{operation_err}>>
-                      where C: #{aws_hyper}::SmithyConnector,
-                    {
-                        let input = self.inner.build().map_err(|err|#{sdk_err}::ConstructionFailure(err.into()))?;
-                        let op = input.make_operation(&self.handle.conf)
-                            .map_err(|err|#{sdk_err}::ConstructionFailure(err.into()))?;
-                        self.handle.client.call(op).await
-                    }
-                    """,
->>>>>>> c15b65e3
                         "ok" to symbolProvider.toSymbol(operation.outputShape(model)),
                         "operation_err" to operation.errorSymbol(symbolProvider),
                         "sdk_err" to CargoDependency.SmithyHttp(runtimeConfig).asType().copy(name = "result::SdkError"),
