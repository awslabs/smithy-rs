/*
 * Copyright Amazon.com, Inc. or its affiliates. All Rights Reserved.
 * SPDX-License-Identifier: Apache-2.0.
 */

package software.amazon.smithy.rustsdk

import software.amazon.smithy.rust.codegen.smithy.customize.CombinedCodegenDecorator

val DECORATORS = listOf(
    CredentialsProviderDecorator(),
    RegionDecorator(),
    AwsEndpointDecorator(),
<<<<<<< HEAD
    UserAgentDecorator()
=======
    SigV4SigningDecorator()
>>>>>>> cf55bcab
)

class AwsCodegenDecorator : CombinedCodegenDecorator(DECORATORS) {
    override val name: String = "AwsSdkCodegenDecorator"
    override val order: Byte = -1
}<|MERGE_RESOLUTION|>--- conflicted
+++ resolved
@@ -11,11 +11,8 @@
     CredentialsProviderDecorator(),
     RegionDecorator(),
     AwsEndpointDecorator(),
-<<<<<<< HEAD
-    UserAgentDecorator()
-=======
+    UserAgentDecorator(),
     SigV4SigningDecorator()
->>>>>>> cf55bcab
 )
 
 class AwsCodegenDecorator : CombinedCodegenDecorator(DECORATORS) {
