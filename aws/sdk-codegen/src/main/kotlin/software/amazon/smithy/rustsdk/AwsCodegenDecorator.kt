--- conflicted
+++ resolved
@@ -23,7 +23,6 @@
 
 val DECORATORS: List<ClientCodegenDecorator> = listOf(
     // General AWS Decorators
-<<<<<<< HEAD
     listOf(
         CredentialsProviderDecorator(),
         RegionDecorator(),
@@ -42,30 +41,11 @@
         AwsReadmeDecorator(),
         HttpConnectorDecorator(),
         AwsEndpointsStdLib(),
+        AddFIPSDualStackDecorator(),
+        GenericSmithySdkConfigSettings(),
         AwsRequestIdDecorator(),
         DisabledAuthDecorator(),
     ),
-=======
-    CredentialsProviderDecorator(),
-    RegionDecorator(),
-    AwsEndpointDecorator(),
-    UserAgentDecorator(),
-    SigV4SigningDecorator(),
-    HttpRequestChecksumDecorator(),
-    HttpResponseChecksumDecorator(),
-    RetryClassifierDecorator(),
-    IntegrationTestDecorator(),
-    AwsFluentClientDecorator(),
-    CrateLicenseDecorator(),
-    SdkConfigDecorator(),
-    ServiceConfigDecorator(),
-    AwsPresigningDecorator(),
-    AwsReadmeDecorator(),
-    HttpConnectorDecorator(),
-    AwsEndpointsStdLib(),
-    AddFIPSDualStackDecorator(),
-    GenericSmithySdkConfigSettings(),
->>>>>>> 81f435be
 
     // Service specific decorators
     ApiGatewayDecorator().onlyApplyTo("com.amazonaws.apigateway#BackplaneControlService"),
