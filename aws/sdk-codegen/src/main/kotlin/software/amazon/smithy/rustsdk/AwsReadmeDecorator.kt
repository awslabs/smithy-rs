/*
 * Copyright Amazon.com, Inc. or its affiliates. All Rights Reserved.
 * SPDX-License-Identifier: Apache-2.0
 */

package software.amazon.smithy.rustsdk

import org.jsoup.Jsoup
import org.jsoup.nodes.Element
import org.jsoup.nodes.TextNode
import software.amazon.smithy.model.traits.DocumentationTrait
import software.amazon.smithy.rust.codegen.rustlang.raw
import software.amazon.smithy.rust.codegen.smithy.ClientCodegenContext
<<<<<<< HEAD
import software.amazon.smithy.rust.codegen.smithy.CodegenContext
=======
>>>>>>> 12b4943e
import software.amazon.smithy.rust.codegen.smithy.RustCrate
import software.amazon.smithy.rust.codegen.smithy.customize.RustCodegenDecorator
import software.amazon.smithy.rust.codegen.smithy.generators.ManifestCustomizations
import software.amazon.smithy.rust.codegen.util.getTrait
import java.util.logging.Logger

// Use a sigil that should always be unique in the text to fix line breaks and spaces
// since Jsoup doesn't preserve whitespace at all.
private const val LINE_BREAK_SIGIL = "[[smithy-rs-br]]"
private const val SPACE_SIGIL = "[[smithy-rs-nbsp]]"

/**
 * Generates a README.md for each service crate for display on crates.io.
 */
class AwsReadmeDecorator : RustCodegenDecorator<ClientCodegenContext> {
    override val name: String = "AwsReadmeDecorator"
    override val order: Byte = 0

    private val logger: Logger = Logger.getLogger(javaClass.name)

    override fun crateManifestCustomizations(codegenContext: ClientCodegenContext): ManifestCustomizations =
        mapOf("package" to mapOf("readme" to "README.md"))

    override fun extras(codegenContext: ClientCodegenContext, rustCrate: RustCrate) {
        rustCrate.withFile("README.md") { writer ->
            val description = normalizeDescription(
                codegenContext.moduleName,
                codegenContext.settings.getService(codegenContext.model).getTrait<DocumentationTrait>()?.value ?: ""
            )
            val moduleName = codegenContext.settings.moduleName

            writer.raw(
                """
                # $moduleName

                **Please Note: The SDK is currently in Developer Preview and is intended strictly for
                feedback purposes only. Do not use this SDK for production workloads.**
                """.trimIndent() +
                    "\n\n$description\n\n" +
                    """
                    ## Getting Started

                    > Examples are available for many services and operations, check out the
                    > [examples folder in GitHub](https://github.com/awslabs/aws-sdk-rust/tree/main/examples).

                    The SDK provides one crate per AWS service. You must add [Tokio](https://crates.io/crates/tokio)
                    as a dependency within your Rust project to execute asynchronous code. To add `$moduleName` to
                    your project, add the following to your **Cargo.toml** file:

                    ```toml
                    [dependencies]
                    aws-config = "${codegenContext.settings.moduleVersion}"
                    $moduleName = "${codegenContext.settings.moduleVersion}"
                    tokio = { version = "1", features = ["full"] }
                    ```

                    ## Using the SDK

                    Until the SDK is released, we will be adding information about using the SDK to the
                    [Developer Guide](https://docs.aws.amazon.com/sdk-for-rust/latest/dg/welcome.html). Feel free to suggest
                    additional sections for the guide by opening an issue and describing what you are trying to do.

                    ## Getting Help

                    * [GitHub discussions](https://github.com/awslabs/aws-sdk-rust/discussions) - For ideas, RFCs & general questions
                    * [GitHub issues](https://github.com/awslabs/aws-sdk-rust/issues/new/choose) – For bug reports & feature requests
                    * [Generated Docs (latest version)](https://awslabs.github.io/aws-sdk-rust/)
                    * [Usage examples](https://github.com/awslabs/aws-sdk-rust/tree/main/examples)

                    ## License

                    This project is licensed under the Apache-2.0 License.
                    """.trimIndent()
            )
        }
    }

    override fun canOperateWithCodegenContext(t: Class<*>) = t.isAssignableFrom(ClientCodegenContext::class.java)

    /**
     * Strips HTML from the description and makes it human-readable Markdown.
     */
    internal fun normalizeDescription(moduleName: String, input: String): String {
        val doc = Jsoup.parse(input)
        doc.body().apply {
            // The order of operations here is important:
            stripUndesiredNodes() // Remove `<fullname>`, blank whitespace nodes, etc
            normalizeInlineStyles() // Convert bold/italics tags to Markdown equivalents
            normalizeAnchors() // Convert anchor tags into Markdown links
            normalizeBreaks() // Convert `<br>` tags into newlines
            normalizeLists() // Convert HTML lists into Markdown lists
            normalizeDescriptionLists() // Converts HTML <dl> description lists into Markdown
            normalizeParagraphs() // Replace paragraph tags into blocks of text separated by newlines
            warnOnUnrecognizedElements(moduleName) // Log a warning if we missed something
        }
        return doc.body().text()
            .replace(LINE_BREAK_SIGIL, "\n")
            .replace(SPACE_SIGIL, " ")
            .normalizeLineWhitespace()
    }

    private fun Element.stripUndesiredNodes() {
        // Remove the `<fullname>` tag
        getElementsByTag("fullname").forEach { it.remove() }
        // Unwrap `<important>` tags
        getElementsByTag("important").forEach { it.changeInto("span") }
        // Remove the `<note>` tag
        getElementsByTag("note").forEach {
            if (it.children().isEmpty()) {
                throw IllegalStateException("<note> tag unexpectedly had children")
            }
            it.remove()
        }

        // Eliminate empty whitespace
        textNodes().forEach { text ->
            if (text.isBlank) {
                text.remove()
            }
        }
    }

    private fun Element.changeInto(tagName: String) {
        replaceWith(Element(tagName).also { elem -> elem.appendChildren(childNodesCopy()) })
    }

    private fun Element.normalizeInlineStyles() {
        getElementsByTag("b").forEach { normalizeInlineStyleTag("__", it) }
        getElementsByTag("i").forEach { normalizeInlineStyleTag("_", it) }
    }

    private fun normalizeInlineStyleTag(surround: String, tag: Element) {
        tag.replaceWith(
            Element("span").also { span ->
                span.append(surround)
                span.appendChildren(tag.childNodesCopy())
                span.append(surround)
            }
        )
    }

    private fun Element.normalizeAnchors() {
        for (anchor in getElementsByTag("a")) {
            val text = anchor.text()
            val link = anchor.attr("href")
            anchor.replaceWith(
                TextNode(
                    if (link.isNotBlank()) {
                        "[$text]($link)"
                    } else {
                        text
                    }
                )
            )
        }
    }

    private fun Element.normalizeBreaks() {
        getElementsByTag("br").forEach { lineBreak -> lineBreak.replaceWith(TextNode(LINE_BREAK_SIGIL)) }
    }

    private fun Element.isList(): Boolean = tagName() == "ul" || tagName() == "ol"

    private fun Element.normalizeLists() {
        (getElementsByTag("ul") + getElementsByTag("ol"))
            // Only operate on lists that are top-level (are not nested within other lists)
            .filter { list -> list.parents().none() { it.isList() } }
            .forEach { list -> list.normalizeList() }
    }

    private fun Element.normalizeList(indent: Int = 1) {
        // First, replace nested lists
        for (child in children().filter { it.tagName() == "li" }) {
            for (itemChild in child.children()) {
                if (itemChild.isList()) {
                    itemChild.normalizeList(indent + 1)
                }
            }
        }
        // Then format the list items down to Markdown
        val result = StringBuilder(if (indent == 1) "" else LINE_BREAK_SIGIL)
        val prefix = if (tagName() == "ul") "- " else "1. "
        val indentText = SPACE_SIGIL.repeat(indent * 2)
        for (child in children()) {
            result.append("$indentText$prefix${child.text().trim()}$LINE_BREAK_SIGIL")
        }
        replaceWith(TextNode(result.toString()))
    }

    private fun Element.normalizeDescriptionLists() {
        getElementsByTag("dl").forEach { list -> list.normalizeDescriptionList() }
    }

    private fun Element.normalizeDescriptionList() {
        getElementsByTag("dt").forEach { dt ->
            dt.text("${LINE_BREAK_SIGIL}__${dt.text()}__$LINE_BREAK_SIGIL")
            dt.changeInto("span")
        }
        getElementsByTag("dd").forEach { dd -> dd.changeInto("p") }
        appendChild(TextNode(LINE_BREAK_SIGIL))
        changeInto("span")
    }

    private fun Element.normalizeParagraphs() {
        getElementsByTag("p").forEach { paragraph ->
            paragraph.replaceWith(TextNode(LINE_BREAK_SIGIL + paragraph.text() + LINE_BREAK_SIGIL))
        }
    }

    private fun Element.warnOnUnrecognizedElements(moduleName: String) {
        allElements
            .filter { elem ->
                // body is always present
                elem.tagName() != "body" &&
                    // we replace certain elements with span, so these are fine
                    elem.tagName() != "span"
            }
            .map { elem -> elem.tagName() }.toSortedSet().joinToString(", ")
            .let { tags ->
                if (tags.isNotEmpty()) {
                    logger.warning { "[$moduleName] Unrecognized HTML tags encountered when normalizing text: $tags" }
                }
            }
    }

    private fun String.normalizeLineWhitespace(): String =
        // Convert sigils back into whitespace
        replace(LINE_BREAK_SIGIL, "\n")
            .replace(SPACE_SIGIL, " ")
            // Replace long runs of linebreaks with just two line breaks
            .replace(Regex("\n\n\n+"), "\n\n")
            // Remove trailing whitespace from each line
            .replace(Regex("[ \t]+\n"), "\n")
            // Remove leading whitespace from each line when it's not a list item
            .replace(Regex("\n[ \t]+([^ \t\\-1])"), "\n$1")
            // Chop off leading newlines
            .replace(Regex("^\n+"), "")
            // Chop off trailing newlines
            .replace(Regex("\n+$"), "")
}<|MERGE_RESOLUTION|>--- conflicted
+++ resolved
@@ -11,10 +11,6 @@
 import software.amazon.smithy.model.traits.DocumentationTrait
 import software.amazon.smithy.rust.codegen.rustlang.raw
 import software.amazon.smithy.rust.codegen.smithy.ClientCodegenContext
-<<<<<<< HEAD
-import software.amazon.smithy.rust.codegen.smithy.CodegenContext
-=======
->>>>>>> 12b4943e
 import software.amazon.smithy.rust.codegen.smithy.RustCrate
 import software.amazon.smithy.rust.codegen.smithy.customize.RustCodegenDecorator
 import software.amazon.smithy.rust.codegen.smithy.generators.ManifestCustomizations
@@ -91,8 +87,6 @@
             )
         }
     }
-
-    override fun canOperateWithCodegenContext(t: Class<*>) = t.isAssignableFrom(ClientCodegenContext::class.java)
 
     /**
      * Strips HTML from the description and makes it human-readable Markdown.
