/*
 * Copyright Amazon.com, Inc. or its affiliates. All Rights Reserved.
 * SPDX-License-Identifier: Apache-2.0
 */

package software.amazon.smithy.rustsdk

import software.amazon.smithy.model.Model
import software.amazon.smithy.model.knowledge.HttpBinding
import software.amazon.smithy.model.knowledge.HttpBindingIndex
import software.amazon.smithy.model.shapes.MemberShape
import software.amazon.smithy.model.shapes.OperationShape
import software.amazon.smithy.model.shapes.ServiceShape
import software.amazon.smithy.model.shapes.ShapeId
import software.amazon.smithy.model.shapes.ToShapeId
import software.amazon.smithy.model.traits.HttpQueryTrait
import software.amazon.smithy.model.traits.HttpTrait
import software.amazon.smithy.model.transform.ModelTransformer
import software.amazon.smithy.rust.codegen.client.smithy.ClientCodegenContext
import software.amazon.smithy.rust.codegen.client.smithy.customize.ClientCodegenDecorator
import software.amazon.smithy.rust.codegen.client.smithy.generators.client.FluentClientCustomization
import software.amazon.smithy.rust.codegen.client.smithy.generators.client.FluentClientSection
import software.amazon.smithy.rust.codegen.client.smithy.generators.protocol.MakeOperationGenerator
import software.amazon.smithy.rust.codegen.core.rustlang.RustWriter
import software.amazon.smithy.rust.codegen.core.rustlang.Writable
import software.amazon.smithy.rust.codegen.core.rustlang.docs
import software.amazon.smithy.rust.codegen.core.rustlang.rust
import software.amazon.smithy.rust.codegen.core.rustlang.rustBlock
import software.amazon.smithy.rust.codegen.core.rustlang.rustBlockTemplate
import software.amazon.smithy.rust.codegen.core.rustlang.rustTemplate
import software.amazon.smithy.rust.codegen.core.rustlang.withBlock
import software.amazon.smithy.rust.codegen.core.rustlang.writable
import software.amazon.smithy.rust.codegen.core.smithy.RuntimeConfig
import software.amazon.smithy.rust.codegen.core.smithy.RuntimeType
import software.amazon.smithy.rust.codegen.core.smithy.customize.OperationCustomization
import software.amazon.smithy.rust.codegen.core.smithy.customize.OperationSection
import software.amazon.smithy.rust.codegen.core.smithy.protocols.HttpBoundProtocolPayloadGenerator
import software.amazon.smithy.rust.codegen.core.util.cloneOperation
import software.amazon.smithy.rust.codegen.core.util.expectTrait
import software.amazon.smithy.rust.codegen.core.util.hasTrait
import software.amazon.smithy.rustsdk.AwsRuntimeType.defaultMiddleware
import software.amazon.smithy.rustsdk.traits.PresignableTrait
import kotlin.streams.toList

private val presigningTypes: List<Pair<String, Any>> = listOf(
    "PresignedRequest" to AwsRuntimeType.presigning().resolve("PresignedRequest"),
    "PresigningConfig" to AwsRuntimeType.presigning().resolve("PresigningConfig"),
)

internal enum class PayloadSigningType {
    EMPTY,
    UNSIGNED_PAYLOAD,
}

private fun syntheticShapeId(shape: ToShapeId): ShapeId =
    shape.toShapeId().let { id -> ShapeId.fromParts(id.namespace + ".synthetic.aws.presigned", id.name) }

internal class PresignableOperation(
    val payloadSigningType: PayloadSigningType,
    val modelTransforms: List<PresignModelTransform> = emptyList(),
) {
    fun hasModelTransforms(): Boolean = modelTransforms.isNotEmpty()
}

private val SYNTHESIZE_SPEECH_OP = ShapeId.from("com.amazonaws.polly#SynthesizeSpeech")
internal val PRESIGNABLE_OPERATIONS by lazy {
    mapOf(
        // S3
        // TODO(https://github.com/awslabs/aws-sdk-rust/issues/488) Technically, all S3 operations support presigning
        ShapeId.from("com.amazonaws.s3#HeadObject") to PresignableOperation(PayloadSigningType.UNSIGNED_PAYLOAD),
        ShapeId.from("com.amazonaws.s3#GetObject") to PresignableOperation(PayloadSigningType.UNSIGNED_PAYLOAD),
        ShapeId.from("com.amazonaws.s3#PutObject") to PresignableOperation(PayloadSigningType.UNSIGNED_PAYLOAD),
        ShapeId.from("com.amazonaws.s3#UploadPart") to PresignableOperation(PayloadSigningType.UNSIGNED_PAYLOAD),
        ShapeId.from("com.amazonaws.s3#DeleteObject") to PresignableOperation(PayloadSigningType.UNSIGNED_PAYLOAD),

        // Polly
        SYNTHESIZE_SPEECH_OP to PresignableOperation(
            PayloadSigningType.EMPTY,
            // Polly's SynthesizeSpeech operation has the HTTP method overridden to GET,
            // and the document members changed to query param members.
            modelTransforms = listOf(
                OverrideHttpMethodTransform(mapOf(SYNTHESIZE_SPEECH_OP to "GET")),
                MoveDocumentMembersToQueryParamsTransform(listOf(SYNTHESIZE_SPEECH_OP)),
            ),
        ),
    )
}

class AwsPresigningDecorator internal constructor(
    private val presignableOperations: Map<ShapeId, PresignableOperation> = PRESIGNABLE_OPERATIONS,
) : ClientCodegenDecorator {
    companion object {
        const val ORDER: Byte = 0
    }

    override val name: String = "AwsPresigning"
    override val order: Byte = ORDER

    override fun operationCustomizations(
        codegenContext: ClientCodegenContext,
        operation: OperationShape,
        baseCustomizations: List<OperationCustomization>,
    ): List<OperationCustomization> = baseCustomizations + listOf(AwsInputPresignedMethod(codegenContext, operation))

    /**
     * Adds presignable trait to known presignable operations and creates synthetic presignable shapes for codegen
     */
    override fun transformModel(service: ServiceShape, model: Model): Model {
        val modelWithSynthetics = addSyntheticOperations(model)
        val presignableTransforms = mutableListOf<PresignModelTransform>()
        val intermediate = ModelTransformer.create().mapShapes(modelWithSynthetics) { shape ->
            if (shape is OperationShape && presignableOperations.containsKey(shape.id)) {
                presignableTransforms.addAll(presignableOperations.getValue(shape.id).modelTransforms)
                shape.toBuilder().addTrait(PresignableTrait(syntheticShapeId(shape))).build()
            } else {
                shape
            }
        }
        // Apply operation-specific model transformations
        return presignableTransforms.fold(intermediate) { m, t -> t.transform(m) }
    }

    private fun addSyntheticOperations(model: Model): Model {
        val presignableOps = model.shapes()
            .filter { shape -> shape is OperationShape && presignableOperations.containsKey(shape.id) }
            .toList()
        return model.toBuilder().also { builder ->
            for (op in presignableOps) {
                builder.cloneOperation(model, op, ::syntheticShapeId)
            }
        }.build()
    }
}

class AwsInputPresignedMethod(
    private val codegenContext: ClientCodegenContext,
    private val operationShape: OperationShape,
) : OperationCustomization() {
    private val runtimeConfig = codegenContext.runtimeConfig
    private val symbolProvider = codegenContext.symbolProvider

    private val codegenScope = (
        presigningTypes + listOf(
            "PresignedRequestService" to AwsRuntimeType.presigning()
                .resolve("service::PresignedRequestService"),
            "SdkError" to RuntimeType.sdkError(runtimeConfig),
            "aws_sigv4" to AwsRuntimeType.awsSigv4(runtimeConfig),
            "sig_auth" to AwsRuntimeType.awsSigAuth(runtimeConfig),
            "tower" to RuntimeType.Tower,
            "Middleware" to runtimeConfig.defaultMiddleware(),
        )
        ).toTypedArray()

    override fun section(section: OperationSection): Writable =
        writable {
            if (section is OperationSection.InputImpl && section.operationShape.hasTrait<PresignableTrait>()) {
                writeInputPresignedMethod(section)
            }
        }

    private fun RustWriter.writeInputPresignedMethod(section: OperationSection.InputImpl) {
        val operationError = symbolProvider.symbolForOperationError(operationShape)
        val presignableOp = PRESIGNABLE_OPERATIONS.getValue(operationShape.id)

        val makeOperationOp = if (presignableOp.hasModelTransforms()) {
            codegenContext.model.expectShape(syntheticShapeId(operationShape.id), OperationShape::class.java)
        } else {
            section.operationShape
        }
        val makeOperationFn = "_make_presigned_operation"

        val protocol = section.protocol
        MakeOperationGenerator(
            codegenContext,
            protocol,
            HttpBoundProtocolPayloadGenerator(codegenContext, protocol),
            // Prefixed with underscore to avoid colliding with modeled functions
            functionName = makeOperationFn,
            public = false,
            includeDefaultPayloadHeaders = false,
        ).generateMakeOperation(this, makeOperationOp, section.customizations)

        documentPresignedMethod(hasConfigArg = true)
        rustBlockTemplate(
            """
            pub async fn presigned(
                self,
                config: &crate::config::Config,
                presigning_config: #{PresigningConfig}
            ) -> Result<#{PresignedRequest}, #{SdkError}<#{OpError}>>
            """,
            *codegenScope,
            "OpError" to operationError,
        ) {
            rustTemplate(
                """
                let (mut request, _) = self.$makeOperationFn(config)
                    .await
                    .map_err(#{SdkError}::construction_failure)?
                    .into_request_response();
                """,
                *codegenScope,
            )
            rustBlock("") {
                rust(
                    """
                    // Change signature type to query params and wire up presigning config
                    let mut props = request.properties_mut();
                    props.insert(presigning_config.start_time());
                    """,
                )
                withBlock("props.insert(", ");") {
                    rustTemplate(
                        "#{aws_sigv4}::http_request::SignableBody::" +
                            when (presignableOp.payloadSigningType) {
                                PayloadSigningType.EMPTY -> "Bytes(b\"\")"
                                PayloadSigningType.UNSIGNED_PAYLOAD -> "UnsignedPayload"
                            },
                        *codegenScope,
                    )
                }
                rustTemplate(
                    """
                    let mut config = props.get_mut::<#{sig_auth}::signer::OperationSigningConfig>()
                        .expect("signing config added by make_operation()");
                    config.signature_type = #{sig_auth}::signer::HttpSignatureType::HttpRequestQueryParams;
                    config.expires_in = Some(presigning_config.expires());
                    """,
                    *codegenScope,
                )
            }
            rustTemplate(
                """
                let middleware = #{Middleware}::default();
                let mut svc = #{tower}::builder::ServiceBuilder::new()
                    .layer(&middleware)
                    .service(#{PresignedRequestService}::new());

                use #{tower}::{Service, ServiceExt};
                Ok(svc.ready().await?.call(request).await?)
                """,
                *codegenScope,
            )
        }
    }
}

class AwsPresignedFluentBuilderMethod(
    runtimeConfig: RuntimeConfig,
) : FluentClientCustomization() {
    private val codegenScope = (
        presigningTypes + arrayOf(
<<<<<<< HEAD
=======
            *RuntimeType.preludeScope,
>>>>>>> a514793f
            "Error" to AwsRuntimeType.presigning().resolve("config::Error"),
            "SdkError" to RuntimeType.sdkError(runtimeConfig),
        )
        ).toTypedArray()

    override fun section(section: FluentClientSection): Writable =
        writable {
            if (section is FluentClientSection.FluentBuilderImpl && section.operationShape.hasTrait(PresignableTrait::class.java)) {
                documentPresignedMethod(hasConfigArg = false)
                rustBlockTemplate(
                    """
                    pub async fn presigned(
                        self,
                        presigning_config: #{PresigningConfig},
                    ) -> #{Result}<#{PresignedRequest}, #{SdkError}<#{OpError}>>
                    """,
                    *codegenScope,
                    "OpError" to section.operationErrorType,
                ) {
                    rustTemplate(
                        """
                        let input = self.inner.build().map_err(#{SdkError}::construction_failure)?;
                        input.presigned(&self.handle.conf, presigning_config).await
                        """,
                        *codegenScope,
                    )
                }
            }
        }
}

interface PresignModelTransform {
    fun transform(model: Model): Model
}

/**
 * Model transform that overrides HTTP request methods for the given map of operations.
 *
 * Note: this doesn't work for non-REST protocols. The protocol generators will need to be refactored
 * to respect HTTP traits or synthetic equivalents if this is needed for AwsQuery, Ec2Query, or AwsJson.
 */
class OverrideHttpMethodTransform(
    httpMethodOverrides: Map<ShapeId, String>,
) : PresignModelTransform {
    private val overrides = httpMethodOverrides.mapKeys { entry -> syntheticShapeId(entry.key) }

    override fun transform(model: Model): Model {
        return ModelTransformer.create().mapShapes(model) { shape ->
            if (shape is OperationShape && overrides.containsKey(shape.id)) {
                val newMethod = overrides.getValue(shape.id)
                check(shape.hasTrait(HttpTrait.ID)) {
                    "OverrideHttpMethodTransform can only be used with REST protocols"
                }
                val originalHttpTrait = shape.expectTrait<HttpTrait>()
                shape.toBuilder()
                    .removeTrait(HttpTrait.ID)
                    .addTrait(originalHttpTrait.toBuilder().method(newMethod).build())
                    .build()
            } else {
                shape
            }
        }
    }
}

/**
 * Model transform that moves document members into query parameters for the given list of operations.
 *
 * Note: this doesn't work for non-REST protocols. The protocol generators will need to be refactored
 * to respect HTTP traits or synthetic equivalents if this is needed for AwsQuery, Ec2Query, or AwsJson.
 */
class MoveDocumentMembersToQueryParamsTransform(
    private val presignableOperations: List<ShapeId>,
) : PresignModelTransform {
    override fun transform(model: Model): Model {
        val index = HttpBindingIndex(model)
        val operations = presignableOperations.map { id ->
            model.expectShape(syntheticShapeId(id), OperationShape::class.java).also { shape ->
                check(shape.hasTrait(HttpTrait.ID)) {
                    "MoveDocumentMembersToQueryParamsTransform can only be used with REST protocols"
                }
            }
        }

        // Find document members of the presignable operations
        val membersToUpdate = operations.map { operation ->
            val payloadBindings = index.getRequestBindings(operation, HttpBinding.Location.DOCUMENT)
            payloadBindings.map { binding -> binding.member }
        }.flatten()

        // Transform found shapes for presigning
        return ModelTransformer.create().mapShapes(model) { shape ->
            if (shape is MemberShape && membersToUpdate.contains(shape)) {
                shape.toBuilder().addTrait(HttpQueryTrait(shape.memberName)).build()
            } else {
                shape
            }
        }
    }
}

private fun RustWriter.documentPresignedMethod(hasConfigArg: Boolean) {
    val configBlurb = if (hasConfigArg) {
        "The credentials provider from the `config` will be used to generate the request's signature.\n"
    } else {
        ""
    }
    docs(
        """
        Creates a presigned request for this operation.

        ${configBlurb}The `presigning_config` provides additional presigning-specific config values, such as the
        amount of time the request should be valid for after creation.

        Presigned requests can be given to other users or applications to access a resource or perform
        an operation without having access to the AWS security credentials.
        """,
    )
}<|MERGE_RESOLUTION|>--- conflicted
+++ resolved
@@ -250,10 +250,7 @@
 ) : FluentClientCustomization() {
     private val codegenScope = (
         presigningTypes + arrayOf(
-<<<<<<< HEAD
-=======
             *RuntimeType.preludeScope,
->>>>>>> a514793f
             "Error" to AwsRuntimeType.presigning().resolve("config::Error"),
             "SdkError" to RuntimeType.sdkError(runtimeConfig),
         )
