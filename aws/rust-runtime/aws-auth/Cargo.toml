--- conflicted
+++ resolved
@@ -13,13 +13,9 @@
 zeroize = "1.2.0"
 
 [dev-dependencies]
+async-trait = "0.1.50"
 env_logger = "*"
 http = "0.2.3"
-<<<<<<< HEAD
 test-env-log = { version = "0.2.7", features = ["trace"] }
 tokio = { version = "1", features = ["macros", "rt", "rt-multi-thread", "test-util"] }
-tracing-subscriber = { version = "0.2.16", features = ["fmt"] }
-=======
-tokio = { version = "1.0", features = ["rt", "macros"] }
-async-trait = "0.1.50"
->>>>>>> 346cdfe9
+tracing-subscriber = { version = "0.2.16", features = ["fmt"] }