/*
 * Copyright Amazon.com, Inc. or its affiliates. All Rights Reserved.
 * SPDX-License-Identifier: Apache-2.0.
 */

mod cache;
pub mod env;
pub mod lazy_caching;
mod time;

use crate::Credentials;
use smithy_http::property_bag::PropertyBag;
use std::error::Error;
use std::fmt;
use std::fmt::{Debug, Display, Formatter};
use std::future::{self, Future};
use std::pin::Pin;
use std::sync::Arc;

#[derive(Debug)]
#[non_exhaustive]
pub enum CredentialsError {
    CredentialsNotLoaded,
    Unhandled(Box<dyn Error + Send + Sync + 'static>),
}

impl Display for CredentialsError {
    fn fmt(&self, f: &mut Formatter<'_>) -> fmt::Result {
        match self {
            CredentialsError::CredentialsNotLoaded => write!(f, "CredentialsNotLoaded"),
            CredentialsError::Unhandled(err) => write!(f, "{}", err),
        }
    }
}

impl Error for CredentialsError {
    fn source(&self) -> Option<&(dyn Error + 'static)> {
        match self {
            CredentialsError::Unhandled(e) => Some(e.as_ref() as _),
            _ => None,
        }
    }
}

pub type CredentialsResult = Result<Credentials, CredentialsError>;
type BoxFuture<'a, T> = Pin<Box<dyn Future<Output = T> + Send + 'a>>;

/// An asynchronous credentials provider
///
/// If your use-case is synchronous, you should implement [`ProvideCredentials`] instead. Otherwise,
/// consider using [`async_provide_credentials_fn`] with a closure rather than directly implementing
/// this trait.
pub trait AsyncProvideCredentials: Send + Sync {
    fn provide_credentials<'a>(&'a self) -> BoxFuture<'a, CredentialsResult>
    where
        Self: 'a;
}

pub type CredentialsProvider = Arc<dyn AsyncProvideCredentials>;

/// A [`AsyncProvideCredentials`] implemented by a closure.
///
/// See [`async_provide_credentials_fn`] for more details.
#[derive(Copy, Clone)]
pub struct AsyncProvideCredentialsFn<T: Send + Sync> {
    f: T,
}

impl<T, F> AsyncProvideCredentials for AsyncProvideCredentialsFn<T>
where
    T: Fn() -> F + Send + Sync,
    F: Future<Output = CredentialsResult> + Send + 'static,
{
    fn provide_credentials<'a>(&'a self) -> BoxFuture<'a, CredentialsResult>
    where
        Self: 'a,
    {
        Box::pin((self.f)())
    }
}

/// Returns a new [`AsyncProvideCredentialsFn`] with the given closure. This allows you
/// to create an [`AsyncProvideCredentials`] implementation from an async block that returns
/// a [`CredentialsResult`].
///
/// # Example
///
/// ```
/// use aws_auth::Credentials;
/// use aws_auth::provider::async_provide_credentials_fn;
///
/// async fn load_credentials() -> Credentials {
///     todo!()
/// }
///
/// async_provide_credentials_fn(|| async {
<<<<<<< HEAD
///     // An async process to retrieve credentials would go here:
///     let credentials: Credentials = Credentials::from_keys("example", "example", None);
=======
///     // Async process to retrieve credentials goes here
///     let credentials = load_credentials().await;
>>>>>>> 346cdfe9
///     Ok(credentials)
/// });
/// ```
pub fn async_provide_credentials_fn<T, F>(f: T) -> AsyncProvideCredentialsFn<T>
where
    T: Fn() -> F + Send + Sync,
    F: Future<Output = CredentialsResult> + Send + 'static,
{
    AsyncProvideCredentialsFn { f }
}

/// A synchronous credentials provider
///
/// This is offered as a convenience for credential provider implementations that don't
/// need to be async. Otherwise, implement [`AsyncProvideCredentials`].
pub trait ProvideCredentials: Send + Sync {
    fn provide_credentials(&self) -> Result<Credentials, CredentialsError>;
}

impl<T> AsyncProvideCredentials for T
where
    T: ProvideCredentials,
{
    fn provide_credentials<'a>(&'a self) -> BoxFuture<'a, CredentialsResult>
    where
        Self: 'a,
    {
        let result = self.provide_credentials();
        Box::pin(future::ready(result))
    }
}

pub fn default_provider() -> impl AsyncProvideCredentials {
    // TODO: this should be a chain based on the CRT
    env::EnvironmentVariableCredentialsProvider::new()
}

impl ProvideCredentials for Credentials {
    fn provide_credentials(&self) -> Result<Credentials, CredentialsError> {
        Ok(self.clone())
    }
}

pub fn set_provider(config: &mut PropertyBag, provider: Arc<dyn AsyncProvideCredentials>) {
    config.insert(provider);
}

#[cfg(test)]
mod test {
    use crate::provider::{AsyncProvideCredentials, BoxFuture, CredentialsResult};
    use crate::Credentials;
    use async_trait::async_trait;

    fn assert_send_sync<T: Send + Sync>() {}

    #[test]
    fn creds_are_send_sync() {
        assert_send_sync::<Credentials>()
    }

    #[async_trait]
    trait AnotherTrait: Send + Sync {
        async fn creds(&self) -> Credentials;
    }

    struct AnotherTraitWrapper<T> {
        inner: T,
    }

    impl<T: AnotherTrait> AsyncProvideCredentials for AnotherTraitWrapper<T> {
        fn provide_credentials<'a>(&'a self) -> BoxFuture<'a, CredentialsResult>
        where
            Self: 'a,
        {
            let inner_fut = self.inner.creds();
            Box::pin(async move { Ok(inner_fut.await) })
        }
    }
}<|MERGE_RESOLUTION|>--- conflicted
+++ resolved
@@ -94,13 +94,8 @@
 /// }
 ///
 /// async_provide_credentials_fn(|| async {
-<<<<<<< HEAD
-///     // An async process to retrieve credentials would go here:
-///     let credentials: Credentials = Credentials::from_keys("example", "example", None);
-=======
 ///     // Async process to retrieve credentials goes here
 ///     let credentials = load_credentials().await;
->>>>>>> 346cdfe9
 ///     Ok(credentials)
 /// });
 /// ```
