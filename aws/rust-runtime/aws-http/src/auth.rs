--- conflicted
+++ resolved
@@ -186,15 +186,11 @@
         let credentials_cache = CredentialsCache::lazy_builder()
             .into_credentials_cache()
             .create_cache(Arc::new(provide_credentials_fn(|| async {
-                Ok(Credentials::new("test", "test", None, None, "test"))
+                Ok(Credentials::for_tests())
             })));
         set_credentials_cache(
             &mut req.properties_mut(),
-<<<<<<< HEAD
             SharedCredentialsCache::from(credentials_cache),
-=======
-            SharedCredentialsProvider::new(Credentials::for_tests()),
->>>>>>> 5392a668
         );
         let req = CredentialsStage::new()
             .apply(req)
