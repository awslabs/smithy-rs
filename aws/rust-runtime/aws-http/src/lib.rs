--- conflicted
+++ resolved
@@ -16,11 +16,7 @@
 #[derive(Clone)]
 pub struct AwsErrorRetryPolicy;
 
-<<<<<<< HEAD
-const TRANSIENT_ERROR_STATUS_CODES: [u16; 4] = [500, 502, 503, 504];
-=======
 const TRANSIENT_ERROR_STATUS_CODES: &[u16] = &[500, 502, 503, 504];
->>>>>>> 00671a23
 const THROTTLING_ERRORS: &[&str] = &[
     "Throttling",
     "ThrottlingException",
