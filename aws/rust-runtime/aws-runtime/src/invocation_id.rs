/*
 * Copyright Amazon.com, Inc. or its affiliates. All Rights Reserved.
 * SPDX-License-Identifier: Apache-2.0
 */

use aws_smithy_runtime_api::client::interceptors::error::BoxError;
use aws_smithy_runtime_api::client::interceptors::{
    BeforeTransmitInterceptorContextMut, Interceptor,
};
use aws_smithy_types::config_bag::ConfigBag;
use http::{HeaderName, HeaderValue};
use std::fmt::Debug;
use uuid::Uuid;

#[cfg(feature = "test-util")]
pub use test_util::{NoInvocationIdGenerator, PredefinedInvocationIdGenerator};

#[allow(clippy::declare_interior_mutable_const)] // we will never mutate this
const AMZ_SDK_INVOCATION_ID: HeaderName = HeaderName::from_static("amz-sdk-invocation-id");

/// A generator for returning new invocation IDs on demand.
pub trait InvocationIdGenerator: Debug + Send + Sync {
    /// Call this function to receive a new [`InvocationId`] or an error explaining why one couldn't
    /// be provided.
    fn generate(&self) -> Result<Option<InvocationId>, BoxError>;
}

/// This interceptor generates a UUID and attaches it to all request attempts made as part of this operation.
#[non_exhaustive]
#[derive(Debug, Default)]
pub struct InvocationIdInterceptor {}

impl InvocationIdInterceptor {
    /// Creates a new `InvocationIdInterceptor`
    pub fn new() -> Self {
        Self::default()
    }
}

impl Interceptor for InvocationIdInterceptor {
    fn modify_before_retry_loop(
        &self,
        _ctx: &mut BeforeTransmitInterceptorContextMut<'_>,
        cfg: &mut ConfigBag,
    ) -> Result<(), BoxError> {
        let id = cfg
            .get::<Box<dyn InvocationIdGenerator>>()
            .map(|gen| gen.generate())
            .transpose()?
            .flatten();
        cfg.put::<InvocationId>(id.unwrap_or_default());

        Ok(())
    }

    fn modify_before_transmit(
        &self,
        ctx: &mut BeforeTransmitInterceptorContextMut<'_>,
        cfg: &mut ConfigBag,
    ) -> Result<(), BoxError> {
        let headers = ctx.request_mut().headers_mut();
        let id = cfg
            .get::<InvocationId>()
            .ok_or("Expected an InvocationId in the ConfigBag but none was present")?;
        headers.append(AMZ_SDK_INVOCATION_ID, id.0.clone());
        Ok(())
    }
}

/// InvocationId provides a consistent ID across retries
#[derive(Debug, Clone, PartialEq, Eq)]
pub struct InvocationId(HeaderValue);

impl InvocationId {
    /// Create a new, random, invocation ID.
    pub fn new() -> Self {
        Self::default()
    }
}

/// Defaults to a random UUID.
impl Default for InvocationId {
    fn default() -> Self {
        let id = Uuid::new_v4();
        let id = id
            .to_string()
            .parse()
            .expect("UUIDs always produce a valid header value");
        Self(id)
    }
}

#[cfg(feature = "test-util")]
mod test_util {
    use super::*;
    use std::sync::{Arc, Mutex};

    impl InvocationId {
        /// Create a new invocation ID from a `&'static str`.
        pub fn new_from_str(uuid: &'static str) -> Self {
            InvocationId(HeaderValue::from_static(uuid))
        }
    }

    /// A "generator" that returns [`InvocationId`]s from a predefined list.
    #[derive(Debug)]
    pub struct PredefinedInvocationIdGenerator {
        pre_generated_ids: Arc<Mutex<Vec<InvocationId>>>,
    }

    impl PredefinedInvocationIdGenerator {
        /// Given a `Vec<InvocationId>`, create a new [`PredefinedInvocationIdGenerator`].
        pub fn new(mut invocation_ids: Vec<InvocationId>) -> Self {
            // We're going to pop ids off of the end of the list, so we need to reverse the list or else
            // we'll be popping the ids in reverse order, confusing the poor test writer.
            invocation_ids.reverse();

            Self {
                pre_generated_ids: Arc::new(Mutex::new(invocation_ids)),
            }
        }
    }

    impl InvocationIdGenerator for PredefinedInvocationIdGenerator {
        fn generate(&self) -> Result<Option<InvocationId>, BoxError> {
            Ok(Some(
                self.pre_generated_ids
                    .lock()
                    .expect("this will never be under contention")
                    .pop()
                    .expect("testers will provide enough invocation IDs"),
            ))
        }
    }

    /// A "generator" that always returns `None`.
    #[derive(Debug, Default)]
    pub struct NoInvocationIdGenerator;

    impl NoInvocationIdGenerator {
        /// Create a new [`NoInvocationIdGenerator`].
        pub fn new() -> Self {
            Self::default()
        }
    }

    impl InvocationIdGenerator for NoInvocationIdGenerator {
        fn generate(&self) -> Result<Option<InvocationId>, BoxError> {
            Ok(None)
        }
    }
}

#[cfg(test)]
mod tests {
    use crate::invocation_id::{InvocationId, InvocationIdInterceptor};
    use aws_smithy_http::body::SdkBody;
    use aws_smithy_runtime_api::client::interceptors::{
        BeforeTransmitInterceptorContextMut, Interceptor, InterceptorContext,
    };
    use aws_smithy_types::config_bag::ConfigBag;
    use aws_smithy_types::type_erasure::TypeErasedBox;
    use http::HeaderValue;

<<<<<<< HEAD
    fn expect_header<'a>(
        context: &'a BeforeTransmitInterceptorContextMut<'_>,
        header_name: &str,
    ) -> &'a HeaderValue {
        context
            .request()
            .headers()
            .get(header_name)
            .expect("header {header_name} is set")
=======
    fn expect_header<'a>(context: &'a InterceptorContext, header_name: &str) -> &'a HeaderValue {
        context
            .request()
            .expect("request is set")
            .headers()
            .get(header_name)
            .unwrap()
>>>>>>> 0cba3d89
    }

    #[test]
    fn test_id_is_generated_and_set() {
        let mut ctx = InterceptorContext::new(TypeErasedBox::doesnt_matter());
        ctx.enter_serialization_phase();
        ctx.set_request(http::Request::builder().body(SdkBody::empty()).unwrap());
        let _ = ctx.take_input();
        ctx.enter_before_transmit_phase();

        let mut cfg = ConfigBag::base();
        let interceptor = InvocationIdInterceptor::new();
        let mut ctx = Into::into(&mut ctx);
        interceptor
            .modify_before_retry_loop(&mut ctx, &mut cfg)
            .unwrap();
        interceptor
            .modify_before_transmit(&mut ctx, &mut cfg)
            .unwrap();

        let expected = cfg.get::<InvocationId>().expect("invocation ID was set");
        let header = expect_header(&ctx, "amz-sdk-invocation-id");
        assert_eq!(expected.0, header, "the invocation ID in the config bag must match the invocation ID in the request header");
        // UUID should include 32 chars and 4 dashes
        assert_eq!(header.len(), 36);
    }
}<|MERGE_RESOLUTION|>--- conflicted
+++ resolved
@@ -162,25 +162,11 @@
     use aws_smithy_types::type_erasure::TypeErasedBox;
     use http::HeaderValue;
 
-<<<<<<< HEAD
     fn expect_header<'a>(
         context: &'a BeforeTransmitInterceptorContextMut<'_>,
         header_name: &str,
     ) -> &'a HeaderValue {
-        context
-            .request()
-            .headers()
-            .get(header_name)
-            .expect("header {header_name} is set")
-=======
-    fn expect_header<'a>(context: &'a InterceptorContext, header_name: &str) -> &'a HeaderValue {
-        context
-            .request()
-            .expect("request is set")
-            .headers()
-            .get(header_name)
-            .unwrap()
->>>>>>> 0cba3d89
+        context.request().headers().get(header_name).unwrap()
     }
 
     #[test]
