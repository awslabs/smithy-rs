/*
 * Copyright Amazon.com, Inc. or its affiliates. All Rights Reserved.
 * SPDX-License-Identifier: Apache-2.0
 */

use aws_smithy_runtime_api::client::interceptors::error::BoxError;
use aws_smithy_runtime_api::client::interceptors::{
    BeforeTransmitInterceptorContextMut, Interceptor,
};
use aws_smithy_types::config_bag::ConfigBag;
use http::{HeaderName, HeaderValue};
use std::fmt::Debug;
use uuid::Uuid;

#[cfg(feature = "test-util")]
pub use test_util::{NoInvocationIdGenerator, PredefinedInvocationIdGenerator};

#[allow(clippy::declare_interior_mutable_const)] // we will never mutate this
const AMZ_SDK_INVOCATION_ID: HeaderName = HeaderName::from_static("amz-sdk-invocation-id");

<<<<<<< HEAD
/// Config marker that disables the invocation ID interceptor.
#[doc(hidden)]
#[derive(Clone, Copy, Debug, Eq, PartialEq)]
pub struct DisableInvocationIdInterceptor;
=======
/// A generator for returning new invocation IDs on demand.
pub trait InvocationIdGenerator: Debug + Send + Sync {
    /// Call this function to receive a new [`InvocationId`] or an error explaining why one couldn't
    /// be provided.
    fn generate(&self) -> Result<Option<InvocationId>, BoxError>;
}
>>>>>>> 303d99b6

/// This interceptor generates a UUID and attaches it to all request attempts made as part of this operation.
#[non_exhaustive]
#[derive(Debug, Default)]
pub struct InvocationIdInterceptor {}

impl InvocationIdInterceptor {
    /// Creates a new `InvocationIdInterceptor`
    pub fn new() -> Self {
        Self::default()
    }
}

impl Interceptor for InvocationIdInterceptor {
    fn modify_before_retry_loop(
        &self,
        _ctx: &mut BeforeTransmitInterceptorContextMut<'_>,
        cfg: &mut ConfigBag,
    ) -> Result<(), BoxError> {
        let id = cfg
            .get::<Box<dyn InvocationIdGenerator>>()
            .map(|gen| gen.generate())
            .transpose()?
            .flatten();
        cfg.put::<InvocationId>(id.unwrap_or_default());

        Ok(())
    }

    fn modify_before_transmit(
        &self,
        ctx: &mut BeforeTransmitInterceptorContextMut<'_>,
        cfg: &mut ConfigBag,
    ) -> Result<(), BoxError> {
        let headers = ctx.request_mut().headers_mut();
        let id = cfg
            .get::<InvocationId>()
            .ok_or("Expected an InvocationId in the ConfigBag but none was present")?;
        headers.append(AMZ_SDK_INVOCATION_ID, id.0.clone());
        Ok(())
    }
}

/// InvocationId provides a consistent ID across retries
#[derive(Debug, Clone, PartialEq, Eq)]
pub struct InvocationId(HeaderValue);

impl InvocationId {
    /// Create a new, random, invocation ID.
    pub fn new() -> Self {
        Self::default()
    }
}

/// Defaults to a random UUID.
impl Default for InvocationId {
    fn default() -> Self {
        let id = Uuid::new_v4();
        let id = id
            .to_string()
            .parse()
            .expect("UUIDs always produce a valid header value");
        Self(id)
    }
}

#[cfg(feature = "test-util")]
mod test_util {
    use super::*;
    use std::sync::{Arc, Mutex};

    impl InvocationId {
        /// Create a new invocation ID from a `&'static str`.
        pub fn new_from_str(uuid: &'static str) -> Self {
            InvocationId(HeaderValue::from_static(uuid))
        }
    }

    /// A "generator" that returns [`InvocationId`]s from a predefined list.
    #[derive(Debug)]
    pub struct PredefinedInvocationIdGenerator {
        pre_generated_ids: Arc<Mutex<Vec<InvocationId>>>,
    }

    impl PredefinedInvocationIdGenerator {
        /// Given a `Vec<InvocationId>`, create a new [`PredefinedInvocationIdGenerator`].
        pub fn new(mut invocation_ids: Vec<InvocationId>) -> Self {
            // We're going to pop ids off of the end of the list, so we need to reverse the list or else
            // we'll be popping the ids in reverse order, confusing the poor test writer.
            invocation_ids.reverse();

            Self {
                pre_generated_ids: Arc::new(Mutex::new(invocation_ids)),
            }
        }
    }

    impl InvocationIdGenerator for PredefinedInvocationIdGenerator {
        fn generate(&self) -> Result<Option<InvocationId>, BoxError> {
            Ok(Some(
                self.pre_generated_ids
                    .lock()
                    .expect("this will never be under contention")
                    .pop()
                    .expect("testers will provide enough invocation IDs"),
            ))
        }
    }

    /// A "generator" that always returns `None`.
    #[derive(Debug, Default)]
    pub struct NoInvocationIdGenerator;

    impl NoInvocationIdGenerator {
        /// Create a new [`NoInvocationIdGenerator`].
        pub fn new() -> Self {
            Self::default()
        }
    }

    impl InvocationIdGenerator for NoInvocationIdGenerator {
        fn generate(&self) -> Result<Option<InvocationId>, BoxError> {
            Ok(None)
        }
    }
}

#[cfg(test)]
mod tests {
    use crate::invocation_id::{InvocationId, InvocationIdInterceptor};
    use aws_smithy_http::body::SdkBody;
    use aws_smithy_runtime_api::client::interceptors::{
        BeforeTransmitInterceptorContextMut, Interceptor, InterceptorContext,
    };
    use aws_smithy_types::config_bag::ConfigBag;
    use aws_smithy_types::type_erasure::TypeErasedBox;
    use http::HeaderValue;

<<<<<<< HEAD
    fn expect_header<'a>(context: &'a InterceptorContext, header_name: &str) -> &'a HeaderValue {
        context
            .request()
            .unwrap()
            .headers()
            .get(header_name)
            .unwrap()
=======
    fn expect_header<'a>(
        context: &'a BeforeTransmitInterceptorContextMut<'_>,
        header_name: &str,
    ) -> &'a HeaderValue {
        context.request().headers().get(header_name).unwrap()
>>>>>>> 303d99b6
    }

    #[test]
    fn test_id_is_generated_and_set() {
        let mut ctx = InterceptorContext::new(TypeErasedBox::doesnt_matter());
        ctx.enter_serialization_phase();
        ctx.set_request(http::Request::builder().body(SdkBody::empty()).unwrap());
        let _ = ctx.take_input();
        ctx.enter_before_transmit_phase();

        let mut cfg = ConfigBag::base();
        let interceptor = InvocationIdInterceptor::new();
        let mut ctx = Into::into(&mut ctx);
        interceptor
            .modify_before_retry_loop(&mut ctx, &mut cfg)
            .unwrap();
        interceptor
            .modify_before_transmit(&mut ctx, &mut cfg)
            .unwrap();

        let expected = cfg.get::<InvocationId>().expect("invocation ID was set");
        let header = expect_header(&ctx, "amz-sdk-invocation-id");
        assert_eq!(expected.0, header, "the invocation ID in the config bag must match the invocation ID in the request header");
        // UUID should include 32 chars and 4 dashes
        assert_eq!(header.len(), 36);
    }
}<|MERGE_RESOLUTION|>--- conflicted
+++ resolved
@@ -18,19 +18,17 @@
 #[allow(clippy::declare_interior_mutable_const)] // we will never mutate this
 const AMZ_SDK_INVOCATION_ID: HeaderName = HeaderName::from_static("amz-sdk-invocation-id");
 
-<<<<<<< HEAD
 /// Config marker that disables the invocation ID interceptor.
 #[doc(hidden)]
 #[derive(Clone, Copy, Debug, Eq, PartialEq)]
 pub struct DisableInvocationIdInterceptor;
-=======
+
 /// A generator for returning new invocation IDs on demand.
 pub trait InvocationIdGenerator: Debug + Send + Sync {
     /// Call this function to receive a new [`InvocationId`] or an error explaining why one couldn't
     /// be provided.
     fn generate(&self) -> Result<Option<InvocationId>, BoxError>;
 }
->>>>>>> 303d99b6
 
 /// This interceptor generates a UUID and attaches it to all request attempts made as part of this operation.
 #[non_exhaustive]
@@ -169,21 +167,11 @@
     use aws_smithy_types::type_erasure::TypeErasedBox;
     use http::HeaderValue;
 
-<<<<<<< HEAD
-    fn expect_header<'a>(context: &'a InterceptorContext, header_name: &str) -> &'a HeaderValue {
-        context
-            .request()
-            .unwrap()
-            .headers()
-            .get(header_name)
-            .unwrap()
-=======
     fn expect_header<'a>(
         context: &'a BeforeTransmitInterceptorContextMut<'_>,
         header_name: &str,
     ) -> &'a HeaderValue {
         context.request().headers().get(header_name).unwrap()
->>>>>>> 303d99b6
     }
 
     #[test]
