--- conflicted
+++ resolved
@@ -26,11 +26,7 @@
     impl ResolveIdentity for CredentialsIdentityResolver {
         fn resolve_identity<'a>(
             &'a self,
-<<<<<<< HEAD
-            _: &'a RuntimeComponents,
-=======
             _runtime_components: &'a RuntimeComponents,
->>>>>>> 3ab5a692
             _config_bag: &'a ConfigBag,
         ) -> IdentityFuture<'a> {
             let cache = self.credentials_cache.clone();
