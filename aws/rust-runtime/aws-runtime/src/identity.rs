/*
 * Copyright Amazon.com, Inc. or its affiliates. All Rights Reserved.
 * SPDX-License-Identifier: Apache-2.0
 */

/// Credentials-based identity support.
pub mod credentials {
    use aws_credential_types::cache::SharedCredentialsCache;
<<<<<<< HEAD
    use aws_smithy_runtime_api::client::identity::{Identity, IdentityFuture, IdentityResolver};
    use aws_smithy_runtime_api::client::runtime_components::RuntimeComponents;
=======
    use aws_smithy_runtime_api::client::identity::{Identity, IdentityFuture, ResolveIdentity};
>>>>>>> 63ce3f95
    use aws_smithy_types::config_bag::ConfigBag;

    /// Smithy identity resolver for AWS credentials.
    #[derive(Debug)]
    pub struct CredentialsIdentityResolver {
        credentials_cache: SharedCredentialsCache,
    }

    impl CredentialsIdentityResolver {
        /// Creates a new `CredentialsIdentityResolver`.
        pub fn new(credentials_cache: SharedCredentialsCache) -> Self {
            Self { credentials_cache }
        }
    }

<<<<<<< HEAD
    impl IdentityResolver for CredentialsIdentityResolver {
        fn resolve_identity<'a>(
            &'a self,
            _: &'a RuntimeComponents,
            _config_bag: &'a ConfigBag,
        ) -> IdentityFuture<'a> {
=======
    impl ResolveIdentity for CredentialsIdentityResolver {
        fn resolve_identity<'a>(&'a self, _config_bag: &'a ConfigBag) -> IdentityFuture<'a> {
>>>>>>> 63ce3f95
            let cache = self.credentials_cache.clone();
            IdentityFuture::new(async move {
                let credentials = cache.as_ref().provide_cached_credentials().await?;
                let expiration = credentials.expiry();
                Ok(Identity::new(credentials, expiration))
            })
        }
    }
}<|MERGE_RESOLUTION|>--- conflicted
+++ resolved
@@ -6,12 +6,8 @@
 /// Credentials-based identity support.
 pub mod credentials {
     use aws_credential_types::cache::SharedCredentialsCache;
-<<<<<<< HEAD
-    use aws_smithy_runtime_api::client::identity::{Identity, IdentityFuture, IdentityResolver};
+    use aws_smithy_runtime_api::client::identity::{Identity, IdentityFuture, ResolveIdentity};
     use aws_smithy_runtime_api::client::runtime_components::RuntimeComponents;
-=======
-    use aws_smithy_runtime_api::client::identity::{Identity, IdentityFuture, ResolveIdentity};
->>>>>>> 63ce3f95
     use aws_smithy_types::config_bag::ConfigBag;
 
     /// Smithy identity resolver for AWS credentials.
@@ -27,17 +23,12 @@
         }
     }
 
-<<<<<<< HEAD
-    impl IdentityResolver for CredentialsIdentityResolver {
+    impl ResolveIdentity for CredentialsIdentityResolver {
         fn resolve_identity<'a>(
             &'a self,
             _: &'a RuntimeComponents,
             _config_bag: &'a ConfigBag,
         ) -> IdentityFuture<'a> {
-=======
-    impl ResolveIdentity for CredentialsIdentityResolver {
-        fn resolve_identity<'a>(&'a self, _config_bag: &'a ConfigBag) -> IdentityFuture<'a> {
->>>>>>> 63ce3f95
             let cache = self.credentials_cache.clone();
             IdentityFuture::new(async move {
                 let credentials = cache.as_ref().provide_cached_credentials().await?;
