--- conflicted
+++ resolved
@@ -6,14 +6,8 @@
 /// Credentials-based identity support.
 pub mod credentials {
     use aws_credential_types::cache::SharedCredentialsCache;
-<<<<<<< HEAD
-    use aws_smithy_runtime_api::box_error::BoxError;
-    use aws_smithy_runtime_api::client::identity::{Identity, IdentityResolver};
-    use aws_smithy_runtime_api::client::orchestrator::Future;
+    use aws_smithy_runtime_api::client::identity::{Identity, IdentityFuture, ResolveIdentity};
     use aws_smithy_runtime_api::client::runtime_components::RuntimeComponents;
-=======
-    use aws_smithy_runtime_api::client::identity::{Identity, IdentityFuture, ResolveIdentity};
->>>>>>> 39af70fe
     use aws_smithy_types::config_bag::ConfigBag;
 
     /// Smithy identity resolver for AWS credentials.
@@ -29,17 +23,12 @@
         }
     }
 
-<<<<<<< HEAD
-    impl IdentityResolver for CredentialsIdentityResolver {
-        fn resolve_identity(
-            &self,
-            _runtime_components: &RuntimeComponents,
-            _config_bag: &ConfigBag,
-        ) -> Future<Identity> {
-=======
     impl ResolveIdentity for CredentialsIdentityResolver {
-        fn resolve_identity<'a>(&'a self, _config_bag: &'a ConfigBag) -> IdentityFuture<'a> {
->>>>>>> 39af70fe
+        fn resolve_identity<'a>(
+            &'a self,
+            _runtime_components: &'a RuntimeComponents,
+            _config_bag: &'a ConfigBag,
+        ) -> IdentityFuture<'a> {
             let cache = self.credentials_cache.clone();
             IdentityFuture::new(async move {
                 let credentials = cache.as_ref().provide_cached_credentials().await?;
