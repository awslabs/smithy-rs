/*
 * Copyright Amazon.com, Inc. or its affiliates. All Rights Reserved.
 * SPDX-License-Identifier: Apache-2.0
 */

/// Credentials-based identity support.
pub mod credentials {
    use aws_credential_types::cache::SharedCredentialsCache;
    use aws_smithy_runtime_api::client::identity::{Identity, IdentityFuture, ResolveIdentity};
    use aws_smithy_types::config_bag::ConfigBag;

    /// Smithy identity resolver for AWS credentials.
    #[derive(Debug)]
    pub struct CredentialsIdentityResolver {
        credentials_cache: SharedCredentialsCache,
    }

    impl CredentialsIdentityResolver {
        /// Creates a new `CredentialsIdentityResolver`.
        pub fn new(credentials_cache: SharedCredentialsCache) -> Self {
            Self { credentials_cache }
        }
    }

<<<<<<< HEAD
    impl ResolveIdentity for CredentialsIdentityResolver {
        fn resolve_identity(&self, _config_bag: &ConfigBag) -> IdentityFuture {
=======
    impl IdentityResolver for CredentialsIdentityResolver {
        fn resolve_identity<'a>(&'a self, _config_bag: &'a ConfigBag) -> IdentityFuture<'a> {
>>>>>>> d293d1f7
            let cache = self.credentials_cache.clone();
            IdentityFuture::new(async move {
                let credentials = cache.as_ref().provide_cached_credentials().await?;
                let expiration = credentials.expiry();
                Ok(Identity::new(credentials, expiration))
            })
        }
    }
}<|MERGE_RESOLUTION|>--- conflicted
+++ resolved
@@ -22,13 +22,8 @@
         }
     }
 
-<<<<<<< HEAD
     impl ResolveIdentity for CredentialsIdentityResolver {
-        fn resolve_identity(&self, _config_bag: &ConfigBag) -> IdentityFuture {
-=======
-    impl IdentityResolver for CredentialsIdentityResolver {
         fn resolve_identity<'a>(&'a self, _config_bag: &'a ConfigBag) -> IdentityFuture<'a> {
->>>>>>> d293d1f7
             let cache = self.credentials_cache.clone();
             IdentityFuture::new(async move {
                 let credentials = cache.as_ref().provide_cached_credentials().await?;
