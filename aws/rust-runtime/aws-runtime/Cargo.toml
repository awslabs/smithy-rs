[package]
name = "aws-runtime"
version = "1.5.5"
authors = ["AWS Rust SDK Team <aws-sdk-rust@amazon.com>"]
description = "Runtime support code for the AWS SDK. This crate isn't intended to be used directly."
edition = "2021"
license = "Apache-2.0"
repository = "https://github.com/smithy-lang/smithy-rs"

[features]
event-stream = ["dep:aws-smithy-eventstream", "aws-sigv4/sign-eventstream"]
http-02x = []
http-1x = ["dep:http-1x", "dep:http-body-1x"]
test-util = ["dep:regex-lite"]
sigv4a = ["aws-sigv4/sigv4a"]

[dependencies]
aws-credential-types = { path = "../aws-credential-types" }
# TODO(httpRefactor): Remove the http0-compat feature
aws-sigv4 = { path = "../aws-sigv4", features = ["http0-compat"] }
aws-smithy-async = { path = "../../../rust-runtime/aws-smithy-async" }
aws-smithy-eventstream = { path = "../../../rust-runtime/aws-smithy-eventstream", optional = true }
aws-smithy-http = { path = "../../../rust-runtime/aws-smithy-http" }
aws-smithy-runtime = { path = "../../../rust-runtime/aws-smithy-runtime", features = ["client"] }
aws-smithy-runtime-api = { path = "../../../rust-runtime/aws-smithy-runtime-api", features = ["client"] }
aws-smithy-types = { path = "../../../rust-runtime/aws-smithy-types" }
aws-types = { path = "../aws-types" }
<<<<<<< HEAD
bytes = "1.4.0"
fastrand = "2.0.0"
http-02x = { package = "http", version = "0.2.9" }
=======
bytes = "1.1"
fastrand = "2.3.0"
http-02x = { package = "http", version = "0.2.3" }
>>>>>>> 0071c6db
http-body-04x = { package = "http-body", version = "0.4.5" }
http-1x = { package = "http", version = "1.1.0", optional = true }
http-body-1x = { package = "http-body", version = "1.0.0", optional = true }
once_cell = "1.20.1"
percent-encoding = "2.3.1"
pin-project-lite = "0.2.14"
regex-lite = { version = "0.1.5", optional = true }
tracing = "0.1.40"
uuid = { version = "1" }

[dev-dependencies]
arbitrary = "1.3"
aws-credential-types = { path = "../aws-credential-types", features = ["test-util"] }
aws-smithy-async = { path = "../../../rust-runtime/aws-smithy-async", features = ["test-util"] }
aws-smithy-protocol-test = { path = "../../../rust-runtime/aws-smithy-protocol-test" }
aws-smithy-runtime-api = { path = "../../../rust-runtime/aws-smithy-runtime-api", features = ["test-util"] }
aws-smithy-types = { path = "../../../rust-runtime/aws-smithy-types", features = ["test-util"] }
bytes-utils = "0.1.2"
convert_case = "0.6.0"
futures-util = { version = "0.3.29", default-features = false }
proptest = "1.2"
serde = { version = "1", features = ["derive"]}
serde_json = "1"
tokio = { version = "1.23.1", features = ["macros", "rt", "time"] }
tracing-subscriber = { version = "0.3.17", features = ["env-filter"] }
tracing-test = "0.2.4"

[package.metadata.docs.rs]
all-features = true
targets = ["x86_64-unknown-linux-gnu"]
cargo-args = ["-Zunstable-options", "-Zrustdoc-scrape-examples"]
rustdoc-args = ["--cfg", "docsrs"]
# End of docs.rs metadata

[package.metadata.smithy-rs-release-tooling]
stable = true<|MERGE_RESOLUTION|>--- conflicted
+++ resolved
@@ -25,15 +25,9 @@
 aws-smithy-runtime-api = { path = "../../../rust-runtime/aws-smithy-runtime-api", features = ["client"] }
 aws-smithy-types = { path = "../../../rust-runtime/aws-smithy-types" }
 aws-types = { path = "../aws-types" }
-<<<<<<< HEAD
 bytes = "1.4.0"
-fastrand = "2.0.0"
+fastrand = "2.3.0"
 http-02x = { package = "http", version = "0.2.9" }
-=======
-bytes = "1.1"
-fastrand = "2.3.0"
-http-02x = { package = "http", version = "0.2.3" }
->>>>>>> 0071c6db
 http-body-04x = { package = "http-body", version = "0.4.5" }
 http-1x = { package = "http", version = "1.1.0", optional = true }
 http-body-1x = { package = "http-body", version = "1.0.0", optional = true }
