[package]
name = "aws-hyper"
version = "0.1.0"
authors = ["Russell Cohen <rcoh@amazon.com>"]
edition = "2018"

# See more keys and their definitions at https://doc.rust-lang.org/cargo/reference/manifest.html

[dependencies]
hyper = { version = "0.14.2", features = ["client", "http1", "http2", "tcp", "runtime"] }
tower = { version = "0.4.6", features = ["util", "retry"] }
hyper-tls = "0.5.0"
aws-auth = { path = "../aws-auth" }
aws-sig-auth = { path = "../aws-sig-auth" }
aws-endpoint = { path = "../aws-endpoint" }
aws-http = { path = "../aws-http" }
http = "0.2.3"
bytes = "1"
http-body = "0.4.0"
smithy-http = { path = "../../../rust-runtime/smithy-http" }
smithy-types = { path = "../../../rust-runtime/smithy-types" }
smithy-http-tower = { path = "../../../rust-runtime/smithy-http-tower" }
fastrand = "1.4.0"
tokio = { version = "1", features = ["time"]}
<<<<<<< HEAD
pin-project = "1"
=======
tracing = "0.1.25"
>>>>>>> 00671a23

[dev-dependencies]
tokio = { version = "1", features = ["full", "test-util"] }
tower-test = "0.4.0"
aws-types = { path = "../aws-types" }<|MERGE_RESOLUTION|>--- conflicted
+++ resolved
@@ -22,11 +22,8 @@
 smithy-http-tower = { path = "../../../rust-runtime/smithy-http-tower" }
 fastrand = "1.4.0"
 tokio = { version = "1", features = ["time"]}
-<<<<<<< HEAD
 pin-project = "1"
-=======
 tracing = "0.1.25"
->>>>>>> 00671a23
 
 [dev-dependencies]
 tokio = { version = "1", features = ["full", "test-util"] }
