/*
 * Copyright Amazon.com, Inc. or its affiliates. All Rights Reserved.
 * SPDX-License-Identifier: Apache-2.0
 */

// this code is dead
#![allow(deprecated)]
#![allow(clippy::disallowed_methods)]

use crate::middleware::Signature;
use aws_sigv4::event_stream::{sign_empty_message, sign_message};
use aws_sigv4::SigningParams;
use aws_smithy_eventstream::frame::{Message, SignMessage, SignMessageError};
use aws_smithy_http::property_bag::{PropertyBag, SharedPropertyBag};
use aws_smithy_runtime_api::client::identity::Identity;
use aws_types::region::SigningRegion;
use aws_types::SigningName;
use std::time::SystemTime;

/// Event Stream SigV4 signing implementation.
#[derive(Debug)]
pub struct SigV4MessageSigner {
    last_signature: String,
    identity: Identity,
    signing_region: SigningRegion,
    signing_name: SigningName,
    time: Option<SystemTime>,
}

impl SigV4MessageSigner {
    pub fn new(
        last_signature: String,
        identity: Identity,
        signing_region: SigningRegion,
        signing_name: SigningName,
        time: Option<SystemTime>,
    ) -> Self {
        Self {
            last_signature,
            identity,
            signing_region,
            signing_name,
            time,
        }
    }

    fn signing_params(&self) -> SigningParams<()> {
        let builder = SigningParams::builder()
            .identity(&self.identity)
            .region(self.signing_region.as_ref())
            .name(self.signing_name.as_ref())
            .time(self.time.unwrap_or_else(SystemTime::now))
            .settings(());
        builder.build().unwrap()
    }
}

impl SignMessage for SigV4MessageSigner {
    fn sign(&mut self, message: Message) -> Result<Message, SignMessageError> {
        let (signed_message, signature) = {
            let params = self.signing_params();
            sign_message(&message, &self.last_signature, &params).into_parts()
        };
        self.last_signature = signature;
        Ok(signed_message)
    }

    fn sign_empty(&mut self) -> Option<Result<Message, SignMessageError>> {
        let (signed_message, signature) = {
            let params = self.signing_params();
            sign_empty_message(&self.last_signature, &params).into_parts()
        };
        self.last_signature = signature;
        Some(Ok(signed_message))
    }
}

#[cfg(test)]
mod tests {
    use crate::event_stream::SigV4MessageSigner;
    use aws_credential_types::Credentials;
    use aws_smithy_eventstream::frame::{HeaderValue, Message, SignMessage};

    use aws_types::region::Region;
    use aws_types::region::SigningRegion;
    use aws_types::SigningName;
    use std::time::{Duration, UNIX_EPOCH};

    fn check_send_sync<T: Send + Sync>(value: T) -> T {
        value
    }

    #[test]
    fn sign_message() {
        let region = Region::new("us-east-1");
        let mut signer = check_send_sync(SigV4MessageSigner::new(
            "initial-signature".into(),
            Credentials::for_tests_with_session_token().into(),
            SigningRegion::from(region),
            SigningName::from_static("transcribe"),
            Some(UNIX_EPOCH + Duration::new(1611160427, 0)),
        ));
        let mut signatures = Vec::new();
        for _ in 0..5 {
            let signed = signer
                .sign(Message::new(&b"identical message"[..]))
                .unwrap();
            if let HeaderValue::ByteArray(signature) = signed
                .headers()
                .iter()
                .find(|h| h.name().as_str() == ":chunk-signature")
                .unwrap()
                .value()
            {
                signatures.push(signature.clone());
            } else {
                panic!("failed to get the :chunk-signature")
            }
        }
        for i in 1..signatures.len() {
            assert_ne!(signatures[i - 1], signatures[i]);
        }
    }
}

// TODO(enableNewSmithyRuntimeCleanup): Delete this old implementation that was kept around to support patch releases.
#[deprecated = "use aws_sig_auth::event_stream::SigV4MessageSigner instead (this may require upgrading the smithy-rs code generator)"]
#[derive(Debug)]
/// Event Stream SigV4 signing implementation.
pub struct SigV4Signer {
    properties: SharedPropertyBag,
    last_signature: Option<String>,
}

impl SigV4Signer {
    pub fn new(properties: SharedPropertyBag) -> Self {
        Self {
            properties,
            last_signature: None,
        }
    }

    fn signing_params(properties: &PropertyBag) -> SigningParams<()> {
        // Every single one of these values would have been retrieved during the initial request,
        // so we can safely assume they all exist in the property bag at this point.
        let identity = properties.get::<Identity>().unwrap();
        let region = properties.get::<SigningRegion>().unwrap();
        let name = properties.get::<SigningName>().unwrap();
        let time = properties
            .get::<SystemTime>()
            .copied()
            .unwrap_or_else(SystemTime::now);
        let builder = SigningParams::builder()
            .identity(identity)
            .region(region.as_ref())
            .name(name.as_ref())
            .time(time)
            .settings(());
        builder.build().unwrap()
    }
}

impl SignMessage for SigV4Signer {
    fn sign(&mut self, message: Message) -> Result<Message, SignMessageError> {
        let properties = self.properties.acquire();
        if self.last_signature.is_none() {
            // The Signature property should exist in the property bag for all Event Stream requests.
            self.last_signature = Some(
                properties
                    .get::<Signature>()
                    .expect("property bag contains initial Signature")
                    .as_ref()
                    .into(),
            )
        }

        let (signed_message, signature) = {
            let params = Self::signing_params(&properties);
            sign_message(&message, self.last_signature.as_ref().unwrap(), &params).into_parts()
        };
        self.last_signature = Some(signature);
        Ok(signed_message)
    }

    fn sign_empty(&mut self) -> Option<Result<Message, SignMessageError>> {
        let properties = self.properties.acquire();
        if self.last_signature.is_none() {
            // The Signature property should exist in the property bag for all Event Stream requests.
            self.last_signature = Some(properties.get::<Signature>().unwrap().as_ref().into())
        }
        let (signed_message, signature) = {
            let params = Self::signing_params(&properties);
            sign_empty_message(self.last_signature.as_ref().unwrap(), &params).into_parts()
        };
        self.last_signature = Some(signature);
        Some(Ok(signed_message))
    }
}

// TODO(enableNewSmithyRuntimeCleanup): Delete this old implementation that was kept around to support patch releases.
#[cfg(test)]
mod old_tests {
    use crate::event_stream::SigV4Signer;
    use crate::middleware::Signature;
    use aws_credential_types::Credentials;
    use aws_smithy_eventstream::frame::{HeaderValue, Message, SignMessage};
    use aws_smithy_http::property_bag::PropertyBag;
    use aws_smithy_runtime_api::client::identity::Identity;
    use aws_types::region::Region;
    use aws_types::region::SigningRegion;
    use aws_types::SigningName;
    use std::time::{Duration, UNIX_EPOCH};

    #[test]
    fn sign_message() {
        let region = Region::new("us-east-1");
        let mut properties = PropertyBag::new();
        properties.insert(region.clone());
        properties.insert(UNIX_EPOCH + Duration::new(1611160427, 0));
<<<<<<< HEAD
        properties.insert(SigningService::from_static("transcribe"));
        properties.insert::<Identity>(Credentials::for_tests_with_session_token().into());
=======
        properties.insert(SigningName::from_static("transcribe"));
        properties.insert(Credentials::for_tests());
>>>>>>> 200fb619
        properties.insert(SigningRegion::from(region));
        properties.insert(Signature::new("initial-signature".into()));

        let mut signer = SigV4Signer::new(properties.into());
        let mut signatures = Vec::new();
        for _ in 0..5 {
            let signed = signer
                .sign(Message::new(&b"identical message"[..]))
                .unwrap();
            if let HeaderValue::ByteArray(signature) = signed
                .headers()
                .iter()
                .find(|h| h.name().as_str() == ":chunk-signature")
                .unwrap()
                .value()
            {
                signatures.push(signature.clone());
            } else {
                panic!("failed to get the :chunk-signature")
            }
        }
        for i in 1..signatures.len() {
            assert_ne!(signatures[i - 1], signatures[i]);
        }
    }
}<|MERGE_RESOLUTION|>--- conflicted
+++ resolved
@@ -217,13 +217,8 @@
         let mut properties = PropertyBag::new();
         properties.insert(region.clone());
         properties.insert(UNIX_EPOCH + Duration::new(1611160427, 0));
-<<<<<<< HEAD
-        properties.insert(SigningService::from_static("transcribe"));
         properties.insert::<Identity>(Credentials::for_tests_with_session_token().into());
-=======
         properties.insert(SigningName::from_static("transcribe"));
-        properties.insert(Credentials::for_tests());
->>>>>>> 200fb619
         properties.insert(SigningRegion::from(region));
         properties.insert(Signature::new("initial-signature".into()));
 
