[package]
name = "aws-config"
<<<<<<< HEAD
version = "1.6.0"
=======
version = "1.5.14"
>>>>>>> 5c2757d5
authors = [
    "AWS Rust SDK Team <aws-sdk-rust@amazon.com>",
    "Russell Cohen <rcoh@amazon.com>",
]
description = "AWS SDK config and credential provider implementations."
edition = "2021"
exclude = ["test-data/*", "integration-tests/*"]
license = "Apache-2.0"
repository = "https://github.com/smithy-lang/smithy-rs"

[features]
behavior-version-latest = []
credentials-process = ["tokio/process"]
default = ["default-http-connector", "rt-tokio", "credentials-process", "sso"]
rt-tokio = ["aws-smithy-async/rt-tokio", "aws-smithy-runtime/rt-tokio", "tokio/rt"]
# NOTE: `client-hyper` and `rustls` were proxies for enabling the default HTTP client plugin of `aws-smithy-runtime`
# there is no direct usage otherwise on hyper or rustls in this crate. These are superceded by the more appropriately
# named `default-http-connector` feature and `client-hyper` and `rustls` are now synonyms for the same
client-hyper = ["aws-smithy-runtime/default-http-connector"]
rustls = ["client-hyper"]
default-http-connector = ["aws-smithy-runtime/default-http-connector"]
sso = ["dep:aws-sdk-sso", "dep:aws-sdk-ssooidc", "dep:ring", "dep:hex", "dep:zeroize", "aws-smithy-runtime-api/http-auth"]
test-util = ["aws-runtime/test-util"]

# deprecated: this feature does nothing
allow-compilation = []

[dependencies]
aws-credential-types = { path = "../../sdk/build/aws-sdk/sdk/aws-credential-types", features = ["test-util"] }
aws-runtime = { path = "../../sdk/build/aws-sdk/sdk/aws-runtime" }
aws-sdk-sts = { path = "../../sdk/build/aws-sdk/sdk/sts", default-features = false }
aws-smithy-async = { path = "../../sdk/build/aws-sdk/sdk/aws-smithy-async" }
aws-smithy-http = { path = "../../sdk/build/aws-sdk/sdk/aws-smithy-http" }
aws-smithy-json = { path = "../../sdk/build/aws-sdk/sdk/aws-smithy-json" }
aws-smithy-runtime = { path = "../../sdk/build/aws-sdk/sdk/aws-smithy-runtime", features = ["client"] }
aws-smithy-runtime-api = { path = "../../sdk/build/aws-sdk/sdk/aws-smithy-runtime-api", features = ["client"] }
aws-smithy-types = { path = "../../sdk/build/aws-sdk/sdk/aws-smithy-types" }
aws-types = { path = "../../sdk/build/aws-sdk/sdk/aws-types" }
bytes = "1.1.0"
http = "1"
time = { version = "0.3.4", features = ["parsing"] }
tokio = { version = "1.13.1", features = ["sync"] }
tracing = { version = "0.1" }
url = "2.5.4"

# implementation detail of IMDS credentials provider
fastrand = "2.0.0"

# implementation detail of SSO credential caching
aws-sdk-sso = { path = "../../sdk/build/aws-sdk/sdk/sso", default-features = false, optional = true }
ring = { version = "0.17.5", optional = true }
hex = { version = "0.4.3", optional = true }
zeroize = { version = "1", optional = true }

# implementation detail of SSO OIDC `CreateToken` for SSO token providers
aws-sdk-ssooidc = { path = "../../sdk/build/aws-sdk/sdk/ssooidc", default-features = false, optional = true }

proc-macro2 = {version = "1.0.92", optional = true }

[dev-dependencies]
aws-smithy-async = { path = "../../sdk/build/aws-sdk/sdk/aws-smithy-async", features = ["rt-tokio", "test-util"] }
aws-smithy-runtime = { path = "../../sdk/build/aws-sdk/sdk/aws-smithy-runtime", features = ["client", "test-util"] }
aws-smithy-http-client = { path = "../../sdk/build/aws-sdk/sdk/aws-smithy-http-client", features = ["hyper-1", "test-util"] }
aws-smithy-runtime-api = { path = "../../sdk/build/aws-sdk/sdk/aws-smithy-runtime-api", features = ["test-util"] }
futures-util = { version = "0.3.29", default-features = false }
tracing-test = "0.2.4"
tracing-subscriber = { version = "0.3.16", features = ["fmt", "json"] }
tokio = { version = "1.23.1", features = ["full", "test-util"] }

# used for test case deserialization
serde = { version = "1", features = ["derive"] }
serde_json = "1"

[package.metadata.docs.rs]
all-features = true
targets = ["x86_64-unknown-linux-gnu"]
cargo-args = ["-Zunstable-options", "-Zrustdoc-scrape-examples"]
rustdoc-args = ["--cfg", "docsrs"]
# End of docs.rs metadata

# make sure to keep crate stability in sync with the second element of the following tuple in
# buildSrc/src/main/kotlin/CrateSet.kt:
#  Crate("aws-config", STABLE_VERSION_PROP_NAME),
[package.metadata.smithy-rs-release-tooling]
stable = true

# FIXME - workaround minimal-versions check issue with proc-macro < 1.0.60
[package.metadata.cargo-udeps.ignore]
normal = ["proc-macro2"]<|MERGE_RESOLUTION|>--- conflicted
+++ resolved
@@ -1,10 +1,6 @@
 [package]
 name = "aws-config"
-<<<<<<< HEAD
 version = "1.6.0"
-=======
-version = "1.5.14"
->>>>>>> 5c2757d5
 authors = [
     "AWS Rust SDK Team <aws-sdk-rust@amazon.com>",
     "Russell Cohen <rcoh@amazon.com>",
@@ -62,7 +58,8 @@
 # implementation detail of SSO OIDC `CreateToken` for SSO token providers
 aws-sdk-ssooidc = { path = "../../sdk/build/aws-sdk/sdk/ssooidc", default-features = false, optional = true }
 
-proc-macro2 = {version = "1.0.92", optional = true }
+# FIXME(hyper1): pins proc macro to fix build issue.
+proc-macro2 = { version = "1.0.92", optional = true }
 
 [dev-dependencies]
 aws-smithy-async = { path = "../../sdk/build/aws-sdk/sdk/aws-smithy-async", features = ["rt-tokio", "test-util"] }
