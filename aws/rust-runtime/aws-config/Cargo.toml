[package]
name = "aws-config"
version = "0.0.0-smithy-rs-head"
authors = ["AWS Rust SDK Team <aws-sdk-rust@amazon.com>", "Russell Cohen <rcoh@amazon.com>"]
description = "AWS SDK config and credential provider implementations."
edition = "2021"
exclude = ["test-data/*", "integration-tests/*"]
license = "Apache-2.0"
repository = "https://github.com/awslabs/smithy-rs"

[features]
client-hyper = ["aws-smithy-runtime/connector-hyper-0-14-x"]
rustls = ["aws-smithy-runtime/tls-rustls", "client-hyper"]
allow-compilation = [] # our tests use `cargo test --all-features` and native-tls breaks CI
<<<<<<< HEAD
rt-tokio = ["aws-smithy-async/rt-tokio", "tokio/rt"]
sso = ["dep:aws-sdk-sso", "dep:aws-sdk-ssooidc", "dep:ring", "dep:hex", "dep:zeroize", "aws-smithy-runtime-api/http-auth"]
=======
rt-tokio = ["aws-smithy-async/rt-tokio", "aws-smithy-runtime/rt-tokio", "tokio/rt"]
credentials-sso = ["dep:aws-sdk-sso", "dep:ring", "dep:hex", "dep:zeroize"]
>>>>>>> 96a9f844

default = ["client-hyper", "rustls", "rt-tokio"]

[dependencies]
aws-credential-types = { path = "../../sdk/build/aws-sdk/sdk/aws-credential-types" }
aws-http = { path = "../../sdk/build/aws-sdk/sdk/aws-http" }
aws-sdk-sts = { path = "../../sdk/build/aws-sdk/sdk/sts", default-features = false }
aws-smithy-async = { path = "../../sdk/build/aws-sdk/sdk/aws-smithy-async" }
aws-smithy-http = { path = "../../sdk/build/aws-sdk/sdk/aws-smithy-http" }
aws-smithy-json = { path = "../../sdk/build/aws-sdk/sdk/aws-smithy-json" }
<<<<<<< HEAD
aws-smithy-runtime-api = { path = "../../sdk/build/aws-sdk/sdk/aws-smithy-runtime-api" }
=======
aws-smithy-runtime = { path = "../../sdk/build/aws-sdk/sdk/aws-smithy-runtime", features = ["client"] }
aws-smithy-runtime-api = { path = "../../sdk/build/aws-sdk/sdk/aws-smithy-runtime-api", features = ["client"] }
>>>>>>> 96a9f844
aws-smithy-types = { path = "../../sdk/build/aws-sdk/sdk/aws-smithy-types" }
aws-runtime = { path = "../../sdk/build/aws-sdk/sdk/aws-runtime" }
aws-types = { path = "../../sdk/build/aws-sdk/sdk/aws-types" }
hyper = { version = "0.14.26", default-features = false }
time = { version = "0.3.4", features = ["parsing"] }
tokio = { version = "1.13.1", features = ["sync"] }
tracing = { version = "0.1" }

# implementation detail of IMDS credentials provider
fastrand = "2.0.0"

bytes = "1.1.0"
http = "0.2.4"

# implementation detail of SSO credential caching
aws-sdk-sso = { path = "../../sdk/build/aws-sdk/sdk/sso", default-features = false, optional = true }
ring = { version = "0.16", optional = true }
hex = { version = "0.4.3", optional = true }
zeroize = { version = "1", optional = true }

# implementation detail of SSO OIDC `CreateToken` for SSO token providers
aws-sdk-ssooidc = { path = "../../sdk/build/aws-sdk/sdk/ssooidc", default-features = false, optional = true }

[dev-dependencies]
aws-smithy-runtime = { path = "../../sdk/build/aws-sdk/sdk/aws-smithy-runtime", features = ["client", "connector-hyper-0-14-x", "test-util"] }
futures-util = { version = "0.3.16", default-features = false }
tracing-test = "0.2.1"
tracing-subscriber = { version = "0.3.16", features = ["fmt", "json"] }

tokio = { version = "1.23.1", features = ["full", "test-util"] }

# used for fuzzing profile parsing
arbitrary = "1.3"

# used for test case deserialization
serde = { version = "1", features = ["derive"] }
serde_json = "1"

aws-credential-types = { path = "../../sdk/build/aws-sdk/sdk/aws-credential-types", features = ["test-util"] }
<<<<<<< HEAD
aws-smithy-client = { path = "../../sdk/build/aws-sdk/sdk/aws-smithy-client", features = ["test-util", "rt-tokio", "client-hyper"] }
aws-smithy-runtime-api = { path = "../../sdk/build/aws-sdk/sdk/aws-smithy-runtime-api", features = ["test-util"] }
aws-smithy-runtime = { path = "../../sdk/build/aws-sdk/sdk/aws-smithy-runtime", features = ["test-util"] }
=======
>>>>>>> 96a9f844

# used for a usage example
hyper-rustls = { version = "0.24", features = ["webpki-tokio", "http2", "http1"] }
aws-smithy-async = { path = "../../sdk/build/aws-sdk/sdk/aws-smithy-async", features = ["rt-tokio", "test-util"] }

[package.metadata.docs.rs]
all-features = true
targets = ["x86_64-unknown-linux-gnu"]
rustdoc-args = ["--cfg", "docsrs"]
# End of docs.rs metadata<|MERGE_RESOLUTION|>--- conflicted
+++ resolved
@@ -12,13 +12,8 @@
 client-hyper = ["aws-smithy-runtime/connector-hyper-0-14-x"]
 rustls = ["aws-smithy-runtime/tls-rustls", "client-hyper"]
 allow-compilation = [] # our tests use `cargo test --all-features` and native-tls breaks CI
-<<<<<<< HEAD
-rt-tokio = ["aws-smithy-async/rt-tokio", "tokio/rt"]
+rt-tokio = ["aws-smithy-async/rt-tokio", "aws-smithy-runtime/rt-tokio", "tokio/rt"]
 sso = ["dep:aws-sdk-sso", "dep:aws-sdk-ssooidc", "dep:ring", "dep:hex", "dep:zeroize", "aws-smithy-runtime-api/http-auth"]
-=======
-rt-tokio = ["aws-smithy-async/rt-tokio", "aws-smithy-runtime/rt-tokio", "tokio/rt"]
-credentials-sso = ["dep:aws-sdk-sso", "dep:ring", "dep:hex", "dep:zeroize"]
->>>>>>> 96a9f844
 
 default = ["client-hyper", "rustls", "rt-tokio"]
 
@@ -29,12 +24,8 @@
 aws-smithy-async = { path = "../../sdk/build/aws-sdk/sdk/aws-smithy-async" }
 aws-smithy-http = { path = "../../sdk/build/aws-sdk/sdk/aws-smithy-http" }
 aws-smithy-json = { path = "../../sdk/build/aws-sdk/sdk/aws-smithy-json" }
-<<<<<<< HEAD
-aws-smithy-runtime-api = { path = "../../sdk/build/aws-sdk/sdk/aws-smithy-runtime-api" }
-=======
 aws-smithy-runtime = { path = "../../sdk/build/aws-sdk/sdk/aws-smithy-runtime", features = ["client"] }
 aws-smithy-runtime-api = { path = "../../sdk/build/aws-sdk/sdk/aws-smithy-runtime-api", features = ["client"] }
->>>>>>> 96a9f844
 aws-smithy-types = { path = "../../sdk/build/aws-sdk/sdk/aws-smithy-types" }
 aws-runtime = { path = "../../sdk/build/aws-sdk/sdk/aws-runtime" }
 aws-types = { path = "../../sdk/build/aws-sdk/sdk/aws-types" }
@@ -59,7 +50,9 @@
 aws-sdk-ssooidc = { path = "../../sdk/build/aws-sdk/sdk/ssooidc", default-features = false, optional = true }
 
 [dev-dependencies]
+aws-credential-types = { path = "../../sdk/build/aws-sdk/sdk/aws-credential-types", features = ["test-util"] }
 aws-smithy-runtime = { path = "../../sdk/build/aws-sdk/sdk/aws-smithy-runtime", features = ["client", "connector-hyper-0-14-x", "test-util"] }
+aws-smithy-runtime-api = { path = "../../sdk/build/aws-sdk/sdk/aws-smithy-runtime-api", features = ["test-util"] }
 futures-util = { version = "0.3.16", default-features = false }
 tracing-test = "0.2.1"
 tracing-subscriber = { version = "0.3.16", features = ["fmt", "json"] }
@@ -73,14 +66,6 @@
 serde = { version = "1", features = ["derive"] }
 serde_json = "1"
 
-aws-credential-types = { path = "../../sdk/build/aws-sdk/sdk/aws-credential-types", features = ["test-util"] }
-<<<<<<< HEAD
-aws-smithy-client = { path = "../../sdk/build/aws-sdk/sdk/aws-smithy-client", features = ["test-util", "rt-tokio", "client-hyper"] }
-aws-smithy-runtime-api = { path = "../../sdk/build/aws-sdk/sdk/aws-smithy-runtime-api", features = ["test-util"] }
-aws-smithy-runtime = { path = "../../sdk/build/aws-sdk/sdk/aws-smithy-runtime", features = ["test-util"] }
-=======
->>>>>>> 96a9f844
-
 # used for a usage example
 hyper-rustls = { version = "0.24", features = ["webpki-tokio", "http2", "http1"] }
 aws-smithy-async = { path = "../../sdk/build/aws-sdk/sdk/aws-smithy-async", features = ["rt-tokio", "test-util"] }
