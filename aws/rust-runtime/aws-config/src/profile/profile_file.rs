--- conflicted
+++ resolved
@@ -30,12 +30,7 @@
 ///     .with_file(ProfileFileKind::Credentials, "some/path/to/credentials-file")
 ///     .build();
 /// let sdk_config = aws_config::from_env()
-<<<<<<< HEAD
-///     .credentials_provider(Arc::new(credentials_provider))
-///     .region(region_provider)
-=======
 ///     .profile_files(profile_files)
->>>>>>> 5392a668
 ///     .load()
 ///     .await;
 /// # }
