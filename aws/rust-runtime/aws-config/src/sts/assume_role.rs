/*
 * Copyright Amazon.com, Inc. or its affiliates. All Rights Reserved.
 * SPDX-License-Identifier: Apache-2.0
 */

//! Assume credentials for a role through the AWS Security Token Service (STS).

use aws_credential_types::cache::CredentialsCache;
use aws_credential_types::provider::{self, error::CredentialsError, future, ProvideCredentials};
use aws_sdk_sts::error::AssumeRoleErrorKind;
use aws_sdk_sts::middleware::DefaultMiddleware;
use aws_sdk_sts::model::PolicyDescriptorType;
use aws_sdk_sts::operation::AssumeRole;
use aws_smithy_client::erase::DynConnector;
use aws_smithy_http::result::SdkError;
use aws_types::region::Region;
use std::time::Duration;

use crate::provider_config::ProviderConfig;
use aws_smithy_types::error::display::DisplayErrorContext;
use tracing::Instrument;

/// Credentials provider that uses credentials provided by another provider to assume a role
/// through the AWS Security Token Service (STS).
///
/// When asked to provide credentials, this provider will first invoke the inner credentials
/// provider to get AWS credentials for STS. Then, it will call STS to get assumed credentials for
/// the desired role.
///
/// # Examples
/// ```no_run
/// use aws_credential_types::Credentials;
/// use aws_config::sts::{AssumeRoleProvider};
/// use aws_types::region::Region;
/// use aws_config::environment;
/// use aws_config::environment::credentials::EnvironmentVariableCredentialsProvider;
/// use std::sync::Arc;
///
/// let provider = AssumeRoleProvider::builder("arn:aws:iam::123456789012:role/demo")
///   .region(Region::from_static("us-east-2"))
///   .session_name("testAR")
///   .build(Arc::new(EnvironmentVariableCredentialsProvider::new()) as Arc<_>);
/// ```
#[derive(Debug)]
pub struct AssumeRoleProvider {
    inner: Inner,
}

#[derive(Debug)]
struct Inner {
    sts: aws_smithy_client::Client<DynConnector, DefaultMiddleware>,
    conf: aws_sdk_sts::Config,
    op: aws_sdk_sts::input::AssumeRoleInput,
}

impl AssumeRoleProvider {
    /// Build a new role-assuming provider for the given role.
    ///
    /// The `role` argument should take the form an Amazon Resource Name (ARN) like
    ///
    /// ```text
    /// arn:aws:iam::123456789012:role/example
    /// ```
    pub fn builder(role: impl Into<String>) -> AssumeRoleProviderBuilder {
        AssumeRoleProviderBuilder::new(role.into())
    }
}

/// A builder for [`AssumeRoleProvider`].
///
/// Construct one through [`AssumeRoleProvider::builder`].
#[derive(Debug)]
pub struct AssumeRoleProviderBuilder {
    role_arn: String,
    external_id: Option<String>,
    session_name: Option<String>,
    region: Option<Region>,
    conf: Option<ProviderConfig>,
    session_length: Option<Duration>,
    policy: Option<String>,
    policy_arns: Option<Vec<PolicyDescriptorType>>,
}

impl AssumeRoleProviderBuilder {
    /// Start a new assume role builder for the given role.
    ///
    /// The `role` argument should take the form an Amazon Resource Name (ARN) like
    ///
    /// ```text
    /// arn:aws:iam::123456789012:role/example
    /// ```
    pub fn new(role: impl Into<String>) -> Self {
        Self {
            role_arn: role.into(),
            external_id: None,
            session_name: None,
            session_length: None,
            region: None,
            conf: None,
            policy: None,
            policy_arns: None,
        }
    }

    /// Set a unique identifier that might be required when you assume a role in another account.
    ///
    /// If the administrator of the account to which the role belongs provided you with an external
    /// ID, then provide that value in this parameter. The value can be any string, such as a
    /// passphrase or account number.
    pub fn external_id(mut self, id: impl Into<String>) -> Self {
        self.external_id = Some(id.into());
        self
    }

    /// Set an identifier for the assumed role session.
    ///
    /// Use the role session name to uniquely identify a session when the same role is assumed by
    /// different principals or for different reasons. In cross-account scenarios, the role session
    /// name is visible to, and can be logged by the account that owns the role. The role session
    /// name is also used in the ARN of the assumed role principal.
    pub fn session_name(mut self, name: impl Into<String>) -> Self {
        self.session_name = Some(name.into());
        self
    }

    /// Set an IAM policy in JSON format that you want to use as an inline session policy.
    ///
    /// This parameter is optional
    /// For more information, see
    /// [policy](aws_sdk_sts::input::assume_role_input::Builder::policy_arns)
    pub fn policy(mut self, policy: impl Into<String>) -> Self {
        self.policy = Some(policy.into());
        self
    }

    /// Set the Amazon Resource Names (ARNs) of the IAM managed policies that you want to use as managed session policies.
    ///
    /// This parameter is optional.
    /// For more information, see
    /// [policy_arns](aws_sdk_sts::input::assume_role_input::Builder::policy_arns)
    pub fn policy_arns(mut self, policy_arns: Vec<PolicyDescriptorType>) -> Self {
        self.policy_arns = Some(policy_arns);
        self
    }

    /// Set the expiration time of the role session.
    ///
    /// When unset, this value defaults to 1 hour.
    ///
    /// The value specified can range from 900 seconds (15 minutes) up to the maximum session duration
    /// set for the role. The maximum session duration setting can have a value from 1 hour to 12 hours.
    /// If you specify a value higher than this setting or the administrator setting (whichever is lower),
    /// **you will be unable to assume the role**. For example, if you specify a session duration of 12 hours,
    /// but your administrator set the maximum session duration to 6 hours, you cannot assume the role.
    ///
    /// For more information, see
    /// [duration_seconds](aws_sdk_sts::input::assume_role_input::Builder::duration_seconds)
    pub fn session_length(mut self, length: Duration) -> Self {
        self.session_length = Some(length);
        self
    }

    /// Set the region to assume the role in.
    ///
    /// This dictates which STS endpoint the AssumeRole action is invoked on.
    pub fn region(mut self, region: Region) -> Self {
        self.region = Some(region);
        self
    }

    /// If the `rustls` or `nativetls` features are enabled, this field is optional and a default
    /// backing connection will be provided.
    pub fn connection(mut self, conn: impl aws_smithy_client::bounds::SmithyConnector) -> Self {
        let conf = match self.conf {
            Some(conf) => conf.with_http_connector(DynConnector::new(conn)),
            None => ProviderConfig::default().with_http_connector(DynConnector::new(conn)),
        };
        self.conf = Some(conf);
        self
    }

    /// Override the configuration used for this provider
    ///
    /// This enables overriding the connection used to communicate with STS in addition to other internal
    /// fields like the time source and sleep implementation used for caching.
    pub fn configure(mut self, conf: &ProviderConfig) -> Self {
        self.conf = Some(conf.clone());
        self
    }

    /// Build a credentials provider for this role authorized by the given `provider`.
    pub fn build(self, provider: impl ProvideCredentials + 'static) -> AssumeRoleProvider {
        let conf = self.conf.unwrap_or_default();
        let credentials_cache = CredentialsCache::lazy_builder()
            .configure(conf.sleep(), conf.time_source())
            .into_credentials_cache();
        let config = aws_sdk_sts::Config::builder()
            .credentials_cache(credentials_cache)
            .credentials_provider(provider)
            .region(self.region.clone())
            .build();

        let conn = conf
            .connector(&Default::default())
            .expect("A connector must be provided");
        let mut client_builder = aws_smithy_client::Client::builder()
            .connector(conn)
            .middleware(DefaultMiddleware::new());
        client_builder.set_sleep_impl(conf.sleep());
        let client = client_builder.build();

        let session_name = self
            .session_name
            .unwrap_or_else(|| super::util::default_session_name("assume-role-provider"));

        let operation = AssumeRole::builder()
            .set_role_arn(Some(self.role_arn))
            .set_external_id(self.external_id)
            .set_role_session_name(Some(session_name))
            .set_policy(self.policy)
            .set_policy_arns(self.policy_arns)
            .set_duration_seconds(self.session_length.map(|dur| dur.as_secs() as i32))
            .build()
            .expect("operation is valid");

        AssumeRoleProvider {
            inner: Inner {
                sts: client,
                conf: config,
                op: operation,
            },
        }
    }
}

impl Inner {
    async fn credentials(&self) -> provider::Result {
        tracing::debug!("retrieving assumed credentials");
        let op = self
            .op
            .clone()
            .make_operation(&self.conf)
            .await
            .expect("valid operation");

        let assumed = self.sts.call(op).in_current_span().await;
        match assumed {
            Ok(assumed) => {
                tracing::debug!(
                    access_key_id = ?assumed.credentials.as_ref().map(|c| &c.access_key_id),
                    "obtained assumed credentials"
                );
                super::util::into_credentials(assumed.credentials, "AssumeRoleProvider")
            }
            Err(SdkError::ServiceError(ref context))
                if matches!(
                    context.err().kind,
                    AssumeRoleErrorKind::RegionDisabledException(_)
                        | AssumeRoleErrorKind::MalformedPolicyDocumentException(_)
                ) =>
            {
                Err(CredentialsError::invalid_configuration(
                    assumed.err().unwrap(),
                ))
            }
            Err(SdkError::ServiceError(ref context)) => {
                tracing::warn!(error = %DisplayErrorContext(context.err()), "STS refused to grant assume role");
                Err(CredentialsError::provider_error(assumed.err().unwrap()))
            }
            Err(err) => Err(CredentialsError::provider_error(err)),
        }
    }
}

impl ProvideCredentials for AssumeRoleProvider {
    fn provide_credentials<'a>(&'a self) -> future::ProvideCredentials<'_>
    where
        Self: 'a,
    {
        future::ProvideCredentials::new(
            self.inner
                .credentials()
                .instrument(tracing::debug_span!("assume_role")),
        )
    }
}

#[cfg(test)]
mod test {
    use crate::provider_config::ProviderConfig;
    use crate::sts::AssumeRoleProvider;
<<<<<<< HEAD
    use aws_credential_types::credential_fn::provide_credentials_fn;
    use aws_credential_types::provider::ProvideCredentials;
    use aws_credential_types::time_source::{ManualTimeSource, TimeSource};
=======
    use aws_credential_types::provider::{ProvideCredentials, SharedCredentialsProvider};
    use aws_credential_types::time_source::{TestingTimeSource, TimeSource};
>>>>>>> fce58300
    use aws_credential_types::Credentials;
    use aws_smithy_async::rt::sleep::TokioSleep;
    use aws_smithy_client::erase::DynConnector;
    use aws_smithy_client::test_connection::{capture_request, TestConnection};
    use aws_smithy_http::body::SdkBody;
    use aws_types::region::Region;
    use std::time::{Duration, UNIX_EPOCH};

    #[tokio::test]
    async fn configures_session_length() {
        let (server, request) = capture_request(None);
        let provider_conf = ProviderConfig::empty()
            .with_sleep(TokioSleep::new())
            .with_time_source(TimeSource::testing(&TestingTimeSource::new(
                UNIX_EPOCH + Duration::from_secs(1234567890 - 120),
            )))
            .with_http_connector(DynConnector::new(server));
        let provider = AssumeRoleProvider::builder("myrole")
            .configure(&provider_conf)
            .region(Region::new("us-east-1"))
            .session_length(Duration::from_secs(1234567))
            .build(provide_credentials_fn(|| async {
                Ok(Credentials::new(
                    "base",
                    "basesecret",
                    Some("token".to_string()),
                    None,
                    "inner",
                ))
            }));
        let _ = provider.provide_credentials().await;
        let req = request.expect_request();
        let str_body = std::str::from_utf8(req.body().bytes().unwrap()).unwrap();
        assert!(str_body.contains("1234567"), "{}", str_body);
    }

    #[tokio::test]
    async fn provider_caches_credentials() {
        let conn = TestConnection::new(vec![
            (http::Request::new(SdkBody::from("request body")),
            http::Response::builder().status(200).body(SdkBody::from(
                "<AssumeRoleResponse xmlns=\"https://sts.amazonaws.com/doc/2011-06-15/\">\n  <AssumeRoleResult>\n    <AssumedRoleUser>\n      <AssumedRoleId>AROAR42TAWARILN3MNKUT:assume-role-from-profile-1632246085998</AssumedRoleId>\n      <Arn>arn:aws:sts::130633740322:assumed-role/imds-chained-role-test/assume-role-from-profile-1632246085998</Arn>\n    </AssumedRoleUser>\n    <Credentials>\n      <AccessKeyId>ASIARCORRECT</AccessKeyId>\n      <SecretAccessKey>secretkeycorrect</SecretAccessKey>\n      <SessionToken>tokencorrect</SessionToken>\n      <Expiration>2009-02-13T23:31:30Z</Expiration>\n    </Credentials>\n  </AssumeRoleResult>\n  <ResponseMetadata>\n    <RequestId>d9d47248-fd55-4686-ad7c-0fb7cd1cddd7</RequestId>\n  </ResponseMetadata>\n</AssumeRoleResponse>\n"
            )).unwrap()),
            (http::Request::new(SdkBody::from("request body")),
            http::Response::builder().status(200).body(SdkBody::from(
                "<AssumeRoleResponse xmlns=\"https://sts.amazonaws.com/doc/2011-06-15/\">\n  <AssumeRoleResult>\n    <AssumedRoleUser>\n      <AssumedRoleId>AROAR42TAWARILN3MNKUT:assume-role-from-profile-1632246085998</AssumedRoleId>\n      <Arn>arn:aws:sts::130633740322:assumed-role/imds-chained-role-test/assume-role-from-profile-1632246085998</Arn>\n    </AssumedRoleUser>\n    <Credentials>\n      <AccessKeyId>ASIARCORRECT</AccessKeyId>\n      <SecretAccessKey>secretkeycorrect</SecretAccessKey>\n      <SessionToken>tokencorrect</SessionToken>\n      <Expiration>2009-02-13T23:31:30Z</Expiration>\n    </Credentials>\n  </AssumeRoleResult>\n  <ResponseMetadata>\n    <RequestId>d9d47248-fd55-4686-ad7c-0fb7cd1cddd7</RequestId>\n  </ResponseMetadata>\n</AssumeRoleResponse>\n"
            )).unwrap()),
        ]);
        let provider_conf = ProviderConfig::empty()
            .with_sleep(TokioSleep::new())
            .with_time_source(TimeSource::testing(&TestingTimeSource::new(
                UNIX_EPOCH + Duration::from_secs(1234567890 - 120),
            )))
            .with_http_connector(DynConnector::new(conn));
        let provider = AssumeRoleProvider::builder("myrole")
            .configure(&provider_conf)
            .region(Region::new("us-east-1"))
            .build(provide_credentials_fn(|| async {
                Ok(Credentials::new(
                    "base",
                    "basesecret",
                    Some("token".to_string()),
                    None,
                    "inner",
                ))
            }));
        let creds_first = provider
            .provide_credentials()
            .await
            .expect("should return valid credentials");
        // The effect of caching is implicitly enabled by a `LazyCredentialsCache`
        // baked in the configuration for STS stored in `provider.inner.conf`.
        let creds_second = provider
            .provide_credentials()
            .await
            .expect("cached credentials should be returned");
        assert_eq!(creds_first, creds_second);
    }
}<|MERGE_RESOLUTION|>--- conflicted
+++ resolved
@@ -289,14 +289,9 @@
 mod test {
     use crate::provider_config::ProviderConfig;
     use crate::sts::AssumeRoleProvider;
-<<<<<<< HEAD
     use aws_credential_types::credential_fn::provide_credentials_fn;
     use aws_credential_types::provider::ProvideCredentials;
-    use aws_credential_types::time_source::{ManualTimeSource, TimeSource};
-=======
-    use aws_credential_types::provider::{ProvideCredentials, SharedCredentialsProvider};
     use aws_credential_types::time_source::{TestingTimeSource, TimeSource};
->>>>>>> fce58300
     use aws_credential_types::Credentials;
     use aws_smithy_async::rt::sleep::TokioSleep;
     use aws_smithy_client::erase::DynConnector;
