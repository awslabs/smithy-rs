/*
 * Copyright Amazon.com, Inc. or its affiliates. All Rights Reserved.
 * SPDX-License-Identifier: Apache-2.0.
 */

#![warn(missing_docs)]

//! `aws-config` provides implementations of region, credential resolution.
//!
//! These implementations can be used either via the default chain implementation
//! [`from_env`]/[`ConfigLoader`] or ad-hoc individual credential and region providers.
//!
//! [`ConfigLoader`](ConfigLoader) can combine different configuration sources into an AWS shared-config:
//! [`Config`](aws_types::config::Config). [`Config`](aws_types::config::Config) can be used configure
//! an AWS service client.
//!
//! # Examples
//! Load default SDK configuration:
//! ```rust
//! # mod aws_sdk_dynamodb {
//! #   pub struct Client;
//! #   impl Client {
//! #     pub fn new(config: &aws_types::config::Config) -> Self { Client }
//! #   }
//! # }
//! # async fn docs() {
//! let config = aws_config::load_from_env().await;
//! let client = aws_sdk_dynamodb::Client::new(&config);
//! # }
//! ```
//!
//! Load SDK configuration with a region override:
//! ```rust
//! use aws_config::meta::region::RegionProviderChain;
//! # mod aws_sdk_dynamodb {
//! #   pub struct Client;
//! #   impl Client {
//! #     pub fn new(config: &aws_types::config::Config) -> Self { Client }
//! #   }
//! # }
//! # async fn docs() {
//! let region_provider = RegionProviderChain::default_provider().or_else("us-east-1");
//! let config = aws_config::from_env().region(region_provider).load().await;
//! let client = aws_sdk_dynamodb::Client::new(&config);
//! # }
//! ```

#[allow(dead_code)]
const PKG_VERSION: &str = env!("CARGO_PKG_VERSION");

/// Providers that implement the default AWS provider chain
#[cfg(feature = "default-provider")]
pub mod default_provider;

#[cfg(feature = "environment")]
/// Providers that load configuration from environment variables
pub mod environment;

/// Meta-providers that augment existing providers with new behavior
#[cfg(feature = "meta")]
pub mod meta;

#[cfg(feature = "profile")]
pub mod profile;

#[cfg(feature = "sts")]
pub mod sts;

#[cfg(test)]
mod test_case;

#[cfg(feature = "web-identity-token")]
pub mod web_identity_token;

#[cfg(feature = "http-provider")]
pub mod ecs;

pub mod provider_config;

#[cfg(any(feature = "meta", feature = "default-provider"))]
mod cache;

#[cfg(feature = "imds")]
pub mod imds;

#[cfg(any(feature = "http-provider", feature = "imds"))]
mod json_credentials;

#[cfg(feature = "http-provider")]
mod http_provider;

<<<<<<< HEAD
pub use aws_smithy_types::retry::RetryConfig;
pub use aws_smithy_types::timeout::TimeoutConfig;
=======
// Re-export types from aws-types
pub use aws_types::app_name::{AppName, InvalidAppName};
pub use aws_types::config::Config;
>>>>>>> 1ee7d65a

/// Create an environment loader for AWS Configuration
///
/// # Examples
/// ```rust
/// # async fn create_config() {
/// use aws_types::region::Region;
/// let config = aws_config::from_env().region("us-east-1").load().await;
/// # }
/// ```
#[cfg(feature = "default-provider")]
pub fn from_env() -> ConfigLoader {
    ConfigLoader::default()
}

/// Load a default configuration from the environment
///
/// Convenience wrapper equivalent to `aws_config::from_env().load().await`
#[cfg(feature = "default-provider")]
pub async fn load_from_env() -> aws_types::config::Config {
    from_env().load().await
}

#[cfg(feature = "default-provider")]
/// Load default sources for all configuration with override support
pub use loader::ConfigLoader;

#[cfg(feature = "default-provider")]
mod loader {
<<<<<<< HEAD
    use crate::default_provider::{credentials, region, retry_config, timeout_config};
=======
    use crate::default_provider::{app_name, credentials, region, retry_config};
>>>>>>> 1ee7d65a
    use crate::meta::region::ProvideRegion;
    use aws_smithy_async::rt::sleep::{default_async_sleep, AsyncSleep};
    use aws_smithy_types::retry::RetryConfig;
<<<<<<< HEAD
    use aws_smithy_types::timeout::TimeoutConfig;
=======
    use aws_types::app_name::AppName;
>>>>>>> 1ee7d65a
    use aws_types::config::Config;
    use aws_types::credentials::{ProvideCredentials, SharedCredentialsProvider};
    use std::sync::Arc;

    /// Load a cross-service [`Config`](aws_types::config::Config) from the environment
    ///
    /// This builder supports overriding individual components of the generated config. Overriding a component
    /// will skip the standard resolution chain from **for that component**. For example,
    /// if you override the region provider, _even if that provider returns None_, the default region provider
    /// chain will not be used.
    #[derive(Default, Debug)]
    pub struct ConfigLoader {
        region: Option<Box<dyn ProvideRegion>>,
        retry_config: Option<RetryConfig>,
<<<<<<< HEAD
        timeout_config: Option<TimeoutConfig>,
=======
        app_name: Option<AppName>,
>>>>>>> 1ee7d65a
        credentials_provider: Option<SharedCredentialsProvider>,
        sleep: Option<Arc<dyn AsyncSleep>>,
    }

    impl ConfigLoader {
        /// Override the region used to build [`Config`](aws_types::config::Config).
        ///
        /// # Examples
        /// ```rust
        /// # async fn create_config() {
        /// use aws_types::region::Region;
        /// let config = aws_config::from_env()
        ///     .region(Region::new("us-east-1"))
        ///     .load().await;
        /// # }
        /// ```
        pub fn region(mut self, region: impl ProvideRegion + 'static) -> Self {
            self.region = Some(Box::new(region));
            self
        }

        /// Override the retry_config used to build [`Config`](aws_types::config::Config).
        ///
        /// # Examples
        /// ```rust
        /// # use aws_smithy_types::retry::RetryConfig;
        /// # async fn create_config() {
        ///     let config = aws_config::from_env()
        ///         .retry_config(RetryConfig::new().with_max_attempts(2))
        ///         .load().await;
        /// # }
        /// ```
        pub fn retry_config(mut self, retry_config: RetryConfig) -> Self {
            self.retry_config = Some(retry_config);
            self
        }

        /// Override the timeout_config used to build [`Config`](aws_types::config::Config).
        /// **Note: This only sets timeouts for calls to AWS services.** Timeouts for the credentials
        /// provider chain are configured separately.
        ///
        /// # Examples
        /// ```rust
        /// # use std::time::Duration;
        /// # use aws_smithy_types::timeout::TimeoutConfig;
        /// # async fn create_config() {
        ///  let timeout_config = TimeoutConfig::new().with_api_call_timeout(Some(Duration::from_secs(1)));
        ///  let config = aws_config::from_env()
        ///     .timeout_config(timeout_config)
        ///     .load()
        ///     .await;
        /// # }
        /// ```
        pub fn timeout_config(mut self, timeout_config: TimeoutConfig) -> Self {
            self.timeout_config = Some(timeout_config);
            self
        }

        /// Override the sleep implementation for this [`ConfigLoader`]. The sleep implementation
        /// is used to create timeout futures.
        pub fn sleep_impl(mut self, sleep: impl AsyncSleep + 'static) -> Self {
            // it's possible that we could wrapping an `Arc in an `Arc` and that's OK
            self.sleep = Some(Arc::new(sleep));
            self
        }

        /// Override the credentials provider used to build [`Config`](aws_types::config::Config).
        /// # Examples
        /// Override the credentials provider but load the default value for region:
        /// ```rust
        /// # use aws_types::Credentials;
        ///  async fn create_config() {
        /// let config = aws_config::from_env()
        ///     .credentials_provider(Credentials::from_keys("accesskey", "secretkey", None))
        ///     .load().await;
        /// # }
        /// ```
        pub fn credentials_provider(
            mut self,
            credentials_provider: impl ProvideCredentials + 'static,
        ) -> Self {
            self.credentials_provider = Some(SharedCredentialsProvider::new(credentials_provider));
            self
        }

        /// Load the default configuration chain
        ///
        /// If fields have been overridden during builder construction, the override values will be used.
        ///
        /// Otherwise, the default values for each field will be provided.
        ///
        /// NOTE: When an override is provided, the default implementation is **not** used as a fallback.
        /// This means that if you provide a region provider that does not return a region, no region will
        /// be set in the resulting [`Config`](aws_types::config::Config)
        pub async fn load(self) -> aws_types::config::Config {
            let region = if let Some(provider) = self.region {
                provider.region().await
            } else {
                region::default_provider().region().await
            };

            let retry_config = if let Some(retry_config) = self.retry_config {
                retry_config
            } else {
                retry_config::default_provider().retry_config().await
            };

<<<<<<< HEAD
            let timeout_config = if let Some(timeout_config) = self.timeout_config {
                timeout_config
            } else {
                timeout_config::default_provider().timeout_config().await
            };

            let sleep_impl = if self.sleep.is_none() {
                if default_async_sleep().is_none() {
                    tracing::warn!(
                        "An implementation of AsyncSleep was requested by calling default_async_sleep. \
                         This happened when ConfigLoader::load was called during Config construction. \
                         You can fix this by enabling the rt-tokio feature"
                    );
                }
                default_async_sleep()
            } else {
                self.sleep
=======
            let app_name = if self.app_name.is_some() {
                self.app_name
            } else {
                app_name::default_provider().app_name().await
>>>>>>> 1ee7d65a
            };

            let credentials_provider = if let Some(provider) = self.credentials_provider {
                provider
            } else {
                let mut builder = credentials::DefaultCredentialsChain::builder();
                builder.set_region(region.clone());
                SharedCredentialsProvider::new(builder.build().await)
            };

            let mut builder = Config::builder()
                .region(region)
                .retry_config(retry_config)
<<<<<<< HEAD
                .timeout_config(timeout_config)
                .sleep_impl(sleep_impl)
                .credentials_provider(credentials_provider)
                .build()
=======
                .credentials_provider(credentials_provider);
            builder.set_app_name(app_name);
            builder.build()
>>>>>>> 1ee7d65a
        }
    }
}

mod connector {

    // create a default connector given the currently enabled cargo features.
    // rustls  | native tls | result
    // -----------------------------
    // yes     | yes        | rustls
    // yes     | no         | rustls
    // no      | yes        | native_tls
    // no      | no         | no default

    use crate::provider_config::HttpSettings;
    use aws_smithy_async::rt::sleep::AsyncSleep;
    use aws_smithy_client::erase::DynConnector;
    use std::sync::Arc;

    // unused when all crate features are disabled
    #[allow(dead_code)]
    pub(crate) fn expect_connector(connector: Option<DynConnector>) -> DynConnector {
        connector.expect("A connector was not available. Either set a custom connector or enable the `rustls` and `native-tls` crate features.")
    }

    #[cfg(any(feature = "rustls", feature = "native-tls"))]
    fn base(
        settings: &HttpSettings,
        sleep: Option<Arc<dyn AsyncSleep>>,
    ) -> aws_smithy_client::hyper_ext::Builder {
        let mut hyper =
            aws_smithy_client::hyper_ext::Adapter::builder().timeout(&settings.timeout_settings);
        if let Some(sleep) = sleep {
            hyper = hyper.sleep_impl(sleep);
        }
        hyper
    }

    #[cfg(feature = "rustls")]
    pub(crate) fn default_connector(
        settings: &HttpSettings,
        sleep: Option<Arc<dyn AsyncSleep>>,
    ) -> Option<DynConnector> {
        let hyper = base(settings, sleep).build(aws_smithy_client::conns::https());
        Some(DynConnector::new(hyper))
    }

    #[cfg(all(not(feature = "rustls"), feature = "native-tls"))]
    pub(crate) fn default_connector(
        settings: &HttpSettings,
        sleep: Option<Arc<dyn AsyncSleep>>,
    ) -> Option<DynConnector> {
        let hyper = base(settings, sleep).build(aws_smithy_client::conns::native_tls());
        Some(DynConnector::new(hyper))
    }

    #[cfg(not(any(feature = "rustls", feature = "native-tls")))]
    pub(crate) fn default_connector(
        _settings: &HttpSettings,
        _sleep: Option<Arc<dyn AsyncSleep>>,
    ) -> Option<DynConnector> {
        None
    }
}<|MERGE_RESOLUTION|>--- conflicted
+++ resolved
@@ -89,14 +89,13 @@
 #[cfg(feature = "http-provider")]
 mod http_provider;
 
-<<<<<<< HEAD
+// Re-export types from smithy-types
 pub use aws_smithy_types::retry::RetryConfig;
 pub use aws_smithy_types::timeout::TimeoutConfig;
-=======
+
 // Re-export types from aws-types
 pub use aws_types::app_name::{AppName, InvalidAppName};
 pub use aws_types::config::Config;
->>>>>>> 1ee7d65a
 
 /// Create an environment loader for AWS Configuration
 ///
@@ -126,22 +125,17 @@
 
 #[cfg(feature = "default-provider")]
 mod loader {
-<<<<<<< HEAD
-    use crate::default_provider::{credentials, region, retry_config, timeout_config};
-=======
-    use crate::default_provider::{app_name, credentials, region, retry_config};
->>>>>>> 1ee7d65a
-    use crate::meta::region::ProvideRegion;
+    use std::sync::Arc;
+
     use aws_smithy_async::rt::sleep::{default_async_sleep, AsyncSleep};
     use aws_smithy_types::retry::RetryConfig;
-<<<<<<< HEAD
     use aws_smithy_types::timeout::TimeoutConfig;
-=======
     use aws_types::app_name::AppName;
->>>>>>> 1ee7d65a
     use aws_types::config::Config;
     use aws_types::credentials::{ProvideCredentials, SharedCredentialsProvider};
-    use std::sync::Arc;
+
+    use crate::default_provider::{app_name, credentials, region, retry_config, timeout_config};
+    use crate::meta::region::ProvideRegion;
 
     /// Load a cross-service [`Config`](aws_types::config::Config) from the environment
     ///
@@ -151,15 +145,12 @@
     /// chain will not be used.
     #[derive(Default, Debug)]
     pub struct ConfigLoader {
+        app_name: Option<AppName>,
+        credentials_provider: Option<SharedCredentialsProvider>,
         region: Option<Box<dyn ProvideRegion>>,
         retry_config: Option<RetryConfig>,
-<<<<<<< HEAD
+        sleep: Option<Arc<dyn AsyncSleep>>,
         timeout_config: Option<TimeoutConfig>,
-=======
-        app_name: Option<AppName>,
->>>>>>> 1ee7d65a
-        credentials_provider: Option<SharedCredentialsProvider>,
-        sleep: Option<Arc<dyn AsyncSleep>>,
     }
 
     impl ConfigLoader {
@@ -265,7 +256,12 @@
                 retry_config::default_provider().retry_config().await
             };
 
-<<<<<<< HEAD
+            let app_name = if self.app_name.is_some() {
+                self.app_name
+            } else {
+                app_name::default_provider().app_name().await
+            };
+
             let timeout_config = if let Some(timeout_config) = self.timeout_config {
                 timeout_config
             } else {
@@ -283,12 +279,6 @@
                 default_async_sleep()
             } else {
                 self.sleep
-=======
-            let app_name = if self.app_name.is_some() {
-                self.app_name
-            } else {
-                app_name::default_provider().app_name().await
->>>>>>> 1ee7d65a
             };
 
             let credentials_provider = if let Some(provider) = self.credentials_provider {
@@ -302,16 +292,12 @@
             let mut builder = Config::builder()
                 .region(region)
                 .retry_config(retry_config)
-<<<<<<< HEAD
                 .timeout_config(timeout_config)
                 .sleep_impl(sleep_impl)
-                .credentials_provider(credentials_provider)
-                .build()
-=======
                 .credentials_provider(credentials_provider);
+
             builder.set_app_name(app_name);
             builder.build()
->>>>>>> 1ee7d65a
         }
     }
 }
