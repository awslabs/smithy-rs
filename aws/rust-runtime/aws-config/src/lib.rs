--- conflicted
+++ resolved
@@ -598,8 +598,6 @@
             self
         }
 
-<<<<<<< HEAD
-=======
         /// Override the [`StalledStreamProtectionConfig`] used to build [`SdkConfig`](aws_types::SdkConfig).
         ///
         /// This configures stalled stream protection. When enabled, download streams
@@ -633,34 +631,6 @@
             self
         }
 
-        /// Set configuration for all sub-loaders (credentials, region etc.)
-        ///
-        /// Update the `ProviderConfig` used for all nested loaders. This can be used to override
-        /// the HTTPs connector used by providers or to stub in an in memory `Env` or `Fs` for testing.
-        ///
-        /// # Examples
-        /// ```no_run
-        /// # #[cfg(feature = "hyper-client")]
-        /// # async fn create_config() {
-        /// use aws_config::provider_config::ProviderConfig;
-        /// let custom_https_connector = hyper_rustls::HttpsConnectorBuilder::new()
-        ///     .with_webpki_roots()
-        ///     .https_only()
-        ///     .enable_http1()
-        ///     .build();
-        /// let provider_config = ProviderConfig::default().with_tcp_connector(custom_https_connector);
-        /// let shared_config = aws_config::defaults(BehaviorVersion::latest()).configure(provider_config).load().await;
-        /// # }
-        /// ```
-        #[deprecated(
-            note = "Use setters on this builder instead. configure is very hard to use correctly."
-        )]
-        pub fn configure(mut self, provider_config: ProviderConfig) -> Self {
-            self.provider_config = Some(provider_config);
-            self
-        }
-
->>>>>>> 768237a5
         /// Load the default configuration chain
         ///
         /// If fields have been overridden during builder construction, the override values will be used.
