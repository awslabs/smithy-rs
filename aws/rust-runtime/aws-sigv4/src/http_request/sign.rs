--- conflicted
+++ resolved
@@ -296,17 +296,6 @@
     }
 
     if let Some(security_token) = creds.session_token() {
-<<<<<<< HEAD
-        if !params
-            .settings()
-            .param_excluded(param::X_AMZ_SECURITY_TOKEN)
-        {
-            signing_params.push((
-                param::X_AMZ_SECURITY_TOKEN,
-                Cow::Owned(security_token.to_string()),
-            ));
-        }
-=======
         signing_params.push((
             params
                 .settings()
@@ -314,7 +303,6 @@
                 .unwrap_or(param::X_AMZ_SECURITY_TOKEN),
             Cow::Owned(security_token.to_string()),
         ));
->>>>>>> 57c95aad
     }
 
     Ok((signing_params, signature))
@@ -381,19 +369,6 @@
             }
 
             if let Some(security_token) = creds.session_token() {
-<<<<<<< HEAD
-                if !params
-                    .settings
-                    .header_excluded(header::X_AMZ_SECURITY_TOKEN)
-                {
-                    add_header(
-                        &mut headers,
-                        header::X_AMZ_SECURITY_TOKEN,
-                        security_token,
-                        true,
-                    );
-                }
-=======
                 add_header(
                     &mut headers,
                     params
@@ -403,7 +378,6 @@
                     security_token,
                     true,
                 );
->>>>>>> 57c95aad
             }
             signature
         }
