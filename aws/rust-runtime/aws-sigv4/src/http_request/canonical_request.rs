--- conflicted
+++ resolved
@@ -939,14 +939,10 @@
     proptest! {
         #[test]
         fn presigning_header_exclusion_with_explicit_exclusion_list_specified(
-<<<<<<< HEAD
-           excluded_headers in prop::collection::vec("[a-z]{1,20}", 1..10),
-=======
             excluded_headers in prop::collection::vec("[a-z]{1,20}", 1..10).prop_filter(
                 "`excluded_headers` should pass the `valid_input` check",
                 valid_input,
             )
->>>>>>> 3229089f
         ) {
             let mut request_builder = http::Request::builder()
                 .uri("https://some-endpoint.some-region.amazonaws.com")
