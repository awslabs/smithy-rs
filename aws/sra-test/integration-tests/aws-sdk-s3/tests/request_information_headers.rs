/*
 * Copyright Amazon.com, Inc. or its affiliates. All Rights Reserved.
 * SPDX-License-Identifier: Apache-2.0
 */

use aws_http::user_agent::AwsUserAgent;
use aws_runtime::invocation_id::{
    InvocationId, InvocationIdGenerator, InvocationIdGeneratorForTests,
};
use aws_sdk_s3::config::timeout::TimeoutConfig;
use aws_sdk_s3::config::Credentials;
use aws_sdk_s3::endpoint::Params;
use aws_sdk_s3::primitives::SdkBody;
use aws_sdk_s3::Client;
use aws_smithy_async::rt::sleep::AsyncSleep;
use aws_smithy_async::test_util::{instant_time_and_sleep, ManualTimeSource};
use aws_smithy_client::erase::DynConnector;
use aws_smithy_client::http_connector::HttpConnector;
use aws_smithy_runtime::client::connections::test_connection::{ConnectionEvent, TestConnection};
use aws_smithy_runtime::client::retries::strategy::FixedDelayRetryStrategy;
use aws_smithy_runtime_api::client::interceptors::InterceptorRegistrar;
use aws_smithy_runtime_api::client::orchestrator::{ConfigBagAccessors, HttpRequest, HttpResponse};
use aws_smithy_runtime_api::client::runtime_plugin::RuntimePlugin;
<<<<<<< HEAD
use aws_smithy_runtime_api::config_bag::ConfigBag;
use aws_smithy_types::retry::RetryConfig;
use aws_types::region::Region;
use std::sync::Arc;
=======
use aws_smithy_types::client::orchestrator::ConfigBagAccessors;
use aws_smithy_types::config_bag::ConfigBag;
>>>>>>> 303d99b6
use std::time::{Duration, UNIX_EPOCH};

#[derive(Debug)]
struct FixupPlugin {
    client: Client,
    time_source: ManualTimeSource,
    invocation_ids: Vec<InvocationId>,
}

impl RuntimePlugin for FixupPlugin {
    fn configure(
        &self,
        cfg: &mut ConfigBag,
        _interceptors: &mut InterceptorRegistrar,
    ) -> Result<(), aws_smithy_runtime_api::client::runtime_plugin::BoxError> {
        let params_builder = Params::builder()
            .set_region(self.client.conf().region().map(|c| c.as_ref().to_string()))
            .bucket("test-bucket");

        // When invocation IDs are set, insert them into the invocation id generator for tests so we
        // can play them back.
        if !self.invocation_ids.is_empty() {
            let gen = InvocationIdGeneratorForTests::new(self.invocation_ids.clone());
            cfg.put::<Box<dyn InvocationIdGenerator>>(Box::new(gen));
        }

        cfg.put(params_builder);
        cfg.set_time_source(self.time_source.clone());
        cfg.put(AwsUserAgent::for_tests());
        cfg.set_retry_strategy(FixedDelayRetryStrategy::one_second_delay());
        Ok(())
    }
}

fn create_test_req(
    amz_sdk_invocation_id: &'static str,
    amz_sdk_request: &'static str,
    x_amz_date: &'static str,
    authorization: &'static str,
) -> HttpRequest {
    http::Request::builder()
        .header(
            "x-amz-user-agent",
            "aws-sdk-rust/0.123.test api/test-service/0.123 os/windows/XPSP3 lang/rust/1.50.0",
        )
        .header(
            "x-amz-content-sha256",
            "e3b0c44298fc1c149afbf4c8996fb92427ae41e4649b934ca495991b7852b855",
        )
        .header("x-amz-security-token", "notarealsessiontoken")
        .header("amz-sdk-invocation-id", amz_sdk_invocation_id)
        .header("amz-sdk-request", amz_sdk_request)
        .header("x-amz-date", x_amz_date)
        .header("authorization", authorization)
        .uri(http::Uri::from_static(
            "https://test-bucket.s3.us-east-1.amazonaws.com/?list-type=2",
        ))
        .body(SdkBody::empty())
        .unwrap()
}

fn create_500_res(date: &'static str) -> HttpResponse {
    http::Response::builder()
        .header(
            "x-amz-id-2",
            "rbipIUyF3YKPIcqpz6hrP9x9mzYMSqkHzDEp6TEN/STcKvylDIE/LLN6x9t6EKJRrgctNsdNHWk=",
        )
        .header("x-amz-request-id", "K8036R3D4NZNMMVC")
        .header("date", date)
        .header("server", "AmazonS3")
        .header("content-length", "224")
        .header("content-type", "application/xml")
        .header("transfer-encoding", "chunked")
        .status(500)
        .body(SdkBody::from("<?xml version=\"1.0\" encoding=\"UTF-8\"?>\n<Error>\n    <Type>Server</Type>\n    <Code>InternalError</Code>\n    <Message>We encountered an internal error. Please try again.</Message>\n    <RequestId>foo-id</RequestId>\n</Error>\""))
        .unwrap()
}

fn create_200_res(date: &'static str) -> HttpResponse {
    http::Response::builder()
        .header(
            "x-amz-id-2",
            "rbipIUyF3YKPIcqpz6hrP9x9mzYMSqkHzDEp6TEN/STcKvylDIE/LLN6x9t6EKJRrgctNsdNHWk=",
        )
        .header("x-amz-request-id", "K8036R3D4NZNMMVC")
        .header("x-amz-bucket-region", "us-east-1")
        .header("date", date)
        .header("server", "AmazonS3")
        .header("content-type", "application/xml")
        .header("transfer-encoding", "chunked")
        .status(200)
        .body(SdkBody::from("<?xml version=\"1.0\" encoding=\"UTF-8\"?>\n<ListBucketResult>\n    <Name>test-bucket</Name>\n    <Prefix>prefix~</Prefix>\n    <KeyCount>1</KeyCount>\n    <MaxKeys>1000</MaxKeys>\n    <IsTruncated>false</IsTruncated>\n    <Contents>\n        <Key>some-file.file</Key>\n        <LastModified>2009-10-12T17:50:30.000Z</LastModified>\n        <Size>434234</Size>\n        <StorageClass>STANDARD</StorageClass>\n    </Contents>\n</ListBucketResult>"))
        .unwrap()
}

// # One SDK operation invocation.
// # Client retries 3 times, successful response on 3rd attempt.
// # Fast network, latency + server time is less than one second.
// # No clock skew
// # Client waits 1 second between retry attempts.
#[tokio::test]
async fn three_retries_and_then_success() {
    let timeout_config = TimeoutConfig::builder()
        .read_timeout(Duration::from_secs(10))
        .build();

    let events = [
        (
            (
                create_test_req(
                    "3dfe4f26-c090-4887-8c14-7bac778bca07",
                    "attempt=1; max=4",
                    "20190601T000000Z",
                    "AWS4-HMAC-SHA256 Credential=ANOTREAL/20190601/us-east-1/s3/aws4_request, SignedHeaders=host;x-amz-content-sha256;x-amz-date;x-amz-security-token;x-amz-user-agent, Signature=cf35e4ae3106226994f83b030d76bd80c61600199fd51dcb448b3587c29a9754"
                ),
                create_500_res("Sat, 01 Jun 2019 00:00:00 GMT")
            )
        ),
        (
            (
                create_test_req(
                    "3dfe4f26-c090-4887-8c14-7bac778bca07",
                    "ttl=20190601T000011Z; attempt=2; max=4",
                    "20190601T000001Z",
                    "AWS4-HMAC-SHA256 Credential=ANOTREAL/20190601/us-east-1/s3/aws4_request, SignedHeaders=host;x-amz-content-sha256;x-amz-date;x-amz-security-token;x-amz-user-agent, Signature=bb18fc779bca869d3cee506dedc065b920704be35b25df3139877f12e8149276"
                ),
                create_500_res("Sat, 01 Jun 2019 00:00:01 GMT")
            )
        ),
        (
            (
                create_test_req(
                    "3dfe4f26-c090-4887-8c14-7bac778bca07",
                    "ttl=20190601T000012Z; attempt=3; max=4",
                    "20190601T000002Z",
                    "AWS4-HMAC-SHA256 Credential=ANOTREAL/20190601/us-east-1/s3/aws4_request, SignedHeaders=host;x-amz-content-sha256;x-amz-date;x-amz-security-token;x-amz-user-agent, Signature=82fd5529bc21d484eba6684d0b56881c49928b39532cda6bc81dc00cef9adac7"
                ),
                create_500_res("Sat, 01 Jun 2019 00:00:02 GMT")
            )
        ),
        (
            (
                create_test_req(
                 "3dfe4f26-c090-4887-8c14-7bac778bca07",
                 "ttl=20190601T000013Z; attempt=4; max=4",
                 "20190601T000003Z",
                 "AWS4-HMAC-SHA256 Credential=ANOTREAL/20190601/us-east-1/s3/aws4_request, SignedHeaders=host;x-amz-content-sha256;x-amz-date;x-amz-security-token;x-amz-user-agent, Signature=e06b6d1cb43e4263aba325852d45fc4528645b2a5a48be20f3924d0bd0b2ffae"
                ),
                create_200_res("Sat, 01 Jun 2019 00:00:03 GMT")
            )
        ),
    ]
        .into_iter()
        .map(Into::into)
        .collect();

    let (time_source, sleep) = instant_time_and_sleep(UNIX_EPOCH + Duration::from_secs(1559347200));
    let sleep_impl: Arc<dyn AsyncSleep> = Arc::new(sleep.clone());
    let conn = TestConnection::new(events, sleep_impl.clone());
    let config = aws_sdk_s3::Config::builder()
        .credentials_provider(Credentials::for_tests())
        .retry_config(RetryConfig::standard().with_max_attempts(4))
        .timeout_config(timeout_config)
        .sleep_impl(sleep_impl.clone())
        .region(Region::new("us-east-1"))
        .http_connector(DynConnector::new(conn.clone()))
        .time_source(UNIX_EPOCH + Duration::from_secs(1624036048))
        .build();
    let client = Client::from_conf(config);
    let fixup = FixupPlugin {
        client: client.clone(),
        time_source,
        invocation_ids: vec![InvocationId::from_str(
            "3dfe4f26-c090-4887-8c14-7bac778bca07",
        )],
    };

    let res = client
        .list_objects_v2()
        .bucket("test-bucket")
        .send_orchestrator_with_plugin(Some(fixup))
        .await
        .expect("valid e2e test");

    // Assert that we slept three times, for 1 sec each.
    assert_eq!(
        vec![
            Duration::from_secs(1),
            Duration::from_secs(1),
            Duration::from_secs(1)
        ],
        sleep.logs()
    );

    assert_eq!(res.name(), Some("test-bucket"));
    conn.assert_requests_match(&[]);
}

// # Client makes 3 separate SDK operation invocations
// # All succeed on first attempt.
// # Fast network, latency + server time is less than one second.
// # No clock skew
// # Client waits 1 second between attempts.
// TODO(orchestratorCrossOperationState) We don't support cross-operation state yet, so we can't calculate the service time skew for operations being sent after the first one.
#[ignore = "We don't support cross-operation state yet, so we can't calculate the skew for operations being sent after the first one."]
#[tokio::test]
async fn three_successful_attempts() {
    let timeout_config = TimeoutConfig::builder()
        .read_timeout(Duration::from_secs(10))
        .build();

    let events = [
        (
            (create_test_req(
                 "3dfe4f26-c090-4887-8c14-7bac778bca07",
                 "attempt=1; max=3",
                 "20190601T000000Z",
                 "AWS4-HMAC-SHA256 Credential=ANOTREAL/20190601/us-east-1/s3/aws4_request, SignedHeaders=host;x-amz-content-sha256;x-amz-date;x-amz-security-token;x-amz-user-agent, Signature=cf35e4ae3106226994f83b030d76bd80c61600199fd51dcb448b3587c29a9754"
             ),
             create_200_res("Sat, 01 Jun 2019 00:00:00 GMT"))

        ),
        (
            (
                create_test_req(
                 "70370531-7b83-4b90-8b93-46975687ecf6",
                 "ttl=20190601T000011Z; attempt=1; max=3",
                 "20190601T000001Z",
                 "AWS4-HMAC-SHA256 Credential=ANOTREAL/20190601/us-east-1/s3/aws4_request, SignedHeaders=host;x-amz-content-sha256;x-amz-date;x-amz-security-token;x-amz-user-agent, Signature=bb18fc779bca869d3cee506dedc065b920704be35b25df3139877f12e8149276"
             ),
             create_200_res("Sat, 01 Jun 2019 00:00:01 GMT"))
        ),
        (
            (
             create_test_req(
                 "910bf450-6c90-43de-a508-3fa126a06b71",
                 "ttl=20190601T000012Z; attempt=1; max=3",
                 "20190601T000002Z",
                 "AWS4-HMAC-SHA256 Credential=ANOTREAL/20190601/us-east-1/s3/aws4_request, SignedHeaders=host;x-amz-content-sha256;x-amz-date;x-amz-security-token;x-amz-user-agent, Signature=82fd5529bc21d484eba6684d0b56881c49928b39532cda6bc81dc00cef9adac7"
             ),
             create_200_res("Sat, 01 Jun 2019 00:00:02 GMT"))
        ),
    ]
        .into_iter()
        .map(Into::into)
        .collect();

    let (time_source, sleep) = instant_time_and_sleep(UNIX_EPOCH + Duration::from_secs(1559347200));
    let sleep_impl: Arc<dyn AsyncSleep> = Arc::new(sleep.clone());
    let conn = TestConnection::new(events, sleep_impl.clone());
    let config = aws_sdk_s3::Config::builder()
        .credentials_provider(Credentials::for_tests())
        .http_connector(DynConnector::new(conn.clone()))
        .retry_config(RetryConfig::standard().with_max_attempts(3))
        .timeout_config(timeout_config)
        .sleep_impl(Arc::new(sleep_impl.clone()))
        .region(Region::new("us-east-1"))
        .build();

    let client = Client::from_conf(config);

    for id in [
        InvocationId::from_str("3dfe4f26-c090-4887-8c14-7bac778bca07"),
        InvocationId::from_str("70370531-7b83-4b90-8b93-46975687ecf6"),
        InvocationId::from_str("910bf450-6c90-43de-a508-3fa126a06b71"),
    ] {
        let fixup = FixupPlugin {
            client: client.clone(),
            time_source: time_source.clone(),
            invocation_ids: vec![id],
        };

        let res = client
            .list_objects_v2()
            .bucket("test-bucket")
            .send_orchestrator_with_plugin(Some(fixup))
            .await
            .expect("valid e2e test");

        // Assert that we never slept because we never retried a request
        assert!(sleep.logs().is_empty());
        assert_eq!(res.name(), Some("test-bucket"));
    }

    conn.assert_requests_match(&[]);
}

// # One SDK operation invocation.
// # Client retries 3 times, successful response on 3rd attempt.
// # Slow network, total latency is 5 seconds:
// #     One way latency is 2 seconds.
// #     Server takes 1 second to generate response.
// # Client clock is 10 minutes behind server clock.
// # One second delay between retries.
#[tokio::test]
async fn slow_network_and_late_client_clock() {
    tracing_subscriber::fmt::init();

    let timeout_config = TimeoutConfig::builder()
        .read_timeout(Duration::from_secs(10))
        .build();

    let events = [
        ConnectionEvent::new(
              create_test_req(
                  "3dfe4f26-c090-4887-8c14-7bac778bca07",
                  "attempt=1; max=3",
                  "20190601T000000Z",
                  "AWS4-HMAC-SHA256 Credential=ANOTREAL/20190601/us-east-1/s3/aws4_request, SignedHeaders=host;x-amz-content-sha256;x-amz-date;x-amz-security-token;x-amz-user-agent, Signature=cf35e4ae3106226994f83b030d76bd80c61600199fd51dcb448b3587c29a9754"
              ),
              create_500_res("Sat, 01 Jun 2019 00:10:03 GMT")
        ).with_latency(Duration::from_secs(5)),
        ConnectionEvent::new(
            create_test_req(
                "3dfe4f26-c090-4887-8c14-7bac778bca07",
                "ttl=20190601T001014Z; attempt=2; max=3",
                "20190601T000006Z",
                "AWS4-HMAC-SHA256 Credential=ANOTREAL/20190601/us-east-1/s3/aws4_request, SignedHeaders=host;x-amz-content-sha256;x-amz-date;x-amz-security-token;x-amz-user-agent, Signature=4d496616bd3867686426f6eabf36a338959ce247f5839688e61ea0a7e6bbe9f7"
            ),
             create_500_res("Sat, 01 Jun 2019 00:10:09 GMT")
        ).with_latency(Duration::from_secs(5)),
        ConnectionEvent::new(
            create_test_req(
                "3dfe4f26-c090-4887-8c14-7bac778bca07",
                "ttl=20190601T001020Z; attempt=3; max=3",
                "20190601T000012Z",
                "AWS4-HMAC-SHA256 Credential=ANOTREAL/20190601/us-east-1/s3/aws4_request, SignedHeaders=host;x-amz-content-sha256;x-amz-date;x-amz-security-token;x-amz-user-agent, Signature=19a55486340057d1f5a9318cbfc9cbde0ead9d42df7f9a5ca98fc96b46235224"
            ),
            create_200_res("Sat, 01 Jun 2019 00:10:15 GMT")
        ),
    ].into_iter().collect();

    let (time_source, sleep) = instant_time_and_sleep(UNIX_EPOCH + Duration::from_secs(1559347200));
    let sleep_impl: Arc<dyn AsyncSleep> = Arc::new(sleep);
    let conn = TestConnection::new(events, sleep_impl.clone());
    let config = aws_sdk_s3::Config::builder()
        .credentials_provider(Credentials::for_tests())
        .http_connector(DynConnector::new(conn.clone()))
        .retry_config(RetryConfig::standard().with_max_attempts(3))
        .timeout_config(timeout_config)
        .sleep_impl(sleep_impl)
        .region(Region::new("us-east-1"))
        .build();

    let client = Client::from_conf(config);

    let fixup = FixupPlugin {
        client: client.clone(),
        time_source,
        invocation_ids: vec![InvocationId::from_str(
            "3dfe4f26-c090-4887-8c14-7bac778bca07",
        )],
    };

    let res = client
        .list_objects_v2()
        .bucket("test-bucket")
        .send_orchestrator_with_plugin(Some(fixup))
        .await
        .expect("valid e2e test");

    assert_eq!(res.name(), Some("test-bucket"));
    conn.assert_requests_match(&[]);
}<|MERGE_RESOLUTION|>--- conflicted
+++ resolved
@@ -4,125 +4,24 @@
  */
 
 use aws_http::user_agent::AwsUserAgent;
-use aws_runtime::invocation_id::{
-    InvocationId, InvocationIdGenerator, InvocationIdGeneratorForTests,
-};
-use aws_sdk_s3::config::timeout::TimeoutConfig;
-use aws_sdk_s3::config::Credentials;
+use aws_runtime::invocation_id::InvocationId;
+use aws_sdk_s3::config::{Credentials, Region};
 use aws_sdk_s3::endpoint::Params;
-use aws_sdk_s3::primitives::SdkBody;
 use aws_sdk_s3::Client;
-use aws_smithy_async::rt::sleep::AsyncSleep;
-use aws_smithy_async::test_util::{instant_time_and_sleep, ManualTimeSource};
+use aws_smithy_client::dvr;
+use aws_smithy_client::dvr::MediaType;
 use aws_smithy_client::erase::DynConnector;
-use aws_smithy_client::http_connector::HttpConnector;
-use aws_smithy_runtime::client::connections::test_connection::{ConnectionEvent, TestConnection};
 use aws_smithy_runtime::client::retries::strategy::FixedDelayRetryStrategy;
 use aws_smithy_runtime_api::client::interceptors::InterceptorRegistrar;
-use aws_smithy_runtime_api::client::orchestrator::{ConfigBagAccessors, HttpRequest, HttpResponse};
+use aws_smithy_runtime_api::client::orchestrator::ConfigBagAccessors;
 use aws_smithy_runtime_api::client::runtime_plugin::RuntimePlugin;
-<<<<<<< HEAD
-use aws_smithy_runtime_api::config_bag::ConfigBag;
-use aws_smithy_types::retry::RetryConfig;
-use aws_types::region::Region;
-use std::sync::Arc;
-=======
 use aws_smithy_types::client::orchestrator::ConfigBagAccessors;
 use aws_smithy_types::config_bag::ConfigBag;
->>>>>>> 303d99b6
 use std::time::{Duration, UNIX_EPOCH};
 
 #[derive(Debug)]
 struct FixupPlugin {
     client: Client,
-    time_source: ManualTimeSource,
-    invocation_ids: Vec<InvocationId>,
-}
-
-impl RuntimePlugin for FixupPlugin {
-    fn configure(
-        &self,
-        cfg: &mut ConfigBag,
-        _interceptors: &mut InterceptorRegistrar,
-    ) -> Result<(), aws_smithy_runtime_api::client::runtime_plugin::BoxError> {
-        let params_builder = Params::builder()
-            .set_region(self.client.conf().region().map(|c| c.as_ref().to_string()))
-            .bucket("test-bucket");
-
-        // When invocation IDs are set, insert them into the invocation id generator for tests so we
-        // can play them back.
-        if !self.invocation_ids.is_empty() {
-            let gen = InvocationIdGeneratorForTests::new(self.invocation_ids.clone());
-            cfg.put::<Box<dyn InvocationIdGenerator>>(Box::new(gen));
-        }
-
-        cfg.put(params_builder);
-        cfg.set_time_source(self.time_source.clone());
-        cfg.put(AwsUserAgent::for_tests());
-        cfg.set_retry_strategy(FixedDelayRetryStrategy::one_second_delay());
-        Ok(())
-    }
-}
-
-fn create_test_req(
-    amz_sdk_invocation_id: &'static str,
-    amz_sdk_request: &'static str,
-    x_amz_date: &'static str,
-    authorization: &'static str,
-) -> HttpRequest {
-    http::Request::builder()
-        .header(
-            "x-amz-user-agent",
-            "aws-sdk-rust/0.123.test api/test-service/0.123 os/windows/XPSP3 lang/rust/1.50.0",
-        )
-        .header(
-            "x-amz-content-sha256",
-            "e3b0c44298fc1c149afbf4c8996fb92427ae41e4649b934ca495991b7852b855",
-        )
-        .header("x-amz-security-token", "notarealsessiontoken")
-        .header("amz-sdk-invocation-id", amz_sdk_invocation_id)
-        .header("amz-sdk-request", amz_sdk_request)
-        .header("x-amz-date", x_amz_date)
-        .header("authorization", authorization)
-        .uri(http::Uri::from_static(
-            "https://test-bucket.s3.us-east-1.amazonaws.com/?list-type=2",
-        ))
-        .body(SdkBody::empty())
-        .unwrap()
-}
-
-fn create_500_res(date: &'static str) -> HttpResponse {
-    http::Response::builder()
-        .header(
-            "x-amz-id-2",
-            "rbipIUyF3YKPIcqpz6hrP9x9mzYMSqkHzDEp6TEN/STcKvylDIE/LLN6x9t6EKJRrgctNsdNHWk=",
-        )
-        .header("x-amz-request-id", "K8036R3D4NZNMMVC")
-        .header("date", date)
-        .header("server", "AmazonS3")
-        .header("content-length", "224")
-        .header("content-type", "application/xml")
-        .header("transfer-encoding", "chunked")
-        .status(500)
-        .body(SdkBody::from("<?xml version=\"1.0\" encoding=\"UTF-8\"?>\n<Error>\n    <Type>Server</Type>\n    <Code>InternalError</Code>\n    <Message>We encountered an internal error. Please try again.</Message>\n    <RequestId>foo-id</RequestId>\n</Error>\""))
-        .unwrap()
-}
-
-fn create_200_res(date: &'static str) -> HttpResponse {
-    http::Response::builder()
-        .header(
-            "x-amz-id-2",
-            "rbipIUyF3YKPIcqpz6hrP9x9mzYMSqkHzDEp6TEN/STcKvylDIE/LLN6x9t6EKJRrgctNsdNHWk=",
-        )
-        .header("x-amz-request-id", "K8036R3D4NZNMMVC")
-        .header("x-amz-bucket-region", "us-east-1")
-        .header("date", date)
-        .header("server", "AmazonS3")
-        .header("content-type", "application/xml")
-        .header("transfer-encoding", "chunked")
-        .status(200)
-        .body(SdkBody::from("<?xml version=\"1.0\" encoding=\"UTF-8\"?>\n<ListBucketResult>\n    <Name>test-bucket</Name>\n    <Prefix>prefix~</Prefix>\n    <KeyCount>1</KeyCount>\n    <MaxKeys>1000</MaxKeys>\n    <IsTruncated>false</IsTruncated>\n    <Contents>\n        <Key>some-file.file</Key>\n        <LastModified>2009-10-12T17:50:30.000Z</LastModified>\n        <Size>434234</Size>\n        <StorageClass>STANDARD</StorageClass>\n    </Contents>\n</ListBucketResult>"))
-        .unwrap()
 }
 
 // # One SDK operation invocation.
@@ -132,68 +31,30 @@
 // # Client waits 1 second between retry attempts.
 #[tokio::test]
 async fn three_retries_and_then_success() {
-    let timeout_config = TimeoutConfig::builder()
-        .read_timeout(Duration::from_secs(10))
-        .build();
-
-    let events = [
-        (
-            (
-                create_test_req(
-                    "3dfe4f26-c090-4887-8c14-7bac778bca07",
-                    "attempt=1; max=4",
-                    "20190601T000000Z",
-                    "AWS4-HMAC-SHA256 Credential=ANOTREAL/20190601/us-east-1/s3/aws4_request, SignedHeaders=host;x-amz-content-sha256;x-amz-date;x-amz-security-token;x-amz-user-agent, Signature=cf35e4ae3106226994f83b030d76bd80c61600199fd51dcb448b3587c29a9754"
-                ),
-                create_500_res("Sat, 01 Jun 2019 00:00:00 GMT")
-            )
-        ),
-        (
-            (
-                create_test_req(
-                    "3dfe4f26-c090-4887-8c14-7bac778bca07",
-                    "ttl=20190601T000011Z; attempt=2; max=4",
-                    "20190601T000001Z",
-                    "AWS4-HMAC-SHA256 Credential=ANOTREAL/20190601/us-east-1/s3/aws4_request, SignedHeaders=host;x-amz-content-sha256;x-amz-date;x-amz-security-token;x-amz-user-agent, Signature=bb18fc779bca869d3cee506dedc065b920704be35b25df3139877f12e8149276"
-                ),
-                create_500_res("Sat, 01 Jun 2019 00:00:01 GMT")
-            )
-        ),
-        (
-            (
-                create_test_req(
-                    "3dfe4f26-c090-4887-8c14-7bac778bca07",
-                    "ttl=20190601T000012Z; attempt=3; max=4",
-                    "20190601T000002Z",
-                    "AWS4-HMAC-SHA256 Credential=ANOTREAL/20190601/us-east-1/s3/aws4_request, SignedHeaders=host;x-amz-content-sha256;x-amz-date;x-amz-security-token;x-amz-user-agent, Signature=82fd5529bc21d484eba6684d0b56881c49928b39532cda6bc81dc00cef9adac7"
-                ),
-                create_500_res("Sat, 01 Jun 2019 00:00:02 GMT")
-            )
-        ),
-        (
-            (
-                create_test_req(
-                 "3dfe4f26-c090-4887-8c14-7bac778bca07",
-                 "ttl=20190601T000013Z; attempt=4; max=4",
-                 "20190601T000003Z",
-                 "AWS4-HMAC-SHA256 Credential=ANOTREAL/20190601/us-east-1/s3/aws4_request, SignedHeaders=host;x-amz-content-sha256;x-amz-date;x-amz-security-token;x-amz-user-agent, Signature=e06b6d1cb43e4263aba325852d45fc4528645b2a5a48be20f3924d0bd0b2ffae"
-                ),
-                create_200_res("Sat, 01 Jun 2019 00:00:03 GMT")
-            )
-        ),
-    ]
-        .into_iter()
-        .map(Into::into)
-        .collect();
-
-    let (time_source, sleep) = instant_time_and_sleep(UNIX_EPOCH + Duration::from_secs(1559347200));
-    let sleep_impl: Arc<dyn AsyncSleep> = Arc::new(sleep.clone());
-    let conn = TestConnection::new(events, sleep_impl.clone());
+    tracing_subscriber::fmt::init();
+
+    impl RuntimePlugin for FixupPlugin {
+        fn configure(
+            &self,
+            cfg: &mut ConfigBag,
+            _interceptors: &mut InterceptorRegistrar,
+        ) -> Result<(), aws_smithy_runtime_api::client::runtime_plugin::BoxError> {
+            let params_builder = Params::builder()
+                .set_region(self.client.conf().region().map(|c| c.as_ref().to_string()))
+                .bucket("test-bucket");
+
+            cfg.put(params_builder);
+            cfg.put(AwsUserAgent::for_tests());
+            cfg.put(InvocationId::for_tests());
+            cfg.set_retry_strategy(FixedDelayRetryStrategy::one_second_delay());
+            Ok(())
+        }
+    }
+
+    let path = "test-data/request-information-headers/three-retries_and-then-success.json";
+    let conn = dvr::ReplayingConnection::from_file(path).unwrap();
     let config = aws_sdk_s3::Config::builder()
         .credentials_provider(Credentials::for_tests())
-        .retry_config(RetryConfig::standard().with_max_attempts(4))
-        .timeout_config(timeout_config)
-        .sleep_impl(sleep_impl.clone())
         .region(Region::new("us-east-1"))
         .http_connector(DynConnector::new(conn.clone()))
         .time_source(UNIX_EPOCH + Duration::from_secs(1624036048))
@@ -201,196 +62,196 @@
     let client = Client::from_conf(config);
     let fixup = FixupPlugin {
         client: client.clone(),
-        time_source,
-        invocation_ids: vec![InvocationId::from_str(
-            "3dfe4f26-c090-4887-8c14-7bac778bca07",
-        )],
     };
 
-    let res = client
-        .list_objects_v2()
-        .bucket("test-bucket")
-        .send_orchestrator_with_plugin(Some(fixup))
-        .await
-        .expect("valid e2e test");
-
-    // Assert that we slept three times, for 1 sec each.
-    assert_eq!(
-        vec![
-            Duration::from_secs(1),
-            Duration::from_secs(1),
-            Duration::from_secs(1)
-        ],
-        sleep.logs()
-    );
-
-    assert_eq!(res.name(), Some("test-bucket"));
-    conn.assert_requests_match(&[]);
-}
-
-// # Client makes 3 separate SDK operation invocations
-// # All succeed on first attempt.
-// # Fast network, latency + server time is less than one second.
-// # No clock skew
-// # Client waits 1 second between attempts.
-// TODO(orchestratorCrossOperationState) We don't support cross-operation state yet, so we can't calculate the service time skew for operations being sent after the first one.
-#[ignore = "We don't support cross-operation state yet, so we can't calculate the skew for operations being sent after the first one."]
-#[tokio::test]
-async fn three_successful_attempts() {
-    let timeout_config = TimeoutConfig::builder()
-        .read_timeout(Duration::from_secs(10))
-        .build();
-
-    let events = [
-        (
-            (create_test_req(
-                 "3dfe4f26-c090-4887-8c14-7bac778bca07",
-                 "attempt=1; max=3",
-                 "20190601T000000Z",
-                 "AWS4-HMAC-SHA256 Credential=ANOTREAL/20190601/us-east-1/s3/aws4_request, SignedHeaders=host;x-amz-content-sha256;x-amz-date;x-amz-security-token;x-amz-user-agent, Signature=cf35e4ae3106226994f83b030d76bd80c61600199fd51dcb448b3587c29a9754"
-             ),
-             create_200_res("Sat, 01 Jun 2019 00:00:00 GMT"))
-
-        ),
-        (
-            (
-                create_test_req(
-                 "70370531-7b83-4b90-8b93-46975687ecf6",
-                 "ttl=20190601T000011Z; attempt=1; max=3",
-                 "20190601T000001Z",
-                 "AWS4-HMAC-SHA256 Credential=ANOTREAL/20190601/us-east-1/s3/aws4_request, SignedHeaders=host;x-amz-content-sha256;x-amz-date;x-amz-security-token;x-amz-user-agent, Signature=bb18fc779bca869d3cee506dedc065b920704be35b25df3139877f12e8149276"
-             ),
-             create_200_res("Sat, 01 Jun 2019 00:00:01 GMT"))
-        ),
-        (
-            (
-             create_test_req(
-                 "910bf450-6c90-43de-a508-3fa126a06b71",
-                 "ttl=20190601T000012Z; attempt=1; max=3",
-                 "20190601T000002Z",
-                 "AWS4-HMAC-SHA256 Credential=ANOTREAL/20190601/us-east-1/s3/aws4_request, SignedHeaders=host;x-amz-content-sha256;x-amz-date;x-amz-security-token;x-amz-user-agent, Signature=82fd5529bc21d484eba6684d0b56881c49928b39532cda6bc81dc00cef9adac7"
-             ),
-             create_200_res("Sat, 01 Jun 2019 00:00:02 GMT"))
-        ),
-    ]
-        .into_iter()
-        .map(Into::into)
-        .collect();
-
-    let (time_source, sleep) = instant_time_and_sleep(UNIX_EPOCH + Duration::from_secs(1559347200));
-    let sleep_impl: Arc<dyn AsyncSleep> = Arc::new(sleep.clone());
-    let conn = TestConnection::new(events, sleep_impl.clone());
-    let config = aws_sdk_s3::Config::builder()
-        .credentials_provider(Credentials::for_tests())
-        .http_connector(DynConnector::new(conn.clone()))
-        .retry_config(RetryConfig::standard().with_max_attempts(3))
-        .timeout_config(timeout_config)
-        .sleep_impl(Arc::new(sleep_impl.clone()))
-        .region(Region::new("us-east-1"))
-        .build();
-
-    let client = Client::from_conf(config);
-
-    for id in [
-        InvocationId::from_str("3dfe4f26-c090-4887-8c14-7bac778bca07"),
-        InvocationId::from_str("70370531-7b83-4b90-8b93-46975687ecf6"),
-        InvocationId::from_str("910bf450-6c90-43de-a508-3fa126a06b71"),
-    ] {
-        let fixup = FixupPlugin {
-            client: client.clone(),
-            time_source: time_source.clone(),
-            invocation_ids: vec![id],
-        };
-
-        let res = client
+    let resp = dbg!(
+        client
             .list_objects_v2()
             .bucket("test-bucket")
+            .prefix("prefix~")
+            .customize()
+            .await
+            .unwrap()
+            .config_override(aws_sdk_s3::Config::builder().force_path_style(false))
             .send_orchestrator_with_plugin(Some(fixup))
             .await
-            .expect("valid e2e test");
-
-        // Assert that we never slept because we never retried a request
-        assert!(sleep.logs().is_empty());
-        assert_eq!(res.name(), Some("test-bucket"));
-    }
-
-    conn.assert_requests_match(&[]);
+    );
+
+    let resp = resp.expect("valid e2e test");
+    assert_eq!(resp.name(), Some("test-bucket"));
+    conn.full_validate(MediaType::Xml).await.expect("failed")
 }
-
-// # One SDK operation invocation.
-// # Client retries 3 times, successful response on 3rd attempt.
-// # Slow network, total latency is 5 seconds:
-// #     One way latency is 2 seconds.
-// #     Server takes 1 second to generate response.
-// # Client clock is 10 minutes behind server clock.
-// # One second delay between retries.
-#[tokio::test]
-async fn slow_network_and_late_client_clock() {
-    tracing_subscriber::fmt::init();
-
-    let timeout_config = TimeoutConfig::builder()
-        .read_timeout(Duration::from_secs(10))
-        .build();
-
-    let events = [
-        ConnectionEvent::new(
-              create_test_req(
-                  "3dfe4f26-c090-4887-8c14-7bac778bca07",
-                  "attempt=1; max=3",
-                  "20190601T000000Z",
-                  "AWS4-HMAC-SHA256 Credential=ANOTREAL/20190601/us-east-1/s3/aws4_request, SignedHeaders=host;x-amz-content-sha256;x-amz-date;x-amz-security-token;x-amz-user-agent, Signature=cf35e4ae3106226994f83b030d76bd80c61600199fd51dcb448b3587c29a9754"
-              ),
-              create_500_res("Sat, 01 Jun 2019 00:10:03 GMT")
-        ).with_latency(Duration::from_secs(5)),
-        ConnectionEvent::new(
-            create_test_req(
-                "3dfe4f26-c090-4887-8c14-7bac778bca07",
-                "ttl=20190601T001014Z; attempt=2; max=3",
-                "20190601T000006Z",
-                "AWS4-HMAC-SHA256 Credential=ANOTREAL/20190601/us-east-1/s3/aws4_request, SignedHeaders=host;x-amz-content-sha256;x-amz-date;x-amz-security-token;x-amz-user-agent, Signature=4d496616bd3867686426f6eabf36a338959ce247f5839688e61ea0a7e6bbe9f7"
-            ),
-             create_500_res("Sat, 01 Jun 2019 00:10:09 GMT")
-        ).with_latency(Duration::from_secs(5)),
-        ConnectionEvent::new(
-            create_test_req(
-                "3dfe4f26-c090-4887-8c14-7bac778bca07",
-                "ttl=20190601T001020Z; attempt=3; max=3",
-                "20190601T000012Z",
-                "AWS4-HMAC-SHA256 Credential=ANOTREAL/20190601/us-east-1/s3/aws4_request, SignedHeaders=host;x-amz-content-sha256;x-amz-date;x-amz-security-token;x-amz-user-agent, Signature=19a55486340057d1f5a9318cbfc9cbde0ead9d42df7f9a5ca98fc96b46235224"
-            ),
-            create_200_res("Sat, 01 Jun 2019 00:10:15 GMT")
-        ),
-    ].into_iter().collect();
-
-    let (time_source, sleep) = instant_time_and_sleep(UNIX_EPOCH + Duration::from_secs(1559347200));
-    let sleep_impl: Arc<dyn AsyncSleep> = Arc::new(sleep);
-    let conn = TestConnection::new(events, sleep_impl.clone());
-    let config = aws_sdk_s3::Config::builder()
-        .credentials_provider(Credentials::for_tests())
-        .http_connector(DynConnector::new(conn.clone()))
-        .retry_config(RetryConfig::standard().with_max_attempts(3))
-        .timeout_config(timeout_config)
-        .sleep_impl(sleep_impl)
-        .region(Region::new("us-east-1"))
-        .build();
-
-    let client = Client::from_conf(config);
-
-    let fixup = FixupPlugin {
-        client: client.clone(),
-        time_source,
-        invocation_ids: vec![InvocationId::from_str(
-            "3dfe4f26-c090-4887-8c14-7bac778bca07",
-        )],
-    };
-
-    let res = client
-        .list_objects_v2()
-        .bucket("test-bucket")
-        .send_orchestrator_with_plugin(Some(fixup))
-        .await
-        .expect("valid e2e test");
-
-    assert_eq!(res.name(), Some("test-bucket"));
-    conn.assert_requests_match(&[]);
-}+//
+// // # Client makes 3 separate SDK operation invocations
+// // # All succeed on first attempt.
+// // # Fast network, latency + server time is less than one second.
+// // - request:
+// //     time: 2019-06-01T00:00:00Z
+// //     headers:
+// //       amz-sdk-invocation-id: 3dfe4f26-c090-4887-8c14-7bac778bca07
+// //       amz-sdk-request: attempt=1; max=3
+// //   response:
+// //     status: 200
+// //     time_received: 2019-06-01T00:00:00Z
+// //     headers:
+// //       Date: Sat, 01 Jun 2019 00:00:00 GMT
+// // - request:
+// //     time: 2019-06-01T00:01:01Z
+// //     headers:
+// //       # Note the different invocation id because it's a new SDK
+// //       # invocation operation.
+// //       amz-sdk-invocation-id: 70370531-7b83-4b90-8b93-46975687ecf6
+// //       amz-sdk-request: ttl=20190601T000011Z; attempt=1; max=3
+// //   response:
+// //     status: 200
+// //     time_received: 2019-06-01T00:00:01Z
+// //     headers:
+// //       Date: Sat, 01 Jun 2019 00:00:01 GMT
+// // - request:
+// //     time: 2019-06-01T00:00:02Z
+// //     headers:
+// //       amz-sdk-invocation-id: 910bf450-6c90-43de-a508-3fa126a06b71
+// //       amz-sdk-request: ttl=20190601T000012Z; attempt=1; max=3
+// //   response:
+// //     status: 200
+// //     time_received: 2019-06-01T00:00:02Z
+// //     headers:
+// //       Date: Sat, 01 Jun 2019 00:00:02 GMT
+// const THREE_SUCCESSFUL_ATTEMPTS_PATH: &str = "test-data/request-information-headers/three-successful-attempts.json";
+// #[tokio::test]
+// async fn three_successful_attempts() {
+//     tracing_subscriber::fmt::init();
+//
+//     impl RuntimePlugin for FixupPlugin {
+//         fn configure(
+//             &self,
+//             cfg: &mut ConfigBag,
+//         ) -> Result<(), aws_smithy_runtime_api::client::runtime_plugin::BoxError> {
+//             let params_builder = Params::builder()
+//                 .set_region(self.client.conf().region().map(|c| c.as_ref().to_string()))
+//                 .bucket("test-bucket");
+//
+//             cfg.put(params_builder);
+//             cfg.set_request_time(RequestTime::new(self.timestamp.clone()));
+//             cfg.put(AwsUserAgent::for_tests());
+//             cfg.put(InvocationId::for_tests());
+//             Ok(())
+//         }
+//     }
+//
+//     let conn = dvr::ReplayingConnection::from_file(THREE_SUCCESSFUL_ATTEMPTS_PATH).unwrap();
+//     let config = aws_sdk_s3::Config::builder()
+//         .credentials_provider(Credentials::for_tests())
+//         .region(Region::new("us-east-1"))
+//         .http_connector(DynConnector::new(conn.clone()))
+//         .build();
+//     let client = Client::from_conf(config);
+//     let fixup = FixupPlugin {
+//         client: client.clone(),
+//         timestamp: UNIX_EPOCH + Duration::from_secs(1624036048),
+//     };
+//
+//     let resp = dbg!(
+//         client
+//             .list_objects_v2()
+//             .bucket("test-bucket")
+//             .prefix("prefix~")
+//             .send_v2_with_plugin(Some(fixup))
+//             .await
+//     );
+//
+//     let resp = resp.expect("valid e2e test");
+//     assert_eq!(resp.name(), Some("test-bucket"));
+//     conn.full_validate(MediaType::Xml).await.expect("failed")
+// }
+//
+// // # One SDK operation invocation.
+// // # Client retries 3 times, successful response on 3rd attempt.
+// // # Slow network, one way latency is 2 seconds.
+// // # Server takes 1 second to generate response.
+// // # Client clock is 10 minutes behind server clock.
+// // # One second delay between retries.
+// // - request:
+// //     time: 2019-06-01T00:00:00Z
+// //     headers:
+// //       amz-sdk-invocation-id: 3dfe4f26-c090-4887-8c14-7bac778bca07
+// //       amz-sdk-request: attempt=1; max=3
+// //   response:
+// //     status: 500
+// //     time_received: 2019-06-01T00:00:05Z
+// //     headers:
+// //       Date: Sat, 01 Jun 2019 00:10:03 GMT
+// // - request:
+// //     time: 2019-06-01T00:00:06Z
+// //     # The ttl is 00:00:16 with the client clock,
+// //     # but accounting for skew we have
+// //     # 00:10:03 - 00:00:05 = 00:09:58
+// //     # ttl = 00:00:16 + 00:09:58 = 00:10:14
+// //     headers:
+// //       amz-sdk-invocation-id: 3dfe4f26-c090-4887-8c14-7bac778bca07
+// //       amz-sdk-request: ttl=20190601T001014Z; attempt=2; max=3
+// //   response:
+// //     status: 500
+// //     time_received: 2019-06-01T00:00:11Z
+// //     headers:
+// //       Date: Sat, 01 Jun 2019 00:10:09 GMT
+// // - request:
+// //     time: 2019-06-01T00:00:12Z
+// //     headers:
+// //       # ttl = 00:00:12 + 20 = 00:00:22
+// //       # skew is:
+// //       # 00:10:09 - 00:00:11
+// //       amz-sdk-invocation-id: 3dfe4f26-c090-4887-8c14-7bac778bca07
+// //       amz-sdk-request: ttl=20190601T001020Z; attempt=3; max=3
+// //   response:
+// //     status: 200
+// //     time_received: 2019-06-01T00:00:17Z
+// //     headers:
+// //       Date: Sat, 01 Jun 2019 00:10:15 GMT
+// const SLOW_NETWORK_AND_LATE_CLIENT_CLOCK_PATH: &str = "test-data/request-information-headers/slow-network-and-late-client-clock.json";
+// #[tokio::test]
+// async fn slow_network_and_late_client_clock() {
+//     tracing_subscriber::fmt::init();
+//
+//     impl RuntimePlugin for FixupPlugin {
+//         fn configure(
+//             &self,
+//             cfg: &mut ConfigBag,
+//         ) -> Result<(), aws_smithy_runtime_api::client::runtime_plugin::BoxError> {
+//             let params_builder = Params::builder()
+//                 .set_region(self.client.conf().region().map(|c| c.as_ref().to_string()))
+//                 .bucket("test-bucket");
+//
+//             cfg.put(params_builder);
+//             cfg.set_request_time(RequestTime::new(self.timestamp.clone()));
+//             cfg.put(AwsUserAgent::for_tests());
+//             cfg.put(InvocationId::for_tests());
+//             Ok(())
+//         }
+//     }
+//
+//     let conn = dvr::ReplayingConnection::from_file(SLOW_NETWORK_AND_LATE_CLIENT_CLOCK_PATH).unwrap();
+//     let config = aws_sdk_s3::Config::builder()
+//         .credentials_provider(Credentials::for_tests())
+//         .region(Region::new("us-east-1"))
+//         .http_connector(DynConnector::new(conn.clone()))
+//         .build();
+//     let client = Client::from_conf(config);
+//     let fixup = FixupPlugin {
+//         client: client.clone(),
+//         timestamp: UNIX_EPOCH + Duration::from_secs(1624036048),
+//     };
+//
+//     let resp = dbg!(
+//         client
+//             .list_objects_v2()
+//             .bucket("test-bucket")
+//             .prefix("prefix~")
+//             .send_v2_with_plugin(Some(fixup))
+//             .await
+//     );
+//
+//     let resp = resp.expect("valid e2e test");
+//     assert_eq!(resp.name(), Some("test-bucket"));
+//     conn.full_validate(MediaType::Xml).await.expect("failed")
+// }