--- conflicted
+++ resolved
@@ -3,44 +3,14 @@
  * SPDX-License-Identifier: Apache-2.0
  */
 
-use aws_runtime::invocation_id::{
-    InvocationId, InvocationIdGenerator, InvocationIdGeneratorForTests,
-};
 use aws_sdk_s3::config::{Credentials, Region};
 use aws_sdk_s3::Client;
 use aws_smithy_client::dvr;
 use aws_smithy_client::dvr::MediaType;
 use aws_smithy_client::erase::DynConnector;
-use aws_smithy_runtime_api::client::interceptors::InterceptorRegistrar;
-use aws_smithy_runtime_api::client::orchestrator::{ConfigBagAccessors, RequestTime};
-use aws_smithy_runtime_api::client::runtime_plugin::RuntimePlugin;
-use aws_smithy_runtime_api::config_bag::ConfigBag;
-use aws_smithy_runtime_test::util;
-use std::time::{Duration, SystemTime, UNIX_EPOCH};
+use std::time::{Duration, UNIX_EPOCH};
 
 const LIST_BUCKETS_PATH: &str = "test-data/list-objects-v2.json";
-
-#[derive(Debug)]
-struct FixupPlugin {
-    timestamp: SystemTime,
-}
-
-impl RuntimePlugin for FixupPlugin {
-    fn configure(
-        &self,
-        cfg: &mut ConfigBag,
-        _interceptors: &mut InterceptorRegistrar,
-    ) -> Result<(), aws_smithy_runtime_api::client::runtime_plugin::BoxError> {
-        cfg.set_request_time(RequestTime::new(self.timestamp.clone()));
-
-        let gen = InvocationIdGeneratorForTests::new(vec![InvocationId::from_str(
-            "00000000-0000-4000-8000-000000000000",
-        )]);
-        cfg.put::<Box<dyn InvocationIdGenerator>>(Box::new(gen));
-
-        Ok(())
-    }
-}
 
 #[tokio::test]
 async fn sra_test() {
@@ -55,13 +25,7 @@
         .interceptor(util::TestUserAgentInterceptor)
         .build();
     let client = Client::from_conf(config);
-<<<<<<< HEAD
-    let fixup = FixupPlugin {
-        timestamp: UNIX_EPOCH + Duration::from_secs(1624036048),
-    };
-=======
     let fixup = util::FixupPlugin;
->>>>>>> 303d99b6
 
     let resp = dbg!(
         client
