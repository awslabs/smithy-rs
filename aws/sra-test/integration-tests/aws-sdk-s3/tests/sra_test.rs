--- conflicted
+++ resolved
@@ -19,12 +19,8 @@
 use aws_smithy_client::test_connection::TestConnection;
 use aws_smithy_http::endpoint::SharedEndpointResolver;
 use aws_smithy_runtime::client::connections::adapter::DynConnectorAdapter;
-<<<<<<< HEAD
-use aws_smithy_runtime_api::client::endpoints::StaticUriEndpointResolver;
-=======
 use aws_smithy_runtime::client::orchestrator::endpoints::DefaultEndpointResolver;
 use aws_smithy_runtime_api::client::interceptors::error::ContextAttachedError;
->>>>>>> 2ebbfad4
 use aws_smithy_runtime_api::client::interceptors::{Interceptor, InterceptorContext, Interceptors};
 use aws_smithy_runtime_api::client::orchestrator::{
     BoxError, ConfigBagAccessors, Connection, HttpRequest, HttpResponse, TraceProbe,
@@ -267,7 +263,6 @@
 "#).unwrap(),
             )]);
 
-<<<<<<< HEAD
     struct ListObjectsV2RetryClassifiers;
 
     // TODO(orchestrator) perform this step in Codegen
@@ -280,7 +275,7 @@
             Ok(())
         }
     }
-=======
+
     let endpoint_resolver =
         SharedEndpointResolver::new(aws_sdk_s3::endpoint::DefaultResolver::new());
     let credentials_cache = SharedCredentialsCache::new(
@@ -293,7 +288,6 @@
         endpoint_resolver,
         credentials_cache,
     };
->>>>>>> 2ebbfad4
 
     let runtime_plugins = aws_smithy_runtime_api::client::runtime_plugin::RuntimePlugins::new()
         .with_client_plugin(service_runtime_plugin)
