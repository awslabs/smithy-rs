--- conflicted
+++ resolved
@@ -43,9 +43,5 @@
     // conn.dump_to_file("test-data/list-objects-v2.json").unwrap();
     let resp = resp.expect("valid e2e test");
     assert_eq!(resp.name(), Some("test-bucket"));
-<<<<<<< HEAD
-    conn.full_validate(MediaType::Xml).await.expect("failed")
-=======
     conn.full_validate(MediaType::Xml).await.expect("success")
->>>>>>> 92b26df4
 }