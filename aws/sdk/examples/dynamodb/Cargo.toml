[package]
name = "dynamodb-code-examples"
version = "0.1.0"
authors = ["Russell Cohen <rcoh@amazon.com>", "Doug Schwartz <dougsch@amazon.com>"]
edition = "2018"

# See more keys and their definitions at https://doc.rust-lang.org/cargo/reference/manifest.html

[dependencies]
aws-config = { path = "../../build/aws-sdk/sdk/aws-config" }
aws-http = { path = "../../build/aws-sdk/sdk/aws-http" }
aws-sdk-dynamodb = { path = "../../build/aws-sdk/sdk/dynamodb" }
aws-smithy-http = { path = "../../build/aws-sdk/sdk/aws-smithy-http" }
aws-smithy-client = { path = "../../build/aws-sdk/sdk/aws-smithy-client" }
aws-smithy-types = { path = "../../build/aws-sdk/sdk/aws-smithy-types" }
aws-types = { path = "../../build/aws-sdk/sdk/aws-types" }
rand = "0.8.3"
serde_json = "1"
structopt = { version = "0.3", default-features = false }
tokio = { version = "1", features = ["full"] }
<<<<<<< HEAD
tracing-subscriber = { version = "0.3.5", features = ["fmt"] }
=======
tokio-stream = "0.1.8"
tracing-subscriber = { version = "0.2.16", features = ["fmt"] }
>>>>>>> a77c5ca2
<|MERGE_RESOLUTION|>--- conflicted
+++ resolved
@@ -18,9 +18,5 @@
 serde_json = "1"
 structopt = { version = "0.3", default-features = false }
 tokio = { version = "1", features = ["full"] }
-<<<<<<< HEAD
 tracing-subscriber = { version = "0.3.5", features = ["fmt"] }
-=======
-tokio-stream = "0.1.8"
-tracing-subscriber = { version = "0.2.16", features = ["fmt"] }
->>>>>>> a77c5ca2
+tokio-stream = "0.1.8"