--- conflicted
+++ resolved
@@ -220,11 +220,7 @@
 tasks.register<Exec>("cargoClippy") {
     workingDir(sdkOutputDir)
     // disallow warnings
-<<<<<<< HEAD
-    commandLine("cargo", "clippy", "--", "-D", "warnings", "-Aclippy::upper_case_acronyms", "-Aclippy::large-enum-variant")
-=======
     commandLine("cargo", "clippy", "--", "-D", "warnings", "-Aclippy::upper_case_acronyms", "-Aclippy::large-enum-variant", "-Aclippy::module-inception")
->>>>>>> 60841ef2
     dependsOn("assemble")
 }
 
