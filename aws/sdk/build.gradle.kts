--- conflicted
+++ resolved
@@ -80,11 +80,8 @@
     "sqs",
     "ssm",
     "sts",
-<<<<<<< HEAD
-    "ecr"
-=======
+    "ecr",
     "eks"
->>>>>>> c3de3140
 )
 
 private val disableServices = setOf("transcribestreaming")
