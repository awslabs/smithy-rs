/*
 * Copyright Amazon.com, Inc. or its affiliates. All Rights Reserved.
 * SPDX-License-Identifier: Apache-2.0.
 */
import software.amazon.smithy.model.Model
import software.amazon.smithy.model.shapes.ServiceShape
import software.amazon.smithy.aws.traits.ServiceTrait
import kotlin.streams.toList

extra["displayName"] = "Smithy :: Rust :: AWS-SDK"
extra["moduleName"] = "software.amazon.smithy.rust.awssdk"

tasks["jar"].enabled = false

plugins {
    id("software.amazon.smithy").version("0.5.2")
}

val smithyVersion: String by project

val sdkOutputDir = buildDir.resolve("aws-sdk")
<<<<<<< HEAD
val awsServices = discoverServices()
// TODO: smithy-http should be removed
val runtimeModules = listOf("smithy-types", "smithy-http")
val awsModules = listOf("aws-auth", "aws-endpoint", "aws-types", "aws-http")
=======
val runtimeModules = listOf("smithy-types", "smithy-http", "smithy-http-tower")
val awsModules = listOf("aws-auth", "aws-endpoint", "aws-types", "aws-hyper", "aws-sig-auth", "aws-http")
>>>>>>> bbe1f0a9

buildscript {
    val smithyVersion: String by project
    dependencies {
        classpath("software.amazon.smithy:smithy-aws-traits:$smithyVersion")
    }
}

dependencies {
    implementation(project(":aws:sdk-codegen"))
    implementation("software.amazon.smithy:smithy-aws-protocol-tests:$smithyVersion")
    implementation("software.amazon.smithy:smithy-protocol-test-traits:$smithyVersion")
    implementation("software.amazon.smithy:smithy-aws-traits:$smithyVersion")
}

data class AwsService(val service: String, val module: String, val modelFile: File, val extraConfig: String? = null)

val awsServices: Provider<List<AwsService>> = project.providers.provider { discoverServices() }

/**
 * Discovers services from the `models` directory
 *
 * Do not invoke this function directly. Use the `awsServices` provider.
 */
fun discoverServices(): List<AwsService> {
    val models = project.file("models")
    return fileTree(models).map { file ->
        val model = Model.assembler().addImport(file.absolutePath).assemble().result.get()
        val services: List<ServiceShape> = model.shapes(ServiceShape::class.java).sorted().toList()
        if (services.size != 1) {
            throw Exception("There must be exactly one service in each aws model file")
        }
        val service = services[0]
        val sdkId = service.expectTrait(ServiceTrait::class.java).sdkId.toLowerCase().replace(" ", "")
        AwsService(service = service.id.toString(), module = sdkId, modelFile = file)
    }
}

fun generateSmithyBuild(tests: List<AwsService>): String {
    val projections = tests.joinToString(",\n") {
        """
            "${it.module}": {
                "imports": ["${it.modelFile.absolutePath}"],
                "plugins": {
                    "rust-codegen": {
                      "runtimeConfig": {
                        "relativePath": "../"
                      },
                      "service": "${it.service}",
                      "module": "${it.module}",
                      "moduleVersion": "0.0.2",
                      "build": {
                        "rootProject": true
                      }
                      ${it.extraConfig ?: ""}
                 }
               }
            }
        """.trimIndent()
    }
    return """
    {
        "version": "1.0",
        "projections": { $projections }
    }
    """
}


task("generateSmithyBuild") {
    description = "generate smithy-build.json"
    doFirst {
        projectDir.resolve("smithy-build.json").writeText(generateSmithyBuild(awsServices.get()))
    }
}

task("relocateServices") {
    description = "relocate AWS services to their final destination"
    doLast {
        awsServices.get().forEach {
            copy {
                from("$buildDir/smithyprojections/sdk/${it.module}/rust-codegen")
                into(sdkOutputDir.resolve(it.module))
            }
        }
    }
    outputs.upToDateWhen { false }
}

task("relocateExamples") {
    description = "relocate the examples folder & rewrite path dependencies"
    doLast {
        copy {
            from(projectDir)
            include("examples/**")
            into(sdkOutputDir)
            exclude("**/target")
            filter { line -> line.replace("build/aws-sdk/", "") }
        }
    }
}

tasks.register<Copy>("relocateAwsRuntime") {
    from("$rootDir/aws/rust-runtime")
    awsModules.forEach {
        include("$it/**")
    }
    exclude("**/target")
    exclude("**/Cargo.lock")
    filter { line -> rewritePathDependency(line) }
    into(sdkOutputDir)
    outputs.upToDateWhen { false }
}

/**
 * The aws/rust-runtime crates depend on local versions of the Smithy core runtime enabling local compilation. However,
 * those paths need to be replaced in the final build. We should probably fix this with some symlinking.
 */
fun rewritePathDependency(line: String): String {
    return line.replace("../../rust-runtime/", "")
}

tasks.register<Copy>("relocateRuntime") {
    from("$rootDir/rust-runtime") {
        runtimeModules.forEach {
            include("$it/**")
        }
        exclude("**/target")
        exclude("**/Cargo.lock")
    }
    into(sdkOutputDir)
    outputs.upToDateWhen { false }
}

fun generateCargoWorkspace(services: List<AwsService>): String {
    val examples = projectDir.resolve("examples").listFiles { file -> !file.name.startsWith(".") }?.toList()
        ?.map { "examples/${it.name}" }.orEmpty()

    val modules = services.map(AwsService::module) + runtimeModules + awsModules + examples
        ?.toList()
    return """
    [workspace]
    members = [
        ${modules.joinToString(",") { "\"$it\"" }}
    ]
    """.trimIndent()
}
task("generateCargoWorkspace") {
    description = "generate Cargo.toml workspace file"
    doFirst {
        sdkOutputDir.resolve("Cargo.toml").writeText(generateCargoWorkspace(awsServices.get()))
    }
}

task("finalizeSdk") {
    finalizedBy(
        "relocateServices",
        "relocateRuntime",
        "relocateAwsRuntime",
        "relocateExamples",
        "generateCargoWorkspace"
    )
}

tasks["smithyBuildJar"].dependsOn("generateSmithyBuild")
tasks["assemble"].dependsOn("smithyBuildJar")
tasks["assemble"].finalizedBy("finalizeSdk")


tasks.register<Exec>("cargoCheck") {
    workingDir(sdkOutputDir)
    // disallow warnings
    environment("RUSTFLAGS", "-D warnings")
    commandLine("cargo", "check")
    dependsOn("assemble")
}

tasks.register<Exec>("cargoTest") {
    workingDir(sdkOutputDir)
    // disallow warnings
    environment("RUSTFLAGS", "-D warnings")
    commandLine("cargo", "test")
    dependsOn("assemble")
}

tasks.register<Exec>("cargoDocs") {
    workingDir(sdkOutputDir)
    // disallow warnings
    environment("RUSTDOCFLAGS", "-D warnings")
    commandLine("cargo", "doc", "--no-deps")
    dependsOn("assemble")
}

tasks.register<Exec>("cargoClippy") {
    workingDir(sdkOutputDir)
    // disallow warnings
    environment("RUSTFLAGS", "-D warnings")
    commandLine("cargo", "clippy")
    dependsOn("assemble")
}

tasks.register<RunExampleTask>("runExample") {
    dependsOn("assemble")
    outputDir = sdkOutputDir
}

// TODO: validate that the example exists. Otherwise this fails with a hiden error.
open class RunExampleTask @javax.inject.Inject constructor() : Exec() {
    @Option(option = "example", description = "Example to run")
    var example: String? = null
    set(value) {
        workingDir = workingDir.resolve(value!!)
        field = value
    }

    @org.gradle.api.tasks.InputDirectory
    var outputDir: File? = null
        set(value) {
            workingDir = value!!.resolve("examples")
            commandLine = listOf("cargo", "run")
            field = value
        }
}

tasks["test"].finalizedBy("cargoCheck", "cargoClippy", "cargoTest", "cargoDocs")

tasks["clean"].doFirst {
    delete("smithy-build.json")
}<|MERGE_RESOLUTION|>--- conflicted
+++ resolved
@@ -19,15 +19,8 @@
 val smithyVersion: String by project
 
 val sdkOutputDir = buildDir.resolve("aws-sdk")
-<<<<<<< HEAD
-val awsServices = discoverServices()
-// TODO: smithy-http should be removed
-val runtimeModules = listOf("smithy-types", "smithy-http")
-val awsModules = listOf("aws-auth", "aws-endpoint", "aws-types", "aws-http")
-=======
 val runtimeModules = listOf("smithy-types", "smithy-http", "smithy-http-tower")
 val awsModules = listOf("aws-auth", "aws-endpoint", "aws-types", "aws-hyper", "aws-sig-auth", "aws-http")
->>>>>>> bbe1f0a9
 
 buildscript {
     val smithyVersion: String by project
