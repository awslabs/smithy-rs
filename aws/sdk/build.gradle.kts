--- conflicted
+++ resolved
@@ -80,11 +80,8 @@
     "sqs",
     "ssm",
     "sts",
-<<<<<<< HEAD
     "cloudwatch",
-=======
     "ecr",
->>>>>>> 082d05f0
     "eks"
 )
 
