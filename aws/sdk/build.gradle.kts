/*
 * Copyright Amazon.com, Inc. or its affiliates. All Rights Reserved.
 * SPDX-License-Identifier: Apache-2.0
 */

import aws.sdk.AwsServices
import aws.sdk.Membership
import aws.sdk.discoverServices
import aws.sdk.docsLandingPage
import aws.sdk.parseMembership

extra["displayName"] = "Smithy :: Rust :: AWS-SDK"
extra["moduleName"] = "software.amazon.smithy.rust.awssdk"

tasks["jar"].enabled = false

plugins {
    id("software.amazon.smithy").version("0.6.0")
}

configure<software.amazon.smithy.gradle.SmithyExtension> {
    smithyBuildConfigs = files(buildDir.resolve("smithy-build.json"))
}

val smithyVersion: String by project
val defaultRustDocFlags: String by project
val properties = PropertyRetriever(rootProject, project)

val crateHasherToolPath = rootProject.projectDir.resolve("tools/crate-hasher")
val publisherToolPath = rootProject.projectDir.resolve("tools/publisher")
val sdkVersionerToolPath = rootProject.projectDir.resolve("tools/sdk-versioner")
val outputDir = buildDir.resolve("aws-sdk")
val sdkOutputDir = outputDir.resolve("sdk")
val examplesOutputDir = outputDir.resolve("examples")

buildscript {
    val smithyVersion: String by project
    dependencies {
        classpath("software.amazon.smithy:smithy-aws-traits:$smithyVersion")
        classpath("software.amazon.smithy:smithy-cli:$smithyVersion")
    }
}

dependencies {
    implementation(project(":aws:sdk-codegen"))
    implementation("software.amazon.smithy:smithy-protocol-test-traits:$smithyVersion")
    implementation("software.amazon.smithy:smithy-aws-traits:$smithyVersion")
    implementation("software.amazon.smithy:smithy-aws-iam-traits:$smithyVersion")
    implementation("software.amazon.smithy:smithy-aws-cloudformation-traits:$smithyVersion")
}

// Class and functions for service and protocol membership for SDK generation

val awsServices: AwsServices by lazy { discoverServices(properties.get("aws.sdk.models.path"), loadServiceMembership()) }
val eventStreamAllowList: Set<String> by lazy { eventStreamAllowList() }
val crateVersioner by lazy { aws.sdk.CrateVersioner.defaultFor(rootProject, properties) }

fun getRustMSRV(): String = properties.get("rust.msrv") ?: throw Exception("Rust MSRV missing")
fun getPreviousReleaseVersionManifestPath(): String? = properties.get("aws.sdk.previous.release.versions.manifest")

fun loadServiceMembership(): Membership {
    val membershipOverride = properties.get("aws.services")?.let { parseMembership(it) }
    println(membershipOverride)
    val fullSdk =
        parseMembership(properties.get("aws.services") ?: throw Exception("aws.services list missing"))
    return membershipOverride ?: fullSdk
}

fun eventStreamAllowList(): Set<String> {
    val list = properties.get("aws.services.eventstream.allowlist") ?: ""
    return list.split(",").map { it.trim() }.toSet()
}

fun generateSmithyBuild(services: AwsServices): String {
    val awsConfigVersion = properties.get("smithy.rs.runtime.crate.version")
        ?: throw IllegalStateException("missing smithy.rs.runtime.crate.version for aws-config version")
    val serviceProjections = services.services.map { service ->
        val files = service.modelFiles().map { extraFile ->
            software.amazon.smithy.utils.StringUtils.escapeJavaString(
                extraFile.absolutePath,
                ""
            )
        }
        val moduleName = "aws-sdk-${service.module}"
        val eventStreamAllowListMembers = eventStreamAllowList.joinToString(", ") { "\"$it\"" }
        """
            "${service.module}": {
                "imports": [${files.joinToString()}],

                "plugins": {
                    "rust-codegen": {
                        "runtimeConfig": {
                            "relativePath": "../",
                            "version": "DEFAULT"
                        },
                        "codegen": {
                            "includeFluentClient": false,
                            "renameErrors": false,
                            "eventStreamAllowList": [$eventStreamAllowListMembers]
                        },
                        "service": "${service.service}",
                        "module": "$moduleName",
                        "moduleVersion": "${crateVersioner.decideCrateVersion(moduleName, service)}",
                        "moduleAuthors": ["AWS Rust SDK Team <aws-sdk-rust@amazon.com>", "Russell Cohen <rcoh@amazon.com>"],
                        "moduleDescription": "${service.moduleDescription}",
                        ${service.examplesUri(project)?.let { """"examples": "$it",""" } ?: ""}
                        "moduleRepository": "https://github.com/awslabs/aws-sdk-rust",
                        "license": "Apache-2.0",
                        "customizationConfig": {
                            "awsSdk": {
<<<<<<< HEAD
                                "awsConfigVersion": "$awsConfigVersion",
=======
                                "defaultConfigPath": "${services.defaultConfigPath}",
                                "endpointsConfigPath": "${services.endpointsConfigPath}",
>>>>>>> e4d8dca2
                                "integrationTestPath": "${project.projectDir.resolve("integration-tests")}"
                            }
                        }
                        ${service.extraConfig ?: ""}
                    }
                }
            }
        """.trimIndent()
    }
    val projections = serviceProjections.joinToString(",\n")
    return """
    {
        "version": "1.0",
        "projections": { $projections }
    }
    """
}

tasks.register("generateSmithyBuild") {
    description = "generate smithy-build.json"
    inputs.property("servicelist", awsServices.services.toString())
    inputs.property("eventStreamAllowList", eventStreamAllowList)
    inputs.dir(projectDir.resolve("aws-models"))
    outputs.file(buildDir.resolve("smithy-build.json"))

    doFirst {
        buildDir.resolve("smithy-build.json").writeText(generateSmithyBuild(awsServices))
    }
    outputs.upToDateWhen { false }
}

tasks.register("generateIndexMd") {
    inputs.property("servicelist", awsServices.services.toString())
    val indexMd = outputDir.resolve("index.md")
    outputs.file(indexMd)
    doLast {
        project.docsLandingPage(awsServices, indexMd)
    }
}

tasks.register("relocateServices") {
    description = "relocate AWS services to their final destination"
    doLast {
        awsServices.services.forEach {
            logger.info("Relocating ${it.module}...")
            copy {
                from("$buildDir/smithyprojections/sdk/${it.module}/rust-codegen")
                into(sdkOutputDir.resolve(it.module))
            }

            copy {
                from(projectDir.resolve("integration-tests/${it.module}/tests"))
                into(sdkOutputDir.resolve(it.module).resolve("tests"))
            }

            copy {
                from(projectDir.resolve("integration-tests/${it.module}/benches"))
                into(sdkOutputDir.resolve(it.module).resolve("benches"))
            }
        }
    }
    inputs.dir("$buildDir/smithyprojections/sdk/")
    outputs.dir(sdkOutputDir)
}

tasks.register("relocateExamples") {
    description = "relocate the examples folder & rewrite path dependencies"
    doLast {
        if (awsServices.examples.isNotEmpty()) {
            copy {
                from(projectDir)
                awsServices.examples.forEach { example ->
                    include("$example/**")
                }
                into(outputDir)
                exclude("**/target")
                filter { line -> line.replace("build/aws-sdk/sdk/", "sdk/") }
            }
        }
    }
    if (awsServices.examples.isNotEmpty()) {
        inputs.dir(projectDir.resolve("examples"))
    }
    outputs.dir(outputDir)
}

tasks.register<ExecRustBuildTool>("fixExampleManifests") {
    description = "Adds dependency path and corrects version number of examples after relocation"
    enabled = awsServices.examples.isNotEmpty()

    toolPath = sdkVersionerToolPath
    binaryName = "sdk-versioner"
    arguments = listOf(
        "use-path-and-version-dependencies",
        "--sdk-path", "../../sdk",
        "--versions-toml", outputDir.resolve("versions.toml").absolutePath,
        outputDir.resolve("examples").absolutePath
    )

    outputs.dir(outputDir)
    dependsOn("relocateExamples", "generateVersionManifest")
}

/**
 * The aws/rust-runtime crates depend on local versions of the Smithy core runtime enabling local compilation. However,
 * those paths need to be replaced in the final build. We should probably fix this with some symlinking.
 */
fun rewritePathDependency(line: String): String {
    // some runtime crates are actually dependent on the generated bindings:
    return line.replace("../sdk/build/aws-sdk/sdk/", "")
        // others use relative dependencies::
        .replace("../../rust-runtime/", "")
}

tasks.register<Copy>("copyAllRuntimes") {
    from("$rootDir/aws/rust-runtime") {
        CrateSet.AWS_SDK_RUNTIME.forEach { include("$it/**") }
    }
    from("$rootDir/rust-runtime") {
        CrateSet.AWS_SDK_SMITHY_RUNTIME.forEach { include("$it/**") }
    }
    exclude("**/target")
    exclude("**/Cargo.lock")
    exclude("**/node_modules")
    into(sdkOutputDir)
}

tasks.register("relocateAwsRuntime") {
    dependsOn("copyAllRuntimes")
    doLast {
        // Patch the Cargo.toml files
        CrateSet.AWS_SDK_RUNTIME.forEach { moduleName ->
            patchFile(sdkOutputDir.resolve("$moduleName/Cargo.toml")) { line ->
                rewriteRuntimeCrateVersion(properties, line.let(::rewritePathDependency))
            }
        }
    }
}
tasks.register("relocateRuntime") {
    dependsOn("copyAllRuntimes")
    doLast {
        // Patch the Cargo.toml files
        CrateSet.AWS_SDK_SMITHY_RUNTIME.forEach { moduleName ->
            patchFile(sdkOutputDir.resolve("$moduleName/Cargo.toml")) { line ->
                rewriteRuntimeCrateVersion(properties, line)
            }
        }
    }
}

tasks.register<Copy>("relocateChangelog") {
    from("$rootDir/aws")
    include("SDK_CHANGELOG.md")
    into(outputDir)
    rename("SDK_CHANGELOG.md", "CHANGELOG.md")
}

fun generateCargoWorkspace(services: AwsServices): String {
    return """
    |[workspace]
    |members = [${"\n"}${services.allModules.joinToString(",\n") { "|    \"$it\"" }}
    |]
    """.trimMargin()
}

tasks.register("generateCargoWorkspace") {
    description = "generate Cargo.toml workspace file"
    doFirst {
        outputDir.mkdirs()
        outputDir.resolve("Cargo.toml").writeText(generateCargoWorkspace(awsServices))
    }
    inputs.property("servicelist", awsServices.moduleNames.toString())
    if (awsServices.examples.isNotEmpty()) {
        inputs.dir(projectDir.resolve("examples"))
    }
    outputs.file(outputDir.resolve("Cargo.toml"))
    outputs.upToDateWhen { false }
}

tasks.register<ExecRustBuildTool>("fixManifests") {
    description = "Run the publisher tool's `fix-manifests` sub-command on the generated services"

    inputs.dir(publisherToolPath)
    outputs.dir(outputDir)

    toolPath = publisherToolPath
    binaryName = "publisher"
    arguments = mutableListOf("fix-manifests", "--location", outputDir.absolutePath).apply {
        if (crateVersioner.independentVersioningEnabled()) {
            add("--disable-version-number-validation")
        }
    }

    dependsOn("assemble")
    dependsOn("relocateServices")
    dependsOn("relocateRuntime")
    dependsOn("relocateAwsRuntime")
    dependsOn("relocateExamples")
}

tasks.register<ExecRustBuildTool>("hydrateReadme") {
    description = "Run the publisher tool's `hydrate-readme` sub-command to create the final AWS Rust SDK README file"

    dependsOn("generateVersionManifest")

    inputs.dir(publisherToolPath)
    inputs.file(rootProject.projectDir.resolve("aws/SDK_README.md.hb"))
    outputs.file(outputDir.resolve("README.md").absolutePath)

    toolPath = publisherToolPath
    binaryName = "publisher"
    arguments = listOf(
        "hydrate-readme",
        "--versions-manifest", outputDir.resolve("versions.toml").toString(),
        "--msrv", getRustMSRV(),
        "--input", rootProject.projectDir.resolve("aws/SDK_README.md.hb").toString(),
        "--output", outputDir.resolve("README.md").absolutePath
    )
}

tasks.register<RequireRustBuildTool>("requireCrateHasher") {
    description = "Ensures the crate-hasher tool is available"
    inputs.dir(crateHasherToolPath)
    toolPath = crateHasherToolPath
}

tasks.register<ExecRustBuildTool>("generateVersionManifest") {
    description = "Generate the SDK version.toml file"
    dependsOn("requireCrateHasher")
    dependsOn("fixManifests")

    inputs.dir(publisherToolPath)

    toolPath = publisherToolPath
    binaryName = "publisher"
    arguments = mutableListOf(
        "generate-version-manifest",
        "--location",
        outputDir.absolutePath,
        "--smithy-build",
        buildDir.resolve("smithy-build.json").normalize().absolutePath,
        "--examples-revision",
        properties.get("aws.sdk.examples.revision") ?: "missing"
    ).apply {
        val previousReleaseManifestPath = getPreviousReleaseVersionManifestPath()?.let { manifestPath ->
            add("--previous-release-versions")
            add(manifestPath)
        }
    }
}

tasks.register("finalizeSdk") {
    dependsOn("assemble")
    outputs.upToDateWhen { false }
    finalizedBy(
        "relocateServices",
        "relocateRuntime",
        "relocateAwsRuntime",
        "relocateExamples",
        "generateIndexMd",
        "fixManifests",
        "generateVersionManifest",
        "fixExampleManifests",
        "hydrateReadme",
        "relocateChangelog"
    )
}

tasks["smithyBuildJar"].apply {
    inputs.file(buildDir.resolve("smithy-build.json"))
    inputs.dir(projectDir.resolve("aws-models"))
    dependsOn("generateSmithyBuild")
    dependsOn("generateCargoWorkspace")
    outputs.upToDateWhen { false }
}
tasks["assemble"].apply {
    dependsOn("deleteSdk")
    dependsOn("smithyBuildJar")
    finalizedBy("finalizeSdk")
}

project.registerCargoCommandsTasks(outputDir, defaultRustDocFlags)
project.registerGenerateCargoConfigTomlTask(outputDir)

tasks["test"].finalizedBy(Cargo.CLIPPY, Cargo.TEST, Cargo.DOCS)

tasks.register<Delete>("deleteSdk") {
    delete = setOf(outputDir)
}
tasks["clean"].dependsOn("deleteSdk")
tasks["clean"].doFirst {
    delete(buildDir.resolve("smithy-build.json"))
}<|MERGE_RESOLUTION|>--- conflicted
+++ resolved
@@ -108,12 +108,9 @@
                         "license": "Apache-2.0",
                         "customizationConfig": {
                             "awsSdk": {
-<<<<<<< HEAD
                                 "awsConfigVersion": "$awsConfigVersion",
-=======
                                 "defaultConfigPath": "${services.defaultConfigPath}",
                                 "endpointsConfigPath": "${services.endpointsConfigPath}",
->>>>>>> e4d8dca2
                                 "integrationTestPath": "${project.projectDir.resolve("integration-tests")}"
                             }
                         }
