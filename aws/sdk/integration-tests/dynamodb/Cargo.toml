# This Cargo.toml is unused in generated code. It exists solely to enable these tests to compile in-situ
[package]
name = "dynamo-tests"
version = "0.1.0"
authors = ["AWS Rust SDK Team <aws-sdk-rust@amazon.com>", "Russell Cohen <rcoh@amazon.com>"]
edition = "2018"

# See more keys and their definitions at https://doc.rust-lang.org/cargo/reference/manifest.html

[dependencies]
aws-http = { path = "../../build/aws-sdk/sdk/aws-http" }
aws-sdk-dynamodb = { path = "../../build/aws-sdk/sdk/dynamodb" }
aws-smithy-client = { path = "../../build/aws-sdk/sdk/aws-smithy-client", features = ["test-util", "rustls"] }
aws-smithy-http = { path = "../../build/aws-sdk/sdk/aws-smithy-http" }
aws-smithy-types = { path = "../../build/aws-sdk/sdk/aws-smithy-types" }
aws-smithy-protocol-test = { path = "../../build/aws-sdk/sdk/aws-smithy-protocol-test" }
aws-types = { path = "../../build/aws-sdk/sdk/aws-types" }
bytes = "1"
criterion = { version = "0.3.5" }
futures-util = "0.3"
http = "0.2.4"
serde_json = "1"
tokio = { version = "1", features = ["full", "test-util"]}
<<<<<<< HEAD
tracing-subscriber = "0.3.5"
=======
tracing-subscriber = "0.2.16"
tokio-stream = "0.1.8"
>>>>>>> a77c5ca2

[[bench]]
name = "deserialization_bench"
harness = false

[[bench]]
name = "serialization_bench"
harness = false<|MERGE_RESOLUTION|>--- conflicted
+++ resolved
@@ -21,12 +21,8 @@
 http = "0.2.4"
 serde_json = "1"
 tokio = { version = "1", features = ["full", "test-util"]}
-<<<<<<< HEAD
 tracing-subscriber = "0.3.5"
-=======
-tracing-subscriber = "0.2.16"
 tokio-stream = "0.1.8"
->>>>>>> a77c5ca2
 
 [[bench]]
 name = "deserialization_bench"
