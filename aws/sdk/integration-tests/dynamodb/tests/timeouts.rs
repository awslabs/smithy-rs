/*
 * Copyright Amazon.com, Inc. or its affiliates. All Rights Reserved.
 * SPDX-License-Identifier: Apache-2.0
 */

use std::sync::Arc;
use std::time::Duration;

use aws_credential_types::Credentials;
use aws_sdk_dynamodb::types::SdkError;
use aws_smithy_async::rt::sleep::{AsyncSleep, Sleep};
use aws_smithy_client::never::NeverConnector;
use aws_smithy_types::retry::RetryConfig;
use aws_smithy_types::timeout::TimeoutConfig;
use aws_types::region::Region;
use aws_types::SdkConfig;

#[derive(Debug, Clone)]
struct InstantSleep;
impl AsyncSleep for InstantSleep {
    fn sleep(&self, _duration: Duration) -> Sleep {
        Sleep::new(Box::pin(async move {}))
    }
}

#[tokio::test]
async fn api_call_timeout_retries() {
    let conn = NeverConnector::new();
    let conf = SdkConfig::builder()
        .region(Region::new("us-east-2"))
        .http_connector(conn.clone())
<<<<<<< HEAD
        .credentials_provider(Arc::new(Credentials::new(
            "stub", "stub", None, None, "test",
        )))
=======
        .credentials_provider(SharedCredentialsProvider::new(Credentials::for_tests()))
>>>>>>> 5392a668
        .timeout_config(
            TimeoutConfig::builder()
                .operation_attempt_timeout(Duration::new(123, 0))
                .build(),
        )
        .retry_config(RetryConfig::standard())
        .sleep_impl(Arc::new(InstantSleep))
        .build();
    let client = aws_sdk_dynamodb::Client::from_conf(aws_sdk_dynamodb::Config::new(&conf));
    let resp = client
        .list_tables()
        .send()
        .await
        .expect_err("call should fail");
    assert_eq!(
        conn.num_calls(),
        3,
        "client level timeouts should be retried"
    );
    assert!(
        matches!(resp, SdkError::TimeoutError { .. }),
        "expected a timeout error, got: {}",
        resp
    );
}

#[tokio::test]
async fn no_retries_on_operation_timeout() {
    let conn = NeverConnector::new();
    let conf = SdkConfig::builder()
        .region(Region::new("us-east-2"))
        .http_connector(conn.clone())
<<<<<<< HEAD
        .credentials_provider(Arc::new(Credentials::new(
            "stub", "stub", None, None, "test",
        )))
=======
        .credentials_provider(SharedCredentialsProvider::new(Credentials::for_tests()))
>>>>>>> 5392a668
        .timeout_config(
            TimeoutConfig::builder()
                .operation_timeout(Duration::new(123, 0))
                .build(),
        )
        .retry_config(RetryConfig::standard())
        .sleep_impl(Arc::new(InstantSleep))
        .build();
    let client = aws_sdk_dynamodb::Client::from_conf(aws_sdk_dynamodb::Config::new(&conf));
    let resp = client
        .list_tables()
        .send()
        .await
        .expect_err("call should fail");
    assert_eq!(
        conn.num_calls(),
        1,
        "operation level timeouts should not be retried"
    );
    assert!(
        matches!(resp, SdkError::TimeoutError { .. }),
        "expected a timeout error, got: {}",
        resp
    );
}<|MERGE_RESOLUTION|>--- conflicted
+++ resolved
@@ -29,13 +29,7 @@
     let conf = SdkConfig::builder()
         .region(Region::new("us-east-2"))
         .http_connector(conn.clone())
-<<<<<<< HEAD
-        .credentials_provider(Arc::new(Credentials::new(
-            "stub", "stub", None, None, "test",
-        )))
-=======
-        .credentials_provider(SharedCredentialsProvider::new(Credentials::for_tests()))
->>>>>>> 5392a668
+        .credentials_provider(Arc::new(Credentials::for_tests()))
         .timeout_config(
             TimeoutConfig::builder()
                 .operation_attempt_timeout(Duration::new(123, 0))
@@ -68,13 +62,7 @@
     let conf = SdkConfig::builder()
         .region(Region::new("us-east-2"))
         .http_connector(conn.clone())
-<<<<<<< HEAD
-        .credentials_provider(Arc::new(Credentials::new(
-            "stub", "stub", None, None, "test",
-        )))
-=======
-        .credentials_provider(SharedCredentialsProvider::new(Credentials::for_tests()))
->>>>>>> 5392a668
+        .credentials_provider(Arc::new(Credentials::for_tests()))
         .timeout_config(
             TimeoutConfig::builder()
                 .operation_timeout(Duration::new(123, 0))
