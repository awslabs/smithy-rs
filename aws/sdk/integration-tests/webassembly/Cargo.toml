--- conflicted
+++ resolved
@@ -16,16 +16,12 @@
 
 # See more keys and their definitions at https://doc.rust-lang.org/cargo/reference/manifest.html
 
-<<<<<<< HEAD
 [target.'cfg(target_family = "wasm")'.dependencies]
 aws-config = { path = "../../build/aws-sdk/sdk/aws-config", default-features = false, features = [
     "rt-tokio",
+    "behavior-version-latest"
 ] }
-=======
-[dependencies]
-aws-config = { path = "../../build/aws-sdk/sdk/aws-config", default-features = false, features = ["rt-tokio", "behavior-version-latest"]}
 aws-credential-types = { path = "../../build/aws-sdk/sdk/aws-credential-types", features = ["hardcoded-credentials"] }
->>>>>>> 3fa8fa47
 aws-sdk-s3 = { path = "../../build/aws-sdk/sdk/s3", default-features = false }
 aws-smithy-http = { path = "../../build/aws-sdk/sdk/aws-smithy-http" }
 aws-smithy-runtime = { path = "../../build/aws-sdk/sdk/aws-smithy-runtime", features = ["client"] }
