# This Cargo.toml is unused in generated code. It exists solely to enable these tests to compile in-situ
[package]
name = "webassembly"
version = "0.1.0"
authors = [
    "Eduardo Rodrigues <16357187+eduardomourar@users.noreply.github.com>",
]
description = """
These tests ensure that things will fail (or not fail) as expected
when target is set to wasm32-wasi for all SDK and runtime crates.
"""
edition = "2021"
license = "Apache-2.0"
repository = "https://github.com/awslabs/smithy-rs"
publish = false

# See more keys and their definitions at https://doc.rust-lang.org/cargo/reference/manifest.html

[target.'cfg(target_family = "wasm")'.dependencies]
aws-config = { path = "../../build/aws-sdk/sdk/aws-config", default-features = false, features = [
    "rt-tokio",
] }
aws-sdk-s3 = { path = "../../build/aws-sdk/sdk/s3", default-features = false }
<<<<<<< HEAD
=======
aws-smithy-http = { path = "../../build/aws-sdk/sdk/aws-smithy-http" }
aws-smithy-runtime = { path = "../../build/aws-sdk/sdk/aws-smithy-runtime", features = ["client"] }
aws-smithy-runtime-api = { path = "../../build/aws-sdk/sdk/aws-smithy-runtime-api", features = ["client"] }
>>>>>>> 08196ec8
aws-smithy-types = { path = "../../build/aws-sdk/sdk/aws-smithy-types" }
aws-smithy-wasm = { path = "../../build/aws-sdk/sdk/aws-smithy-wasm" }
tokio = { version = "1.32.0", features = ["macros", "rt"] }

[target.'cfg(all(target_family = "wasm", target_os = "wasi"))'.dependencies]
wit-bindgen = { version = "0.11.0", features = ["macros", "realloc"] }<|MERGE_RESOLUTION|>--- conflicted
+++ resolved
@@ -21,12 +21,9 @@
     "rt-tokio",
 ] }
 aws-sdk-s3 = { path = "../../build/aws-sdk/sdk/s3", default-features = false }
-<<<<<<< HEAD
-=======
 aws-smithy-http = { path = "../../build/aws-sdk/sdk/aws-smithy-http" }
 aws-smithy-runtime = { path = "../../build/aws-sdk/sdk/aws-smithy-runtime", features = ["client"] }
 aws-smithy-runtime-api = { path = "../../build/aws-sdk/sdk/aws-smithy-runtime-api", features = ["client"] }
->>>>>>> 08196ec8
 aws-smithy-types = { path = "../../build/aws-sdk/sdk/aws-smithy-types" }
 aws-smithy-wasm = { path = "../../build/aws-sdk/sdk/aws-smithy-wasm" }
 tokio = { version = "1.32.0", features = ["macros", "rt"] }
