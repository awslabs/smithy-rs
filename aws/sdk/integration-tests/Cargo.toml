--- conflicted
+++ resolved
@@ -2,10 +2,7 @@
 # `./gradlew -Paws.fullsdk=true :aws:sdk:assemble` these tests are copied into their respective Service crates.
 [workspace]
 members = [
-<<<<<<< HEAD
-=======
     "apigateway",
->>>>>>> a514793f
     "dynamodb",
     "ec2",
     "glacier",
