--- conflicted
+++ resolved
@@ -164,7 +164,6 @@
                 }
                 rustTemplate(
                     """
-<<<<<<< HEAD
                     let middleware_locals = pyo3_asyncio::TaskLocals::new(event_loop);
                     use #{SmithyPython}::PyApp;
                     let service = #{tower}::ServiceBuilder::new().layer(
@@ -174,10 +173,7 @@
                             middleware_locals
                         )?,
                     );
-                    let router: #{SmithyServer}::Router = router
-=======
                     let router: #{SmithyServer}::routing::Router = router
->>>>>>> 43e3e298
                         .build()
                         .expect("Unable to build operation registry")
                         .into();
