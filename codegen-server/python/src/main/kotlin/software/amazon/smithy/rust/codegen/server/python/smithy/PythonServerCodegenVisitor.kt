--- conflicted
+++ resolved
@@ -223,14 +223,10 @@
         }
     }
 
-<<<<<<< HEAD
-    override fun protocolTestsForOperation(writer: RustWriter, operationShape: OperationShape) {
-=======
     override fun protocolTestsForOperation(
         writer: RustWriter,
         operationShape: OperationShape,
     ) {
->>>>>>> 4beac5f1
         logger.warning("[python-server-codegen] Protocol tests are disabled for this language")
     }
 
