/*
 * Copyright Amazon.com, Inc. or its affiliates. All Rights Reserved.
 * SPDX-License-Identifier: Apache-2.0.
 */

package software.amazon.smithy.rust.codegen.server.smithy.protocols

import software.amazon.smithy.aws.traits.protocols.RestJson1Trait
import software.amazon.smithy.aws.traits.protocols.RestXmlTrait
import software.amazon.smithy.codegen.core.Symbol
import software.amazon.smithy.model.knowledge.HttpBindingIndex
import software.amazon.smithy.model.node.ExpectationNotMetException
import software.amazon.smithy.model.shapes.CollectionShape
import software.amazon.smithy.model.shapes.OperationShape
import software.amazon.smithy.model.shapes.Shape
import software.amazon.smithy.model.shapes.StringShape
import software.amazon.smithy.model.shapes.StructureShape
import software.amazon.smithy.model.traits.ErrorTrait
import software.amazon.smithy.model.traits.HttpErrorTrait
import software.amazon.smithy.rust.codegen.rustlang.Attribute
import software.amazon.smithy.rust.codegen.rustlang.CargoDependency
import software.amazon.smithy.rust.codegen.rustlang.RustModule
import software.amazon.smithy.rust.codegen.rustlang.RustType
import software.amazon.smithy.rust.codegen.rustlang.RustWriter
import software.amazon.smithy.rust.codegen.rustlang.Writable
import software.amazon.smithy.rust.codegen.rustlang.asType
import software.amazon.smithy.rust.codegen.rustlang.render
import software.amazon.smithy.rust.codegen.rustlang.rust
import software.amazon.smithy.rust.codegen.rustlang.rustBlock
import software.amazon.smithy.rust.codegen.rustlang.rustBlockTemplate
import software.amazon.smithy.rust.codegen.rustlang.rustTemplate
import software.amazon.smithy.rust.codegen.rustlang.withBlock
import software.amazon.smithy.rust.codegen.rustlang.withBlockTemplate
import software.amazon.smithy.rust.codegen.rustlang.writable
import software.amazon.smithy.rust.codegen.server.smithy.ServerCargoDependency
import software.amazon.smithy.rust.codegen.server.smithy.ServerRuntimeType
import software.amazon.smithy.rust.codegen.server.smithy.generators.http.ServerRequestBindingGenerator
import software.amazon.smithy.rust.codegen.server.smithy.generators.http.ServerResponseBindingGenerator
import software.amazon.smithy.rust.codegen.smithy.CodegenContext
import software.amazon.smithy.rust.codegen.smithy.RuntimeConfig
import software.amazon.smithy.rust.codegen.smithy.RuntimeType
import software.amazon.smithy.rust.codegen.smithy.generators.StructureGenerator
import software.amazon.smithy.rust.codegen.smithy.generators.builderSymbol
import software.amazon.smithy.rust.codegen.smithy.generators.error.errorSymbol
import software.amazon.smithy.rust.codegen.smithy.generators.http.HttpMessageType
import software.amazon.smithy.rust.codegen.smithy.generators.protocol.MakeOperationGenerator
import software.amazon.smithy.rust.codegen.smithy.generators.protocol.ProtocolGenerator
import software.amazon.smithy.rust.codegen.smithy.generators.protocol.ProtocolTraitImplGenerator
import software.amazon.smithy.rust.codegen.smithy.generators.setterName
import software.amazon.smithy.rust.codegen.smithy.protocols.HttpBindingDescriptor
import software.amazon.smithy.rust.codegen.smithy.protocols.HttpBoundProtocolPayloadGenerator
import software.amazon.smithy.rust.codegen.smithy.protocols.HttpLocation
import software.amazon.smithy.rust.codegen.smithy.protocols.Protocol
import software.amazon.smithy.rust.codegen.smithy.protocols.parse.StructuredDataParserGenerator
<<<<<<< HEAD
=======
import software.amazon.smithy.rust.codegen.smithy.toOptional
import software.amazon.smithy.rust.codegen.smithy.wrapOptional
import software.amazon.smithy.rust.codegen.util.UNREACHABLE
>>>>>>> 2a68774b
import software.amazon.smithy.rust.codegen.util.dq
import software.amazon.smithy.rust.codegen.util.expectTrait
import software.amazon.smithy.rust.codegen.util.findStreamingMember
import software.amazon.smithy.rust.codegen.util.getTrait
import software.amazon.smithy.rust.codegen.util.hasStreamingMember
import software.amazon.smithy.rust.codegen.util.inputShape
import software.amazon.smithy.rust.codegen.util.isStreaming
import software.amazon.smithy.rust.codegen.util.outputShape
import software.amazon.smithy.rust.codegen.util.toSnakeCase
import java.util.logging.Logger

/*
 * Implement operations' input parsing and output serialization. Protocols can plug their own implementations
 * and overrides by creating a protocol factory inheriting from this class and feeding it to the [ServerProtocolLoader].
 * See `ServerRestJson.kt` for more info.
 */
class ServerHttpProtocolGenerator(
    codegenContext: CodegenContext,
    protocol: Protocol,
) : ProtocolGenerator(
    codegenContext,
    protocol,
    MakeOperationGenerator(codegenContext, protocol, HttpBoundProtocolPayloadGenerator(codegenContext, protocol)),
    ServerHttpProtocolImplGenerator(codegenContext, protocol),
) {
    // Define suffixes for operation input / output / error wrappers
    companion object {
        const val OPERATION_INPUT_WRAPPER_SUFFIX = "OperationInputWrapper"
        const val OPERATION_OUTPUT_WRAPPER_SUFFIX = "OperationOutputWrapper"

        fun smithyRejection(runtimeConfig: RuntimeConfig) = RuntimeType(
            "SmithyRejection",
            dependency = CargoDependency.SmithyHttpServer(runtimeConfig),
            namespace = "aws_smithy_http_server::rejection"
        )
    }
}

/*
 * Generate all operation input parsers and output serializers for streaming and
 * non-streaming types.
 */
private class ServerHttpProtocolImplGenerator(
    private val codegenContext: CodegenContext,
    private val protocol: Protocol,
) : ProtocolTraitImplGenerator {
    private val logger = Logger.getLogger(javaClass.name)
    private val symbolProvider = codegenContext.symbolProvider
    private val model = codegenContext.model
    private val runtimeConfig = codegenContext.runtimeConfig
    val httpBindingResolver = protocol.httpBindingResolver
    private val operationDeserModule = RustModule.private("operation_deser")
    private val operationSerModule = RustModule.private("operation_ser")

    private val codegenScope = arrayOf(
        "AsyncTrait" to ServerCargoDependency.AsyncTrait.asType(),
        "AxumCore" to ServerCargoDependency.AxumCore.asType(),
        "Cow" to ServerRuntimeType.Cow,
        "DateTime" to RuntimeType.DateTime(runtimeConfig),
        "HttpBody" to CargoDependency.HttpBody.asType(),
        "header_util" to CargoDependency.SmithyHttp(runtimeConfig).asType().member("header"),
        "Hyper" to CargoDependency.Hyper.asType(),
        "LazyStatic" to CargoDependency.LazyStatic.asType(),
        "Nom" to ServerCargoDependency.Nom.asType(),
        "PercentEncoding" to CargoDependency.PercentEncoding.asType(),
        "Regex" to CargoDependency.Regex.asType(),
        "SerdeUrlEncoded" to ServerCargoDependency.SerdeUrlEncoded.asType(),
        "SmithyHttp" to CargoDependency.SmithyHttp(runtimeConfig).asType(),
        "SmithyHttpServer" to CargoDependency.SmithyHttpServer(runtimeConfig).asType(),
        "SmithyRejection" to ServerHttpProtocolGenerator.smithyRejection(runtimeConfig),
        "http" to RuntimeType.http
    )

    override fun generateTraitImpls(operationWriter: RustWriter, operationShape: OperationShape) {
        val inputSymbol = symbolProvider.toSymbol(operationShape.inputShape(model))
        val outputSymbol = symbolProvider.toSymbol(operationShape.outputShape(model))

        operationWriter.renderTraits(inputSymbol, outputSymbol, operationShape)
    }

    /*
     * Generation of `FromRequest` and `IntoResponse`.
     * For non-streaming request bodies, that is, models without streaming traits
     * (https://awslabs.github.io/smithy/1.0/spec/core/stream-traits.html)
     * we require the HTTP body to be fully read in memory before parsing or deserialization.
     * From a server perspective we need a way to parse an HTTP request from `Bytes` and serialize
     * an HTTP response to `Bytes`.
     * These traits are the public entrypoint of the ser/de logic of the `aws-smithy-http-server` server.
     */
    private fun RustWriter.renderTraits(
        inputSymbol: Symbol,
        outputSymbol: Symbol,
        operationShape: OperationShape
    ) {
        val operationName = symbolProvider.toSymbol(operationShape).name
        val inputName = "${operationName}${ServerHttpProtocolGenerator.OPERATION_INPUT_WRAPPER_SUFFIX}"

        // Implement Axum `FromRequest` trait for input types.
        rustTemplate(
            """
            pub struct $inputName(pub #{I});
            ##[#{AsyncTrait}::async_trait]
            impl<B> #{AxumCore}::extract::FromRequest<B> for $inputName
            where
                B: #{SmithyHttpServer}::HttpBody + Send, ${streamingBodyTraitBounds(operationShape)}
                B::Data: Send,
                B::Error: Into<#{SmithyHttpServer}::BoxError>,
                #{SmithyRejection}: From<<B as #{SmithyHttpServer}::HttpBody>::Error>
            {
                type Rejection = #{SmithyRejection};
                async fn from_request(req: &mut #{AxumCore}::extract::RequestParts<B>) -> Result<Self, Self::Rejection> {
                    Ok($inputName(#{parse_request}(req).await?))
                }
            }
            """.trimIndent(),
            *codegenScope,
            "I" to inputSymbol,
            "parse_request" to serverParseRequest(operationShape)
        )

        // Implement Axum `IntoResponse` for output types.

        val outputName = "${operationName}${ServerHttpProtocolGenerator.OPERATION_OUTPUT_WRAPPER_SUFFIX}"
        val errorSymbol = operationShape.errorSymbol(symbolProvider)
        val httpExtensions = setHttpExtensions(operationShape)

        if (operationShape.errors.isNotEmpty()) {
            // The output of fallible operations is a `Result` which we convert into an
            // isomorphic `enum` type we control that can in turn be converted into a response.
            val intoResponseImpl =
                """
                let mut response = match self {
                    Self::Output(o) => {
                        match #{serialize_response}(o) {
                            Ok(response) => response,
                            Err(e) => {
                                e.into_response()
                            }
                        }
                    },
                    Self::Error(err) => {
                        match #{serialize_error}(&err) {
                            Ok(mut response) => {
                                response.extensions_mut().insert(aws_smithy_http_server::ExtensionModeledError::new(err.name()));
                                response
                            },
                            Err(e) => {
                                e.into_response()
                            }
                        }
                    }
                };
                $httpExtensions
                response
                """.trimIndent()

            rustTemplate(
                """
                pub enum $outputName {
                    Output(#{O}),
                    Error(#{E})
                }
                ##[#{AsyncTrait}::async_trait]
                impl #{AxumCore}::response::IntoResponse for $outputName {
                    fn into_response(self) -> #{AxumCore}::response::Response {
                        $intoResponseImpl
                    }
                }
                """.trimIndent(),
                *codegenScope,
                "O" to outputSymbol,
                "E" to errorSymbol,
                "serialize_response" to serverSerializeResponse(operationShape),
                "serialize_error" to serverSerializeError(operationShape)
            )
        } else {
            // The output of non-fallible operations is a model type which we convert into
            // a "wrapper" unit `struct` type we control that can in turn be converted into a response.
            val intoResponseImpl =
                """
                let mut response = match #{serialize_response}(self.0) {
                    Ok(response) => response,
                    Err(e) => e.into_response()
                };
                $httpExtensions
                response
                """.trimIndent()

            rustTemplate(
                """
                pub struct $outputName(pub #{O});
                ##[#{AsyncTrait}::async_trait]
                impl #{AxumCore}::response::IntoResponse for $outputName {
                    fn into_response(self) -> #{AxumCore}::response::Response {
                        $intoResponseImpl
                    }
                }
                """.trimIndent(),
                *codegenScope,
                "O" to outputSymbol,
                "serialize_response" to serverSerializeResponse(operationShape)
            )
        }

        // Implement conversion function to "wrap" from the model operation output types.
        if (operationShape.errors.isNotEmpty()) {
            rustTemplate(
                """
                impl From<Result<#{O}, #{E}>> for $outputName {
                    fn from(res: Result<#{O}, #{E}>) -> Self {
                        match res {
                            Ok(v) => Self::Output(v),
                            Err(e) => Self::Error(e),
                        }
                    }
                }
                """.trimIndent(),
                "O" to outputSymbol,
                "E" to errorSymbol
            )
        } else {
            rustTemplate(
                """
                impl From<#{O}> for $outputName {
                    fn from(o: #{O}) -> Self {
                        Self(o)
                    }
                }
                """.trimIndent(),
                "O" to outputSymbol
            )
        }

        // Implement conversion function to "unwrap" into the model operation input types.
        rustTemplate(
            """
            impl From<$inputName> for #{I} {
                fn from(i: $inputName) -> Self {
                    i.0
                }
            }
            """.trimIndent(),
            "I" to inputSymbol
        )
    }

    /*
     * Set `http::Extensions` for the current request. They can be used later for things like metrics, logging...
     */
    private fun setHttpExtensions(operationShape: OperationShape): String {
        val namespace = operationShape.id.namespace
        val operationName = symbolProvider.toSymbol(operationShape).name
        return """
            response.extensions_mut().insert(#{SmithyHttpServer}::ResponseExtensions::new("$namespace", "$operationName"));
        """.trimIndent()
    }

    private fun serverParseRequest(operationShape: OperationShape): RuntimeType {
        val fnName = "parse_${operationShape.id.name.toSnakeCase()}_request"
        val inputShape = operationShape.inputShape(model)
        val inputSymbol = symbolProvider.toSymbol(inputShape)
        val includedMembers = httpBindingResolver.requestMembers(operationShape, HttpLocation.DOCUMENT)
        val unusedVars = if (includedMembers.isEmpty()) "##[allow(unused_variables)] " else ""

        return RuntimeType.forInlineFun(fnName, operationDeserModule) {
            Attribute.Custom("allow(clippy::unnecessary_wraps)").render(it)
            it.rustBlockTemplate(
                """
                pub async fn $fnName<B>(
                    ${unusedVars}request: &mut #{AxumCore}::extract::RequestParts<B>
                ) -> std::result::Result<
                    #{I},
                    #{SmithyRejection}
                >
                where
                    B: #{SmithyHttpServer}::HttpBody + Send, ${streamingBodyTraitBounds(operationShape)}
                    B::Data: Send,
                    B::Error: Into<#{SmithyHttpServer}::BoxError>,
                    #{SmithyRejection}: From<<B as #{SmithyHttpServer}::HttpBody>::Error>
                """.trimIndent(),
                *codegenScope,
                "I" to inputSymbol,
            ) {
                withBlock("Ok({", "})") {
                    serverRenderShapeParser(
                        operationShape,
                        inputShape,
                        httpBindingResolver.requestBindings(operationShape),
                    )
                }
            }
        }
    }

    private fun serverSerializeResponse(operationShape: OperationShape): RuntimeType {
        val fnName = "serialize_${operationShape.id.name.toSnakeCase()}_response"
        val outputShape = operationShape.outputShape(model)
        val outputSymbol = symbolProvider.toSymbol(outputShape)
        return RuntimeType.forInlineFun(fnName, operationSerModule) {
            Attribute.Custom("allow(clippy::unnecessary_wraps)").render(it)

            // Note we only need to take ownership of the output in the case that it contains streaming members.
            // However we currently always take ownership here, but worth noting in case in the future we want
            // to generate different signatures for streaming vs non-streaming for some reason.
            it.rustBlockTemplate(
                "pub fn $fnName(output: #{O}) -> std::result::Result<#{AxumCore}::response::Response, #{SmithyRejection}>",
                *codegenScope,
                "O" to outputSymbol,
            ) {
                withBlock("Ok({", "})") {
                    serverRenderOutputShapeResponseSerializer(
                        operationShape,
                        httpBindingResolver.responseBindings(operationShape),
                    )
                }
            }
        }
    }

    private fun serverSerializeError(operationShape: OperationShape): RuntimeType {
        val fnName = "serialize_${operationShape.id.name.toSnakeCase()}_error"
        val errorSymbol = operationShape.errorSymbol(symbolProvider)
        return RuntimeType.forInlineFun(fnName, operationSerModule) {
            Attribute.Custom("allow(clippy::unnecessary_wraps)").render(it)
            it.rustBlockTemplate(
                "pub fn $fnName(error: &#{E}) -> std::result::Result<#{AxumCore}::response::Response, #{SmithyRejection}>",
                *codegenScope,
                "E" to errorSymbol
            ) {
                withBlock("Ok({", "})") {
                    serverRenderErrorShapeResponseSerializer(
                        operationShape,
                        errorSymbol,
                    )
                }
            }
        }
    }

    private fun RustWriter.serverRenderErrorShapeResponseSerializer(
        operationShape: OperationShape,
        errorSymbol: RuntimeType,
    ) {
        val operationName = symbolProvider.toSymbol(operationShape).name
        val structuredDataSerializer = protocol.structuredDataSerializer(operationShape)
        withBlock("match error {", "}") {
            operationShape.errors.forEach {
                val variantShape = model.expectShape(it, StructureShape::class.java)
                val errorTrait = variantShape.expectTrait<ErrorTrait>()
                val variantSymbol = symbolProvider.toSymbol(variantShape)
                val serializerSymbol = structuredDataSerializer.serverErrorSerializer(it)

                rustBlock("#T::${variantSymbol.name}(output) =>", errorSymbol) {
                    rust(
                        """
                        let payload = #T(output)?;
                        """,
                        serializerSymbol
                    )

                    val bindings = httpBindingResolver.errorResponseBindings(it)

                    Attribute.AllowUnusedMut.render(this)
                    rustTemplate("let mut builder = #{http}::Response::builder();", *codegenScope)
                    serverRenderResponseHeaders(operationShape, variantShape)

                    bindings.forEach { binding ->
                        when (val location = binding.location) {
                            HttpLocation.RESPONSE_CODE, HttpLocation.DOCUMENT -> {}
                            else -> {
                                logger.warning("[rust-server-codegen] $operationName: error serialization does not currently support $location bindings")
                            }
                        }
                    }
                    val status =
                        variantShape.getTrait<HttpErrorTrait>()?.let { trait -> trait.code }
                            ?: errorTrait.defaultHttpStatusCode
                    rustTemplate(
                        """
                        builder.status($status).body(#{SmithyHttpServer}::body::to_boxed(payload))?
                        """,
                        *codegenScope
                    )
                }
            }
        }
    }

    /**
     * Render an HTTP response (headers, response code, body) for an operation's output and the given [bindings].
     */
    private fun RustWriter.serverRenderOutputShapeResponseSerializer(
        operationShape: OperationShape,
        bindings: List<HttpBindingDescriptor>,
    ) {
        Attribute.AllowUnusedMut.render(this)
        rustTemplate("let mut builder = #{http}::Response::builder();", *codegenScope)
        serverRenderResponseHeaders(operationShape)
        bindings.find { it.location == HttpLocation.RESPONSE_CODE }?.let { serverRenderResponseCodeBinding(it) }

<<<<<<< HEAD
        operationShape.outputShape(model).findStreamingMember(model)?.let {
            val memberName = symbolProvider.toMemberName(it)
=======
        for (binding in bindings) {
            val serializedValue = serverRenderBindingSerializer(binding)
            if (serializedValue != null) {
                serializedValue(this)
            }
        }
        val streamingMember = operationShape.outputShape(model).findStreamingMember(model)
        if (streamingMember != null) {
            val memberName = symbolProvider.toMemberName(streamingMember)
>>>>>>> 2a68774b
            rustTemplate(
                """
                let body = #{SmithyHttpServer}::body::to_boxed(#{SmithyHttpServer}::body::Body::wrap_stream(output.$memberName));
                """,
                *codegenScope,
            )
        } ?:run {
            val payloadGenerator = HttpBoundProtocolPayloadGenerator(codegenContext, protocol, httpMessageType = HttpMessageType.RESPONSE)
            withBlockTemplate("let body = #{SmithyHttpServer}::body::to_boxed(", ");", *codegenScope) {
                payloadGenerator.generatePayload(this, "output", operationShape)
            }
        }

        rustTemplate(
            """
            builder.body(body)?
            """,
            *codegenScope,
        )
    }

    /**
     * Sets HTTP response headers for the operation's output shape or the operation's error shape.
     * It will generate response headers for the operation's output shape, unless [errorShape] is non-null, in which
     * case it will generate response headers for the given error shape.
     *
     * It serializes as HTTP headers shape members that are bound with `httpHeader` and `httpPrefixHeader`.
     *
     * The `Content-Type` header is also set according to the protocol and the contents of the shape to be serialized.
     */
    private fun RustWriter.serverRenderResponseHeaders(operationShape: OperationShape, errorShape: StructureShape? = null) {
        val bindingGenerator = ServerResponseBindingGenerator(protocol, codegenContext, operationShape)
        val addHeadersFn = bindingGenerator.generateAddHeadersFn(errorShape ?: operationShape)
        if (addHeadersFn != null) {
            // notice that we need to borrow the output only for output shapes but not for error shapes
            val outputOwnedOrBorrow = if (errorShape == null) "&output" else "output"
            rust(
                """
                builder = #{T}($outputOwnedOrBorrow, builder)?;
                """.trimIndent(),
                addHeadersFn
            )
        }

        // set the content type header *after* the response bindings headers have been set
        // to allow operations that bind a member to content-type to take precedence
        val contentType = httpBindingResolver.responseContentType(operationShape)
        if (contentType != null) {
            rustTemplate(
                """
                builder = #{header_util}::set_response_header_if_absent(
                    builder,
                    #{http}::header::CONTENT_TYPE,
                    "$contentType"
                );
                """,
                *codegenScope
            )
        }
    }

<<<<<<< HEAD
    private fun serverRenderResponseCodeBinding(
        binding: HttpBindingDescriptor
    ): Writable {
        check(binding.location == HttpLocation.RESPONSE_CODE)
        return writable {
            val memberName = symbolProvider.toMemberName(binding.member)
            rustTemplate(
                """
=======
    private fun serverRenderBindingSerializer(
        binding: HttpBindingDescriptor,
    ): Writable? {
        val member = binding.member
        return when (binding.location) {
            HttpLocation.HEADER,
            HttpLocation.PREFIX_HEADERS,
            HttpLocation.DOCUMENT,
            HttpLocation.PAYLOAD -> {
                // All of these are handled separately.
                null
            }
            HttpLocation.RESPONSE_CODE -> writable {
                val memberName = symbolProvider.toMemberName(member)
                rustTemplate(
                    """
>>>>>>> 2a68774b
                    let status = output.$memberName
                        .ok_or_else(|| #{SmithyHttpServer}::rejection::Serialize::from("$memberName missing or empty"))?;
                    let http_status: u16 = std::convert::TryFrom::<i32>::try_from(status)
                        .map_err(|_| #{SmithyHttpServer}::rejection::Serialize::from("invalid status code"))?;
                    """.trimIndent(),
                *codegenScope,
            )
            rust("builder = builder.status(http_status);")
        }
    }

    private fun RustWriter.serverRenderShapeParser(
        operationShape: OperationShape,
        inputShape: StructureShape,
        bindings: List<HttpBindingDescriptor>,
    ) {
        val httpBindingGenerator = ServerRequestBindingGenerator(protocol, codegenContext, operationShape)
        val structuredDataParser = protocol.structuredDataParser(operationShape)
        Attribute.AllowUnusedMut.render(this)
        rust("let mut input = #T::default();", inputShape.builderSymbol(symbolProvider))
        val parser = structuredDataParser.serverInputParser(operationShape)
        if (parser != null) {
            val contentTypeCheck = getContentTypeCheck()
            rustTemplate(
                """
                let body = request.take_body().ok_or(#{SmithyHttpServer}::rejection::BodyAlreadyExtracted)?;
                let bytes = #{Hyper}::body::to_bytes(body).await?;
                if !bytes.is_empty() {
                    #{SmithyHttpServer}::protocols::$contentTypeCheck(request)?;
                    input = #{parser}(bytes.as_ref(), input)?;
                }
                """,
                *codegenScope,
                "parser" to parser,
            )
        }
        for (binding in bindings) {
            val member = binding.member
            val parsedValue = serverRenderBindingParser(binding, operationShape, httpBindingGenerator, structuredDataParser)
            if (parsedValue != null) {
                withBlock("input = input.${member.setterName()}(", ");") {
                    parsedValue(this)
                }
            }
        }
        serverRenderUriPathParser(this, operationShape)
        serverRenderQueryStringParser(this, operationShape)

        val err = if (StructureGenerator.fallibleBuilder(inputShape, symbolProvider)) {
            "?"
        } else ""
        rustTemplate("input.build()$err", *codegenScope)
    }

    private fun serverRenderBindingParser(
        binding: HttpBindingDescriptor,
        operationShape: OperationShape,
        httpBindingGenerator: ServerRequestBindingGenerator,
        structuredDataParser: StructuredDataParserGenerator,
    ): Writable? {
        val errorSymbol = getDeserializeErrorSymbol(binding)
        return when (binding.location) {
            HttpLocation.HEADER -> writable { serverRenderHeaderParser(this, binding, operationShape) }
            HttpLocation.PREFIX_HEADERS -> writable { serverRenderPrefixHeadersParser(this, binding, operationShape) }
            HttpLocation.PAYLOAD -> {
                return if (binding.member.isStreaming(model)) {
                    writable {
                        rustTemplate(
                            """
                            {
                                let body = request.take_body().ok_or(#{SmithyHttpServer}::rejection::BodyAlreadyExtracted)?;
                                Some(body.into())
                            }
                            """.trimIndent(),
                            *codegenScope
                        )
                    }
                } else {
                    val structureShapeHandler: RustWriter.(String) -> Unit = { body ->
                        rust("#T($body)", structuredDataParser.payloadParser(binding.member))
                    }
                    val deserializer = httpBindingGenerator.generateDeserializePayloadFn(
                        operationShape,
                        binding,
                        errorSymbol,
                        structuredHandler = structureShapeHandler
                    )
                    writable {
                        rustTemplate(
                            """
                            {
                                let body = request.take_body().ok_or(#{SmithyHttpServer}::rejection::BodyAlreadyExtracted)?;
                                let bytes = #{Hyper}::body::to_bytes(body).await?;
                                #{Deserializer}(&bytes)?
                            }
                            """,
                            "Deserializer" to deserializer,
                            *codegenScope
                        )
                    }
                }
            }
            HttpLocation.DOCUMENT, HttpLocation.LABEL, HttpLocation.QUERY, HttpLocation.QUERY_PARAMS -> {
                // All of these are handled separately.
                null
            }
            else -> {
                logger.warning("[rust-server-codegen] ${operationShape.id}: request parsing does not currently support ${binding.location} bindings")
                null
            }
        }
    }

    private fun serverRenderUriPathParser(writer: RustWriter, operationShape: OperationShape) {
        val pathBindings =
            httpBindingResolver.requestBindings(operationShape).filter {
                it.location == HttpLocation.LABEL
            }
        if (pathBindings.isEmpty()) {
            return
        }
        val httpTrait = httpBindingResolver.httpTrait(operationShape)
        val greedyLabelIndex = httpTrait.uri.segments.indexOfFirst { it.isGreedyLabel }
        val segments =
            if (greedyLabelIndex >= 0)
                httpTrait.uri.segments.slice(0 until (greedyLabelIndex + 1))
            else
                httpTrait.uri.segments
        val restAfterGreedyLabel =
            if (greedyLabelIndex >= 0)
                httpTrait.uri.segments.slice((greedyLabelIndex + 1) until httpTrait.uri.segments.size).joinToString(prefix = "/", separator = "/")
            else
                ""
        val labeledNames = segments
            .mapIndexed { index, segment ->
                if (segment.isLabel) { "m$index" } else { "_" }
            }
            .joinToString(prefix = (if (segments.size > 1) "(" else ""), separator = ",", postfix = (if (segments.size > 1) ")" else ""))
        val nomParser = segments
            .map { segment ->
                if (segment.isGreedyLabel) {
                    "#{Nom}::combinator::rest::<_, #{Nom}::error::Error<&str>>"
                } else if (segment.isLabel) {
                    """#{Nom}::branch::alt::<_, _, #{Nom}::error::Error<&str>, _>((#{Nom}::bytes::complete::take_until("/"), #{Nom}::combinator::rest))"""
                } else {
                    """#{Nom}::bytes::complete::tag::<_, _, #{Nom}::error::Error<&str>>("${segment.content}")"""
                }
            }
            .joinToString(
                // TODO: tuple() is currently limited to 21 items
                prefix = if (segments.size > 1) "#{Nom}::sequence::tuple::<_, _, #{Nom}::error::Error<&str>, _>((" else "",
                postfix = if (segments.size > 1) "))" else "",
                transform = { parser ->
                    """
                    #{Nom}::sequence::preceded(#{Nom}::bytes::complete::tag("/"),  $parser)
                    """.trimIndent()
                }
            )
        with(writer) {
            rustTemplate("let input_string = request.uri().path();")
            if (greedyLabelIndex >= 0 && greedyLabelIndex + 1 < httpTrait.uri.segments.size) {
                rustTemplate(
                    """
                    if !input_string.ends_with(${restAfterGreedyLabel.dq()}) {
                        return std::result::Result::Err(#{SmithyRejection}::Deserialize(
                            aws_smithy_http_server::rejection::Deserialize::from_err(format!("Postfix not found: {}", ${restAfterGreedyLabel.dq()}))));
                    }
                    let input_string = &input_string[..(input_string.len() - ${restAfterGreedyLabel.dq()}.len())];
                    """.trimIndent(),
                    *codegenScope
                )
            }
            rustTemplate(
                """
                let (input_string, $labeledNames) = $nomParser(input_string)?;
                debug_assert_eq!("", input_string);
                """.trimIndent(),
                *codegenScope
            )
            segments
                .forEachIndexed { index, segment ->
                    val binding = pathBindings.find { it.memberName == segment.content }
                    if (binding != null && segment.isLabel) {
                        val deserializer = generateParsePercentEncodedStrFn(binding)
                        rustTemplate(
                            """
                            input = input.${binding.member.setterName()}(
                                ${symbolProvider.toOptional(binding.member, "#{deserializer}(m$index)?")}
                            );
                            """.trimIndent(),
                            *codegenScope,
                            "deserializer" to deserializer,
                        )
                    }
                }
        }
    }

    // The `httpQueryParams` trait can be applied to structure members that target:
    //     * a map of string,
    //     * a map of list of string; or
    //     * a map of set of string.
    enum class QueryParamsTargetMapValueType {
        STRING, LIST, SET;

        fun asRustType(): RustType =
            when (this) {
                STRING -> RustType.String
                LIST -> RustType.Vec(RustType.String)
                SET -> RustType.HashSet(RustType.String)
            }
    }

    private fun queryParamsTargetMapValueType(targetMapValue: Shape): QueryParamsTargetMapValueType =
        if (targetMapValue.isStringShape) {
            QueryParamsTargetMapValueType.STRING
        } else if (targetMapValue.isListShape) {
            QueryParamsTargetMapValueType.LIST
        } else if (targetMapValue.isSetShape) {
            QueryParamsTargetMapValueType.SET
        } else {
            throw ExpectationNotMetException(
                """
                @httpQueryParams trait applied to non-supported target
                $targetMapValue of type ${targetMapValue.type}
                """.trimIndent(),
                targetMapValue.sourceLocation
            )
        }

    private fun serverRenderQueryStringParser(writer: RustWriter, operationShape: OperationShape) {
        val queryBindings =
            httpBindingResolver.requestBindings(operationShape).filter {
                it.location == HttpLocation.QUERY
            }
        // Only a single structure member can be bound to `httpQueryParams`, hence `find`.
        val queryParamsBinding =
            httpBindingResolver.requestBindings(operationShape).find {
                it.location == HttpLocation.QUERY_PARAMS
            }
        if (queryBindings.isEmpty() && queryParamsBinding == null) {
            return
        }

        fun HttpBindingDescriptor.queryParamsBindingTargetMapValueType(): QueryParamsTargetMapValueType {
            check(this.location == HttpLocation.QUERY_PARAMS)
            val queryParamsTarget = model.expectShape(this.member.target)
            val mapTarget = queryParamsTarget.asMapShape().get()
            return queryParamsTargetMapValueType(model.expectShape(mapTarget.value.target))
        }

        with(writer) {
            rustTemplate(
                """
                let query_string = request.uri().query().unwrap_or("");
                let pairs = #{SerdeUrlEncoded}::from_str::<Vec<(#{Cow}<'_, str>, #{Cow}<'_, str>)>>(query_string)?;
                """.trimIndent(),
                *codegenScope
            )

            if (queryParamsBinding != null) {
                rustTemplate(
                    "let mut query_params: #{HashMap}<String, " +
                        "${queryParamsBinding.queryParamsBindingTargetMapValueType().asRustType().render()}> = #{HashMap}::new();",
                    "HashMap" to RustType.HashMap.RuntimeType,
                )
            }
            val (queryBindingsTargettingCollection, queryBindingsTargettingSimple) =
                queryBindings.partition { model.expectShape(it.member.target) is CollectionShape }
            queryBindingsTargettingSimple.forEach {
                rust("let mut seen_${symbolProvider.toMemberName(it.member)} = false;")
            }
            queryBindingsTargettingCollection.forEach {
                rust("let mut ${symbolProvider.toMemberName(it.member)} = Vec::new();")
            }

            rustBlock("for (k, v) in pairs") {
                queryBindingsTargettingSimple.forEach {
                    val deserializer = generateParsePercentEncodedStrFn(it)
                    val memberName = symbolProvider.toMemberName(it.member)
                    rustTemplate(
                        """
                        if !seen_$memberName && k == "${it.locationName}" {
                            input = input.${it.member.setterName()}(
                                ${symbolProvider.toOptional(it.member, "#{deserializer}(&v)?")}
                            );
                            seen_$memberName = true;
                        }
                        """.trimIndent(),
                        "deserializer" to deserializer
                    )
                }
                queryBindingsTargettingCollection.forEach {
                    rustBlock("if k == ${it.locationName.dq()}") {
                        val targetCollectionShape = model.expectShape(it.member.target, CollectionShape::class.java)
                        val memberShape = model.expectShape(targetCollectionShape.member.target)

                        when {
                            memberShape.isStringShape -> {
                                // `<_>::from()` is necessary to convert the `&str` into:
                                //     * the Rust enum in case the `string` shape has the `enum` trait; or
                                //     * `String` in case it doesn't.
                                rustTemplate(
                                    """
                                    let v = <_>::from(#{PercentEncoding}::percent_decode_str(&v).decode_utf8()?.as_ref());
                                    """.trimIndent(),
                                    *codegenScope
                                )
                            }
                            memberShape.isTimestampShape -> {
                                val index = HttpBindingIndex.of(model)
                                val timestampFormat =
                                    index.determineTimestampFormat(
                                        it.member,
                                        it.location,
                                        protocol.defaultTimestampFormat,
                                    )
                                val timestampFormatType = RuntimeType.TimestampFormat(runtimeConfig, timestampFormat)
                                rustTemplate(
                                    """
                                    let v = #{PercentEncoding}::percent_decode_str(&v).decode_utf8()?;
                                    let v = #{DateTime}::from_str(&v, #{format})?;
                                    """.trimIndent(),
                                    *codegenScope,
                                    "format" to timestampFormatType,
                                )
                            }
                            else -> { // Number or boolean.
                                rust(
                                    """
                                    let v = <_ as #T>::parse_smithy_primitive(&v)?;
                                    """.trimIndent(),
                                    CargoDependency.SmithyTypes(runtimeConfig).asType().member("primitive::Parse")
                                )
                            }
                        }
                        rust("${symbolProvider.toMemberName(it.member)}.push(v);")
                    }
                }

                if (queryParamsBinding != null) {
                    when (queryParamsBinding.queryParamsBindingTargetMapValueType()) {
                        QueryParamsTargetMapValueType.STRING -> {
                            rust("query_params.entry(String::from(k)).or_insert_with(|| String::from(v));")
                        } else -> {
                            rustTemplate(
                                """
                                let entry = query_params.entry(String::from(k)).or_default();
                                entry.push(String::from(v));
                                """.trimIndent()
                            )
                        }
                    }
                }
            }
            if (queryParamsBinding != null) {
                rust("input = input.${queryParamsBinding.member.setterName()}(Some(query_params));")
            }
            queryBindingsTargettingCollection.forEach {
                val memberName = symbolProvider.toMemberName(it.member)
                rustTemplate(
                    """
                    input = input.${it.member.setterName()}(
                        if $memberName.is_empty() {
                            None
                        } else {
                            Some($memberName)
                        }
                    );
                    """.trimIndent()
                )
            }
        }
    }

    private fun serverRenderHeaderParser(writer: RustWriter, binding: HttpBindingDescriptor, operationShape: OperationShape) {
        val httpBindingGenerator =
            ServerRequestBindingGenerator(
                protocol,
                codegenContext,
                operationShape,
            )
        val deserializer = httpBindingGenerator.generateDeserializeHeaderFn(binding)
        writer.rustTemplate(
            """
            #{deserializer}(request.headers().ok_or(#{SmithyHttpServer}::rejection::HeadersAlreadyExtracted)?)?
            """.trimIndent(),
            "deserializer" to deserializer,
            *codegenScope
        )
    }

    private fun serverRenderPrefixHeadersParser(writer: RustWriter, binding: HttpBindingDescriptor, operationShape: OperationShape) {
        check(binding.location == HttpLocation.PREFIX_HEADERS)

        val httpBindingGenerator =
            ServerRequestBindingGenerator(
                protocol,
                codegenContext,
                operationShape,
            )
        val deserializer = httpBindingGenerator.generateDeserializePrefixHeadersFn(binding)
        writer.rustTemplate(
            """
            #{deserializer}(request.headers().ok_or(#{SmithyHttpServer}::rejection::HeadersAlreadyExtracted)?)?
            """.trimIndent(),
            "deserializer" to deserializer,
            *codegenScope
        )
    }

    private fun generateParsePercentEncodedStrFn(binding: HttpBindingDescriptor): RuntimeType {
        // HTTP bindings we support that contain percent-encoded data.
        check(binding.location == HttpLocation.LABEL || binding.location == HttpLocation.QUERY)

        val target = model.expectShape(binding.member.target)
        return when {
            target.isStringShape -> generateParsePercentEncodedStrAsStringFn(binding)
            target.isTimestampShape -> generateParsePercentEncodedStrAsTimestampFn(binding)
            else -> generateParseStrAsPrimitiveFn(binding)
        }
    }

    private fun generateParsePercentEncodedStrAsStringFn(binding: HttpBindingDescriptor): RuntimeType {
        val output = symbolProvider.toSymbol(binding.member)
        val fnName = generateParseStrFnName(binding)
        return RuntimeType.forInlineFun(fnName, operationDeserModule) { writer ->
            writer.rustBlockTemplate(
                "pub fn $fnName(value: &str) -> std::result::Result<#{O}, #{SmithyRejection}>",
                *codegenScope,
                "O" to output,
            ) {
                // `<_>::from()` is necessary to convert the `&str` into:
                //     * the Rust enum in case the `string` shape has the `enum` trait; or
                //     * `String` in case it doesn't.
                rustTemplate(
                    """
                    let value = <_>::from(#{PercentEncoding}::percent_decode_str(value).decode_utf8()?.as_ref());
                    Ok(${symbolProvider.wrapOptional(binding.member, "value")})
                    """.trimIndent(),
                    *codegenScope,
                )
            }
        }
    }

    private fun generateParsePercentEncodedStrAsTimestampFn(binding: HttpBindingDescriptor): RuntimeType {
        val output = symbolProvider.toSymbol(binding.member)
        val fnName = generateParseStrFnName(binding)
        val index = HttpBindingIndex.of(model)
        val timestampFormat =
            index.determineTimestampFormat(
                binding.member,
                binding.location,
                protocol.defaultTimestampFormat,
            )
        val timestampFormatType = RuntimeType.TimestampFormat(runtimeConfig, timestampFormat)
        return RuntimeType.forInlineFun(fnName, operationDeserModule) { writer ->
            writer.rustBlockTemplate(
                "pub fn $fnName(value: &str) -> std::result::Result<#{O}, #{SmithyRejection}>",
                *codegenScope,
                "O" to output,
            ) {
                rustTemplate(
                    """
                    let value = #{PercentEncoding}::percent_decode_str(value).decode_utf8()?;
                    let value = #{DateTime}::from_str(&value, #{format})?;
                    Ok(${symbolProvider.wrapOptional(binding.member, "value")})
                    """.trimIndent(),
                    *codegenScope,
                    "format" to timestampFormatType,
                )
            }
        }
    }

    // TODO These functions can be replaced with the ones in https://docs.rs/aws-smithy-types/latest/aws_smithy_types/primitive/trait.Parse.html
    private fun generateParseStrAsPrimitiveFn(binding: HttpBindingDescriptor): RuntimeType {
        val output = symbolProvider.toSymbol(binding.member)
        val fnName = generateParseStrFnName(binding)
        return RuntimeType.forInlineFun(fnName, operationDeserModule) { writer ->
            writer.rustBlockTemplate(
                "pub fn $fnName(value: &str) -> std::result::Result<#{O}, #{SmithyRejection}>",
                *codegenScope,
                "O" to output,
            ) {
                rustTemplate(
                    """
                    let value = std::str::FromStr::from_str(value)?;
                    Ok(${symbolProvider.wrapOptional(binding.member, "value")})
                    """.trimIndent(),
                    *codegenScope,
                )
            }
        }
    }

    private fun generateParseStrFnName(binding: HttpBindingDescriptor): String {
        val containerName = binding.member.container.name.toSnakeCase()
        val memberName = binding.memberName.toSnakeCase()
        return "parse_str_${containerName}_$memberName"
    }

    private fun getContentTypeCheck(): String {
        when (codegenContext.protocol) {
            RestJson1Trait.ID -> {
                return "check_json_content_type"
            }
            RestXmlTrait.ID -> {
                return "check_xml_content_type"
            }
            else -> {
                TODO("Protocol ${codegenContext.protocol} not supported yet")
            }
        }
    }

    private fun getDeserializeErrorSymbol(binding: HttpBindingDescriptor): RuntimeType {
        if (model.expectShape(binding.member.target) is StringShape) {
            return CargoDependency.SmithyHttpServer(runtimeConfig).asType().member("rejection").member("SmithyRejection")
        }
        when (codegenContext.protocol) {
            RestJson1Trait.ID -> {
                return CargoDependency.smithyJson(runtimeConfig).asType().member("deserialize").member("Error")
            }
            RestXmlTrait.ID -> {
                return CargoDependency.smithyXml(runtimeConfig).asType().member("decode").member("XmlError")
            }
            else -> {
                TODO("Protocol ${codegenContext.protocol} not supported yet")
            }
        }
    }
<<<<<<< HEAD

    private fun streamingBodyTraitBounds(operationShape: OperationShape) =
=======
    private fun getStreamingBodyTraitBounds(operationShape: OperationShape): String {
>>>>>>> 2a68774b
        if (operationShape.inputShape(model).hasStreamingMember(model)) {
            "\n B: Into<#{SmithyHttp}::byte_stream::ByteStream>,"
        } else {
            ""
        }
}<|MERGE_RESOLUTION|>--- conflicted
+++ resolved
@@ -52,12 +52,9 @@
 import software.amazon.smithy.rust.codegen.smithy.protocols.HttpLocation
 import software.amazon.smithy.rust.codegen.smithy.protocols.Protocol
 import software.amazon.smithy.rust.codegen.smithy.protocols.parse.StructuredDataParserGenerator
-<<<<<<< HEAD
-=======
 import software.amazon.smithy.rust.codegen.smithy.toOptional
 import software.amazon.smithy.rust.codegen.smithy.wrapOptional
 import software.amazon.smithy.rust.codegen.util.UNREACHABLE
->>>>>>> 2a68774b
 import software.amazon.smithy.rust.codegen.util.dq
 import software.amazon.smithy.rust.codegen.util.expectTrait
 import software.amazon.smithy.rust.codegen.util.findStreamingMember
@@ -458,20 +455,8 @@
         serverRenderResponseHeaders(operationShape)
         bindings.find { it.location == HttpLocation.RESPONSE_CODE }?.let { serverRenderResponseCodeBinding(it) }
 
-<<<<<<< HEAD
         operationShape.outputShape(model).findStreamingMember(model)?.let {
             val memberName = symbolProvider.toMemberName(it)
-=======
-        for (binding in bindings) {
-            val serializedValue = serverRenderBindingSerializer(binding)
-            if (serializedValue != null) {
-                serializedValue(this)
-            }
-        }
-        val streamingMember = operationShape.outputShape(model).findStreamingMember(model)
-        if (streamingMember != null) {
-            val memberName = symbolProvider.toMemberName(streamingMember)
->>>>>>> 2a68774b
             rustTemplate(
                 """
                 let body = #{SmithyHttpServer}::body::to_boxed(#{SmithyHttpServer}::body::Body::wrap_stream(output.$memberName));
@@ -533,7 +518,6 @@
         }
     }
 
-<<<<<<< HEAD
     private fun serverRenderResponseCodeBinding(
         binding: HttpBindingDescriptor
     ): Writable {
@@ -542,29 +526,11 @@
             val memberName = symbolProvider.toMemberName(binding.member)
             rustTemplate(
                 """
-=======
-    private fun serverRenderBindingSerializer(
-        binding: HttpBindingDescriptor,
-    ): Writable? {
-        val member = binding.member
-        return when (binding.location) {
-            HttpLocation.HEADER,
-            HttpLocation.PREFIX_HEADERS,
-            HttpLocation.DOCUMENT,
-            HttpLocation.PAYLOAD -> {
-                // All of these are handled separately.
-                null
-            }
-            HttpLocation.RESPONSE_CODE -> writable {
-                val memberName = symbolProvider.toMemberName(member)
-                rustTemplate(
-                    """
->>>>>>> 2a68774b
-                    let status = output.$memberName
-                        .ok_or_else(|| #{SmithyHttpServer}::rejection::Serialize::from("$memberName missing or empty"))?;
-                    let http_status: u16 = std::convert::TryFrom::<i32>::try_from(status)
-                        .map_err(|_| #{SmithyHttpServer}::rejection::Serialize::from("invalid status code"))?;
-                    """.trimIndent(),
+                let status = output.$memberName
+                    .ok_or_else(|| #{SmithyHttpServer}::rejection::Serialize::from("$memberName missing or empty"))?;
+                let http_status: u16 = std::convert::TryFrom::<i32>::try_from(status)
+                    .map_err(|_| #{SmithyHttpServer}::rejection::Serialize::from("invalid status code"))?;
+                """.trimIndent(),
                 *codegenScope,
             )
             rust("builder = builder.status(http_status);")
@@ -1093,12 +1059,8 @@
             }
         }
     }
-<<<<<<< HEAD
 
     private fun streamingBodyTraitBounds(operationShape: OperationShape) =
-=======
-    private fun getStreamingBodyTraitBounds(operationShape: OperationShape): String {
->>>>>>> 2a68774b
         if (operationShape.inputShape(model).hasStreamingMember(model)) {
             "\n B: Into<#{SmithyHttp}::byte_stream::ByteStream>,"
         } else {
