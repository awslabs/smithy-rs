/*
 * Copyright Amazon.com, Inc. or its affiliates. All Rights Reserved.
 * SPDX-License-Identifier: Apache-2.0
 */

package software.amazon.smithy.rust.codegen.server.smithy

import software.amazon.smithy.model.Model
import software.amazon.smithy.model.shapes.ServiceShape
import software.amazon.smithy.rust.codegen.core.smithy.RustSymbolProvider
import software.amazon.smithy.rust.codegen.core.smithy.RustSymbolProviderConfig

/**
 * Just a handy class to centralize initialization all the symbol providers required by the server code generators, to
 * make the init blocks of the codegen visitors ([ServerCodegenVisitor] and [PythonServerCodegenVisitor]), and the
 * unit test setup code, shorter and DRYer.
 */
class ServerSymbolProviders private constructor(
    val symbolProvider: RustSymbolProvider,
    val unconstrainedShapeSymbolProvider: UnconstrainedShapeSymbolProvider,
    val constrainedShapeSymbolProvider: RustSymbolProvider,
    val constraintViolationSymbolProvider: ConstraintViolationSymbolProvider,
    val pubCrateConstrainedShapeSymbolProvider: PubCrateConstrainedShapeSymbolProvider,
) {
    companion object {
        fun from(
            model: Model,
            service: ServiceShape,
            rustSymbolProviderConfig: RustSymbolProviderConfig,
            publicConstrainedTypes: Boolean,
<<<<<<< HEAD
            baseSymbolProviderFactory: (model: Model, service: ServiceShape, rustSymbolProviderConfig: RustSymbolProviderConfig, publicConstrainedTypes: Boolean) -> RustSymbolProvider,
        ): ServerSymbolProviders {
            val baseSymbolProvider = baseSymbolProviderFactory(model, service, rustSymbolProviderConfig, publicConstrainedTypes)
=======
            baseSymbolProviderFactory: (model: Model, service: ServiceShape, symbolVisitorConfig: SymbolVisitorConfig, publicConstrainedTypes: Boolean, includeConstraintShapeProvider: Boolean) -> RustSymbolProvider,
        ): ServerSymbolProviders {
            val baseSymbolProvider = baseSymbolProviderFactory(model, service, symbolVisitorConfig, publicConstrainedTypes, publicConstrainedTypes)
>>>>>>> 3d007674
            return ServerSymbolProviders(
                symbolProvider = baseSymbolProvider,
                constrainedShapeSymbolProvider = baseSymbolProviderFactory(
                    model,
                    service,
<<<<<<< HEAD
                    rustSymbolProviderConfig,
=======
                    symbolVisitorConfig,
                    publicConstrainedTypes,
>>>>>>> 3d007674
                    true,
                ),
                unconstrainedShapeSymbolProvider = UnconstrainedShapeSymbolProvider(
                    baseSymbolProviderFactory(
                        model,
                        service,
                        rustSymbolProviderConfig,
                        false,
                        false,
                    ),
                    model, publicConstrainedTypes, service,
                ),
                pubCrateConstrainedShapeSymbolProvider = PubCrateConstrainedShapeSymbolProvider(
                    baseSymbolProvider,
                    model,
                    service,
                ),
                constraintViolationSymbolProvider = ConstraintViolationSymbolProvider(
                    baseSymbolProvider,
                    model,
                    publicConstrainedTypes,
                    service,
                ),
            )
        }
    }
}<|MERGE_RESOLUTION|>--- conflicted
+++ resolved
@@ -28,26 +28,16 @@
             service: ServiceShape,
             rustSymbolProviderConfig: RustSymbolProviderConfig,
             publicConstrainedTypes: Boolean,
-<<<<<<< HEAD
-            baseSymbolProviderFactory: (model: Model, service: ServiceShape, rustSymbolProviderConfig: RustSymbolProviderConfig, publicConstrainedTypes: Boolean) -> RustSymbolProvider,
+            baseSymbolProviderFactory: (model: Model, service: ServiceShape, rustSymbolProviderConfig: RustSymbolProviderConfig, publicConstrainedTypes: Boolean, includeConstraintShapeProvider: Boolean) -> RustSymbolProvider,
         ): ServerSymbolProviders {
-            val baseSymbolProvider = baseSymbolProviderFactory(model, service, rustSymbolProviderConfig, publicConstrainedTypes)
-=======
-            baseSymbolProviderFactory: (model: Model, service: ServiceShape, symbolVisitorConfig: SymbolVisitorConfig, publicConstrainedTypes: Boolean, includeConstraintShapeProvider: Boolean) -> RustSymbolProvider,
-        ): ServerSymbolProviders {
-            val baseSymbolProvider = baseSymbolProviderFactory(model, service, symbolVisitorConfig, publicConstrainedTypes, publicConstrainedTypes)
->>>>>>> 3d007674
+            val baseSymbolProvider = baseSymbolProviderFactory(model, service, rustSymbolProviderConfig, publicConstrainedTypes, publicConstrainedTypes)
             return ServerSymbolProviders(
                 symbolProvider = baseSymbolProvider,
                 constrainedShapeSymbolProvider = baseSymbolProviderFactory(
                     model,
                     service,
-<<<<<<< HEAD
                     rustSymbolProviderConfig,
-=======
-                    symbolVisitorConfig,
                     publicConstrainedTypes,
->>>>>>> 3d007674
                     true,
                 ),
                 unconstrainedShapeSymbolProvider = UnconstrainedShapeSymbolProvider(
