/*
 * Copyright Amazon.com, Inc. or its affiliates. All Rights Reserved.
 * SPDX-License-Identifier: Apache-2.0
 */

package software.amazon.smithy.rust.codegen.server.smithy.generators

import software.amazon.smithy.codegen.core.CodegenException
import software.amazon.smithy.rust.codegen.core.rustlang.RustWriter
import software.amazon.smithy.rust.codegen.core.rustlang.Writable
import software.amazon.smithy.rust.codegen.core.rustlang.conditionalBlock
import software.amazon.smithy.rust.codegen.core.rustlang.docs
import software.amazon.smithy.rust.codegen.core.rustlang.join
import software.amazon.smithy.rust.codegen.core.rustlang.rust
import software.amazon.smithy.rust.codegen.core.rustlang.rustBlockTemplate
import software.amazon.smithy.rust.codegen.core.rustlang.rustTemplate
import software.amazon.smithy.rust.codegen.core.rustlang.rustTypeParameters
import software.amazon.smithy.rust.codegen.core.rustlang.writable
import software.amazon.smithy.rust.codegen.core.smithy.RuntimeType
import software.amazon.smithy.rust.codegen.core.smithy.RuntimeType.Companion.preludeScope
import software.amazon.smithy.rust.codegen.core.util.toPascalCase
import software.amazon.smithy.rust.codegen.server.smithy.ServerCargoDependency
import software.amazon.smithy.rust.codegen.server.smithy.ServerCodegenContext

fun List<ConfigMethod>.isBuilderFallible() = this.any { it.isRequired }

/**
 * Contains all data necessary to render a method on the config builder object to apply arbitrary layers, HTTP plugins,
 * and model plugins.
 */
data class ConfigMethod(
    /** The name of the method. **/
    val name: String,
    /** The Rust docs for the method. **/
    val docs: String,
    /** The parameters of the method. **/
    val params: List<Binding>,
    /** In case the method is fallible, the concrete error type it returns. **/
    val errorType: RuntimeType?,
    /** The code block inside the method. **/
    val initializer: Initializer,
    /** Whether the user must invoke the method or not. **/
    val isRequired: Boolean,
) {
    /** The name of the flag on the config builder object that tracks whether the _required_ method has already been invoked or not. **/
    fun requiredBuilderFlagName(): String {
        check(isRequired) {
            "Config method is not required so it shouldn't need a field in the builder tracking whether it has been configured"
        }
        return "${name}_configured"
    }

    /** The name of the enum variant on the config builder's error struct for a _required_ method. **/
    fun requiredErrorVariant(): String {
        check(isRequired) {
            "Config method is not required so it shouldn't need an error variant"
        }
        return "${name.toPascalCase()}NotConfigured"
    }
}

/**
 * Represents the code block inside the method that initializes and configures a set of layers, HTTP plugins, and/or model
 * plugins.
 */
data class Initializer(
    /**
     * The code itself that initializes and configures the layers, HTTP plugins, and/or model plugins. This should be
     * a set of [Rust statements] that, after execution, defines one variable binding per layer/HTTP plugin/model plugin
     * that it has configured and wants to apply. The code may use the method's input arguments (see [params] in
     * [ConfigMethod]) to perform checks and initialize the bindings.
     *
     * For example, the following code performs checks on the `authorizer` and `auth_spec` input arguments, returning
     * an error (see [errorType] in [ConfigMethod]) in case these checks fail, and leaves two plugins defined in two
     * variable bindings, `authn_plugin` and `authz_plugin`.
     *
     * ```rust
     * if authorizer != 69 {
     *     return Err(std::io::Error::new(std::io::ErrorKind::Other, "failure 1"));
     * }

     * if auth_spec.len() != 69 {
     *     return Err(std::io::Error::new(std::io::ErrorKind::Other, "failure 2"));
     * }
     * let authn_plugin = #{SmithyHttpServer}::plugin::IdentityPlugin;
     * let authz_plugin = #{SmithyHttpServer}::plugin::IdentityPlugin;
     * ```
     *
     * [Rust statements]: https://doc.rust-lang.org/reference/statements.html
     */
    val code: Writable,
    /** Ordered list of layers that should be applied. Layers are executed in the order they appear in the list. **/
    val layerBindings: List<Binding>,
    /** Ordered list of HTTP plugins that should be applied. Http plugins are executed in the order they appear in the list. **/
    val httpPluginBindings: List<Binding>,
    /** Ordered list of model plugins that should be applied. Model plugins are executed in the order they appear in the list. **/
    val modelPluginBindings: List<Binding>,
)

/**
 * Represents a variable binding. For example, the following Rust code:
 *
 * ```rust
 * fn foo(bar: String) {
 *     let baz: u64 = 69;
 * }
 *
 * has two variable bindings. The `bar` name is bound to a `String` variable and the `baz` name is bound to a
 * `u64` variable. Both are bindings that use concrete types. Types can also be generic:
 *
 * ```rust
 * fn foo<T>(bar: T) { }
 * ```
 */
sealed class Binding {
    data class Generic(
        /** The name of the variable. The name of the type parameter will be the PascalCased variable name. */
        val name: String,
        /** The type of the variable. */
        val ty: RuntimeType,
        /**
         * The generic type parameters contained in `ty`. For example, if `ty` renders to `Vec<T>` with `T` being a
         * generic type parameter, then `genericTys` should be a singleton set containing `"T"`.
         * You can't use `L`, `H`, or `M` as the names to refer to any generic types.
         * */
        val genericTys: Set<String>
    ): Binding()

    data class Concrete(
        /** The name of the variable. */
        val name: String,
        /** The type of the variable. */
        val ty: RuntimeType,
    ): Binding()

    fun name() = when (this) {
        is Concrete -> this.name
        is Generic -> this.name
    }

    fun ty() = when (this) {
        is Concrete -> this.ty
        is Generic -> this.ty
    }
}

class ServiceConfigGenerator(
    codegenContext: ServerCodegenContext,
    private val configMethods: List<ConfigMethod>,
) {
    private val crateName = codegenContext.moduleUseName()
    private val smithyHttpServer = ServerCargoDependency.smithyHttpServer(codegenContext.runtimeConfig).toType()
    private val codegenScope =
        arrayOf(
            *preludeScope,
            "Debug" to RuntimeType.Debug,
            "SmithyHttpServer" to smithyHttpServer,
            "PluginStack" to smithyHttpServer.resolve("plugin::PluginStack"),
            "ModelMarker" to smithyHttpServer.resolve("plugin::ModelMarker"),
            "HttpMarker" to smithyHttpServer.resolve("plugin::HttpMarker"),
            "Tower" to RuntimeType.Tower,
            "Stack" to RuntimeType.Tower.resolve("layer::util::Stack"),
        )
    private val serviceName = codegenContext.serviceShape.id.name.toPascalCase()

    fun render(writer: RustWriter) {
        val unwrapConfigBuilder =
            if (isBuilderFallible) {
                """
                ///    .expect("config failed to build");
                """
            } else {
                ";"
            }

        writer.rustTemplate(
            """
            /// Configuration for the [`$serviceName`]. This is the central place where to register and
            /// configure [`#{Tower}::Layer`]s, HTTP plugins, and model plugins.
            ///
            /// ```rust,no_run
            /// ## use $crateName::${serviceName}Config;
            /// ## use #{SmithyHttpServer}::plugin::IdentityPlugin;
            /// ## use #{Tower}::layer::util::Identity;
            /// ## let authentication_plugin = IdentityPlugin;
            /// ## let authorization_plugin = IdentityPlugin;
            /// ## let server_request_id_provider_layer = Identity::new();
            /// let config = ${serviceName}Config::builder()
            ///     // Layers get executed first...
            ///     .layer(server_request_id_provider_layer)
            ///     // ...then HTTP plugins...
            ///     .http_plugin(authentication_plugin)
            ///     // ...and right after deserialization, model plugins.
            ///     .model_plugin(authorization_plugin)
            ///     .build()$unwrapConfigBuilder
            /// ```
            ///
            /// See the [`plugin`] system for details.
            ///
            /// [`plugin`]: #{SmithyHttpServer}::plugin
            ##[derive(#{Debug})]
            pub struct ${serviceName}Config<L, H, M> {
                layers: L,
                http_plugins: H,
                model_plugins: M,
            }

            impl ${serviceName}Config<(), (), ()> {
                /// Returns a builder to construct the configuration.
                pub fn builder() -> ${serviceName}ConfigBuilder<
                    #{Tower}::layer::util::Identity,
                    #{SmithyHttpServer}::plugin::IdentityPlugin,
                    #{SmithyHttpServer}::plugin::IdentityPlugin,
                > {
                    ${serviceName}ConfigBuilder {
                        layers: #{Tower}::layer::util::Identity::new(),
                        http_plugins: #{SmithyHttpServer}::plugin::IdentityPlugin,
                        model_plugins: #{SmithyHttpServer}::plugin::IdentityPlugin,
                        #{BuilderRequiredMethodFlagsInit:W}
                    }
                }
            }

            /// Builder returned by [`${serviceName}Config::builder()`].
            ##[derive(#{Debug})]
            pub struct ${serviceName}ConfigBuilder<L, H, M> {
                pub(crate) layers: L,
                pub(crate) http_plugins: H,
                pub(crate) model_plugins: M,
                #{BuilderRequiredMethodFlagDefinitions:W}
            }

            #{BuilderRequiredMethodError:W}

            impl<L, H, M> ${serviceName}ConfigBuilder<L, H, M> {
                #{InjectedMethods:W}

                /// Add a [`#{Tower}::Layer`] to the service.
                pub fn layer<NewLayer>(self, layer: NewLayer) -> ${serviceName}ConfigBuilder<#{Stack}<NewLayer, L>, H, M> {
                    ${serviceName}ConfigBuilder {
                        layers: #{Stack}::new(layer, self.layers),
                        http_plugins: self.http_plugins,
                        model_plugins: self.model_plugins,
                        #{BuilderRequiredMethodFlagsMove1:W}
                    }
                }

                /// Add a HTTP [plugin] to the service.
                ///
                /// [plugin]: #{SmithyHttpServer}::plugin
                // We eagerly require `NewPlugin: HttpMarker`, despite not really needing it, because compiler
                // errors get _substantially_ better if the user makes a mistake.
                pub fn http_plugin<NewPlugin: #{HttpMarker}>(
                    self,
                    http_plugin: NewPlugin,
                ) -> ${serviceName}ConfigBuilder<L, #{PluginStack}<NewPlugin, H>, M> {
                    ${serviceName}ConfigBuilder {
                        layers: self.layers,
                        http_plugins: #{PluginStack}::new(http_plugin, self.http_plugins),
                        model_plugins: self.model_plugins,
                        #{BuilderRequiredMethodFlagsMove2:W}
                    }
                }

                /// Add a model [plugin] to the service.
                ///
                /// [plugin]: #{SmithyHttpServer}::plugin
                // We eagerly require `NewPlugin: ModelMarker`, despite not really needing it, because compiler
                // errors get _substantially_ better if the user makes a mistake.
                pub fn model_plugin<NewPlugin: #{ModelMarker}>(
                    self,
                    model_plugin: NewPlugin,
                ) -> ${serviceName}ConfigBuilder<L, H, #{PluginStack}<NewPlugin, M>> {
                    ${serviceName}ConfigBuilder {
                        layers: self.layers,
                        http_plugins: self.http_plugins,
                        model_plugins: #{PluginStack}::new(model_plugin, self.model_plugins),
                        #{BuilderRequiredMethodFlagsMove3:W}
                    }
                }

                #{BuilderBuildMethod:W}
            }
            """,
            *codegenScope,
            "BuilderRequiredMethodFlagsInit" to builderRequiredMethodFlagsInit(),
            "BuilderRequiredMethodFlagDefinitions" to builderRequiredMethodFlagsDefinitions(),
            "BuilderRequiredMethodError" to builderRequiredMethodError(),
            "InjectedMethods" to injectedMethods(),
            "BuilderRequiredMethodFlagsMove1" to builderRequiredMethodFlagsMove(),
            "BuilderRequiredMethodFlagsMove2" to builderRequiredMethodFlagsMove(),
            "BuilderRequiredMethodFlagsMove3" to builderRequiredMethodFlagsMove(),
            "BuilderBuildMethod" to builderBuildMethod(),
        )
    }

    private val isBuilderFallible = configMethods.isBuilderFallible()

    private fun builderBuildRequiredMethodChecks() =
        configMethods.filter { it.isRequired }.map {
            writable {
                rustTemplate(
                    """
                    if !self.${it.requiredBuilderFlagName()} {
                        return #{Err}(${serviceName}ConfigError::${it.requiredErrorVariant()});
                    }
                    """,
                    *codegenScope,
                )
            }
        }.join("\n")

    private fun builderRequiredMethodFlagsDefinitions() =
        configMethods.filter { it.isRequired }.map {
            writable { rust("pub(crate) ${it.requiredBuilderFlagName()}: bool,") }
        }.join("\n")

    private fun builderRequiredMethodFlagsInit() =
        configMethods.filter { it.isRequired }.map {
            writable { rust("${it.requiredBuilderFlagName()}: false,") }
        }.join("\n")

    private fun builderRequiredMethodFlagsMove() =
        configMethods.filter { it.isRequired }.map {
            writable { rust("${it.requiredBuilderFlagName()}: self.${it.requiredBuilderFlagName()},") }
        }.join("\n")

    private fun builderRequiredMethodError() =
        writable {
            if (isBuilderFallible) {
                val variants =
                    configMethods.filter { it.isRequired }.map {
                        writable {
                            rust(
                                """
                                ##[error("service is not fully configured; invoke `${it.name}` on the config builder")]
                                ${it.requiredErrorVariant()},
                                """,
                            )
                        }
                    }
                rustTemplate(
                    """
                    ##[derive(Debug, #{ThisError}::Error)]
                    pub enum ${serviceName}ConfigError {
                        #{Variants:W}
                    }
                    """,
                    "ThisError" to ServerCargoDependency.ThisError.toType(),
                    "Variants" to variants.join("\n"),
                )
            }
        }

<<<<<<< HEAD
    private fun injectedMethods() = configMethods.map {
        writable {
            val paramBindings = it.params.map { binding ->
                writable { rustTemplate("${binding.name()}: #{BindingTy},", "BindingTy" to binding.ty()) }
            }.join("\n")
            val genericBindings = it.params.filterIsInstance<Binding.Generic>()
            val lhmBindings = genericBindings.filter { it.genericTys.contains("L") || it.genericTys.contains("H") || it.genericTys.contains("M") }
            if (lhmBindings.isNotEmpty()) {
                throw CodegenException(
                    "Injected config method `${it.name}` has generic bindings that use `L`, `H`, or `M` to refer to the generic types. This is not allowed. Invalid generic bindings: $lhmBindings"
                )
            }
            val paramBindingsGenericTys = genericBindings.flatMap { it.genericTys }.toSet()
            val paramBindingsGenericsWritable = rustTypeParameters(*paramBindingsGenericTys.toTypedArray())

            // This produces a nested type like: "S<B, S<A, T>>", where
            // - "S" denotes a "stack type" with two generic type parameters: the first is the "inner" part of the stack
            //   and the second is the "outer" part  of the stack. The outer part gets executed first. For an example,
            //   see `aws_smithy_http_server::plugin::PluginStack`.
            // - "A", "B" are the types of the "things" that are added.
            // - "T" is the generic type variable name used in the enclosing impl block.
            fun List<Binding>.stackReturnType(genericTypeVarName: String, stackType: RuntimeType): Writable =
                this.fold(writable { rust(genericTypeVarName) }) { acc, next ->
                    writable {
                        rustTemplate(
                            "#{StackType}<#{Ty}, #{Acc:W}>",
                            "StackType" to stackType,
                            "Ty" to next.ty(),
                            "Acc" to acc,
=======
    private fun injectedMethods() =
        configMethods.map {
            writable {
                val paramBindings =
                    it.params.map { binding ->
                        writable { rustTemplate("${binding.name}: #{BindingTy},", "BindingTy" to binding.ty) }
                    }.join("\n")

                // This produces a nested type like: "S<B, S<A, T>>", where
                // - "S" denotes a "stack type" with two generic type parameters: the first is the "inner" part of the stack
                //   and the second is the "outer" part  of the stack. The outer part gets executed first. For an example,
                //   see `aws_smithy_http_server::plugin::PluginStack`.
                // - "A", "B" are the types of the "things" that are added.
                // - "T" is the generic type variable name used in the enclosing impl block.
                fun List<Binding>.stackReturnType(
                    genericTypeVarName: String,
                    stackType: RuntimeType,
                ): Writable =
                    this.fold(writable { rust(genericTypeVarName) }) { acc, next ->
                        writable {
                            rustTemplate(
                                "#{StackType}<#{Ty}, #{Acc:W}>",
                                "StackType" to stackType,
                                "Ty" to next.ty,
                                "Acc" to acc,
                            )
                        }
                    }

                val layersReturnTy =
                    it.initializer.layerBindings.stackReturnType("L", RuntimeType.Tower.resolve("layer::util::Stack"))
                val httpPluginsReturnTy =
                    it.initializer.httpPluginBindings.stackReturnType("H", smithyHttpServer.resolve("plugin::PluginStack"))
                val modelPluginsReturnTy =
                    it.initializer.modelPluginBindings.stackReturnType("M", smithyHttpServer.resolve("plugin::PluginStack"))

                val configBuilderReturnTy =
                    writable {
                        rustTemplate(
                            """
                            ${serviceName}ConfigBuilder<
                                #{LayersReturnTy:W},
                                #{HttpPluginsReturnTy:W},
                                #{ModelPluginsReturnTy:W},
                            >
                            """,
                            "LayersReturnTy" to layersReturnTy,
                            "HttpPluginsReturnTy" to httpPluginsReturnTy,
                            "ModelPluginsReturnTy" to modelPluginsReturnTy,
>>>>>>> 0d6cf722
                        )
                    }

                val returnTy =
                    if (it.errorType != null) {
                        writable {
                            rustTemplate(
                                "#{Result}<#{T:W}, #{E}>",
                                "T" to configBuilderReturnTy,
                                "E" to it.errorType,
                                *codegenScope,
                            )
                        }
                    } else {
                        configBuilderReturnTy
                    }

                docs(it.docs)
                rustBlockTemplate(
                    """
                    pub fn ${it.name}(
                        ##[allow(unused_mut)]
                        mut self,
                        #{ParamBindings:W}
                    ) -> #{ReturnTy:W}
                    """,
                    "ReturnTy" to returnTy,
                    "ParamBindings" to paramBindings,
                ) {
                    rustTemplate("#{InitializerCode:W}", "InitializerCode" to it.initializer.code)

                    check(it.initializer.layerBindings.size + it.initializer.httpPluginBindings.size + it.initializer.modelPluginBindings.size > 0) {
                        "This method's initializer does not register any layers, HTTP plugins, or model plugins. It must register at least something!"
                    }

                    if (it.isRequired) {
                        rust("self.${it.requiredBuilderFlagName()} = true;")
                    }
                    conditionalBlock("Ok(", ")", conditional = it.errorType != null) {
                        val registrations =
                            (
                                it.initializer.layerBindings.map { ".layer(${it.name})" } +
                                    it.initializer.httpPluginBindings.map { ".http_plugin(${it.name})" } +
                                    it.initializer.modelPluginBindings.map { ".model_plugin(${it.name})" }
                            ).joinToString("")
                        rust("self$registrations")
                    }
                }
            }
        }.join("\n\n")

    private fun builderBuildReturnType() =
        writable {
            val t = "super::${serviceName}Config<L, H, M>"

            if (isBuilderFallible) {
                rustTemplate("#{Result}<$t, ${serviceName}ConfigError>", *codegenScope)
            } else {
                rust(t)
            }
        }

    private fun builderBuildMethod() =
        writable {
            rustBlockTemplate(
                """
<<<<<<< HEAD
                pub fn ${it.name}#{ParamBindingsGenericsWritable}(
                    ##[allow(unused_mut)]
                    mut self,
                    #{ParamBindings:W}
                ) -> #{ReturnTy:W}
                """,
                "ReturnTy" to returnTy,
                "ParamBindings" to paramBindings,
                "ParamBindingsGenericsWritable" to paramBindingsGenericsWritable,
=======
                /// Build the configuration.
                pub fn build(self) -> #{BuilderBuildReturnTy:W}
                """,
                "BuilderBuildReturnTy" to builderBuildReturnType(),
>>>>>>> 0d6cf722
            ) {
                rustTemplate(
                    "#{BuilderBuildRequiredMethodChecks:W}",
                    "BuilderBuildRequiredMethodChecks" to builderBuildRequiredMethodChecks(),
                )

<<<<<<< HEAD
                if (it.isRequired) {
                    rust("self.${it.requiredBuilderFlagName()} = true;")
                }
                conditionalBlock("Ok(", ")", conditional = it.errorType != null) {
                    val registrations = (
                        it.initializer.layerBindings.map { ".layer(${it.name()})" } +
                            it.initializer.httpPluginBindings.map { ".http_plugin(${it.name()})" } +
                            it.initializer.modelPluginBindings.map { ".model_plugin(${it.name()})" }
                        ).joinToString("")
                    rust("self$registrations")
=======
                conditionalBlock("Ok(", ")", isBuilderFallible) {
                    rust(
                        """
                        super::${serviceName}Config {
                            layers: self.layers,
                            http_plugins: self.http_plugins,
                            model_plugins: self.model_plugins,
                        }
                        """,
                    )
>>>>>>> 0d6cf722
                }
            }
        }
}<|MERGE_RESOLUTION|>--- conflicted
+++ resolved
@@ -296,63 +296,56 @@
 
     private val isBuilderFallible = configMethods.isBuilderFallible()
 
-    private fun builderBuildRequiredMethodChecks() =
-        configMethods.filter { it.isRequired }.map {
-            writable {
-                rustTemplate(
-                    """
-                    if !self.${it.requiredBuilderFlagName()} {
-                        return #{Err}(${serviceName}ConfigError::${it.requiredErrorVariant()});
-                    }
+    private fun builderBuildRequiredMethodChecks() = configMethods.filter { it.isRequired }.map {
+        writable {
+            rustTemplate(
+                """
+                if !self.${it.requiredBuilderFlagName()} {
+                    return #{Err}(${serviceName}ConfigError::${it.requiredErrorVariant()});
+                }
+                """,
+                *codegenScope,
+            )
+        }
+    }.join("\n")
+
+    private fun builderRequiredMethodFlagsDefinitions() = configMethods.filter { it.isRequired }.map {
+        writable { rust("pub(crate) ${it.requiredBuilderFlagName()}: bool,") }
+    }.join("\n")
+
+    private fun builderRequiredMethodFlagsInit() = configMethods.filter { it.isRequired }.map {
+        writable { rust("${it.requiredBuilderFlagName()}: false,") }
+    }.join("\n")
+
+    private fun builderRequiredMethodFlagsMove() = configMethods.filter { it.isRequired }.map {
+        writable { rust("${it.requiredBuilderFlagName()}: self.${it.requiredBuilderFlagName()},") }
+    }.join("\n")
+
+    private fun builderRequiredMethodError() = writable {
+        if (isBuilderFallible) {
+            val variants = configMethods.filter { it.isRequired }.map {
+                writable {
+                    rust(
+                        """
+                    ##[error("service is not fully configured; invoke `${it.name}` on the config builder")]
+                    ${it.requiredErrorVariant()},
                     """,
-                    *codegenScope,
-                )
-            }
-        }.join("\n")
-
-    private fun builderRequiredMethodFlagsDefinitions() =
-        configMethods.filter { it.isRequired }.map {
-            writable { rust("pub(crate) ${it.requiredBuilderFlagName()}: bool,") }
-        }.join("\n")
-
-    private fun builderRequiredMethodFlagsInit() =
-        configMethods.filter { it.isRequired }.map {
-            writable { rust("${it.requiredBuilderFlagName()}: false,") }
-        }.join("\n")
-
-    private fun builderRequiredMethodFlagsMove() =
-        configMethods.filter { it.isRequired }.map {
-            writable { rust("${it.requiredBuilderFlagName()}: self.${it.requiredBuilderFlagName()},") }
-        }.join("\n")
-
-    private fun builderRequiredMethodError() =
-        writable {
-            if (isBuilderFallible) {
-                val variants =
-                    configMethods.filter { it.isRequired }.map {
-                        writable {
-                            rust(
-                                """
-                                ##[error("service is not fully configured; invoke `${it.name}` on the config builder")]
-                                ${it.requiredErrorVariant()},
-                                """,
-                            )
-                        }
-                    }
-                rustTemplate(
-                    """
-                    ##[derive(Debug, #{ThisError}::Error)]
-                    pub enum ${serviceName}ConfigError {
-                        #{Variants:W}
-                    }
-                    """,
-                    "ThisError" to ServerCargoDependency.ThisError.toType(),
-                    "Variants" to variants.join("\n"),
-                )
-            }
-        }
-
-<<<<<<< HEAD
+                    )
+                }
+            }
+            rustTemplate(
+                """
+                ##[derive(Debug, #{ThisError}::Error)]
+                pub enum ${serviceName}ConfigError {
+                    #{Variants:W}
+                }
+                """,
+                "ThisError" to ServerCargoDependency.ThisError.toType(),
+                "Variants" to variants.join("\n"),
+            )
+        }
+    }
+
     private fun injectedMethods() = configMethods.map {
         writable {
             val paramBindings = it.params.map { binding ->
@@ -382,124 +375,48 @@
                             "StackType" to stackType,
                             "Ty" to next.ty(),
                             "Acc" to acc,
-=======
-    private fun injectedMethods() =
-        configMethods.map {
-            writable {
-                val paramBindings =
-                    it.params.map { binding ->
-                        writable { rustTemplate("${binding.name}: #{BindingTy},", "BindingTy" to binding.ty) }
-                    }.join("\n")
-
-                // This produces a nested type like: "S<B, S<A, T>>", where
-                // - "S" denotes a "stack type" with two generic type parameters: the first is the "inner" part of the stack
-                //   and the second is the "outer" part  of the stack. The outer part gets executed first. For an example,
-                //   see `aws_smithy_http_server::plugin::PluginStack`.
-                // - "A", "B" are the types of the "things" that are added.
-                // - "T" is the generic type variable name used in the enclosing impl block.
-                fun List<Binding>.stackReturnType(
-                    genericTypeVarName: String,
-                    stackType: RuntimeType,
-                ): Writable =
-                    this.fold(writable { rust(genericTypeVarName) }) { acc, next ->
-                        writable {
-                            rustTemplate(
-                                "#{StackType}<#{Ty}, #{Acc:W}>",
-                                "StackType" to stackType,
-                                "Ty" to next.ty,
-                                "Acc" to acc,
-                            )
-                        }
-                    }
-
-                val layersReturnTy =
-                    it.initializer.layerBindings.stackReturnType("L", RuntimeType.Tower.resolve("layer::util::Stack"))
-                val httpPluginsReturnTy =
-                    it.initializer.httpPluginBindings.stackReturnType("H", smithyHttpServer.resolve("plugin::PluginStack"))
-                val modelPluginsReturnTy =
-                    it.initializer.modelPluginBindings.stackReturnType("M", smithyHttpServer.resolve("plugin::PluginStack"))
-
-                val configBuilderReturnTy =
-                    writable {
-                        rustTemplate(
-                            """
-                            ${serviceName}ConfigBuilder<
-                                #{LayersReturnTy:W},
-                                #{HttpPluginsReturnTy:W},
-                                #{ModelPluginsReturnTy:W},
-                            >
-                            """,
-                            "LayersReturnTy" to layersReturnTy,
-                            "HttpPluginsReturnTy" to httpPluginsReturnTy,
-                            "ModelPluginsReturnTy" to modelPluginsReturnTy,
->>>>>>> 0d6cf722
                         )
                     }
-
-                val returnTy =
-                    if (it.errorType != null) {
-                        writable {
-                            rustTemplate(
-                                "#{Result}<#{T:W}, #{E}>",
-                                "T" to configBuilderReturnTy,
-                                "E" to it.errorType,
-                                *codegenScope,
-                            )
-                        }
-                    } else {
-                        configBuilderReturnTy
-                    }
-
-                docs(it.docs)
-                rustBlockTemplate(
+                }
+
+            val layersReturnTy =
+                it.initializer.layerBindings.stackReturnType("L", RuntimeType.Tower.resolve("layer::util::Stack"))
+            val httpPluginsReturnTy =
+                it.initializer.httpPluginBindings.stackReturnType("H", smithyHttpServer.resolve("plugin::PluginStack"))
+            val modelPluginsReturnTy =
+                it.initializer.modelPluginBindings.stackReturnType("M", smithyHttpServer.resolve("plugin::PluginStack"))
+
+            val configBuilderReturnTy = writable {
+                rustTemplate(
                     """
-                    pub fn ${it.name}(
-                        ##[allow(unused_mut)]
-                        mut self,
-                        #{ParamBindings:W}
-                    ) -> #{ReturnTy:W}
+                    ${serviceName}ConfigBuilder<
+                        #{LayersReturnTy:W},
+                        #{HttpPluginsReturnTy:W},
+                        #{ModelPluginsReturnTy:W},
+                    >
                     """,
-                    "ReturnTy" to returnTy,
-                    "ParamBindings" to paramBindings,
-                ) {
-                    rustTemplate("#{InitializerCode:W}", "InitializerCode" to it.initializer.code)
-
-                    check(it.initializer.layerBindings.size + it.initializer.httpPluginBindings.size + it.initializer.modelPluginBindings.size > 0) {
-                        "This method's initializer does not register any layers, HTTP plugins, or model plugins. It must register at least something!"
-                    }
-
-                    if (it.isRequired) {
-                        rust("self.${it.requiredBuilderFlagName()} = true;")
-                    }
-                    conditionalBlock("Ok(", ")", conditional = it.errorType != null) {
-                        val registrations =
-                            (
-                                it.initializer.layerBindings.map { ".layer(${it.name})" } +
-                                    it.initializer.httpPluginBindings.map { ".http_plugin(${it.name})" } +
-                                    it.initializer.modelPluginBindings.map { ".model_plugin(${it.name})" }
-                            ).joinToString("")
-                        rust("self$registrations")
-                    }
-                }
-            }
-        }.join("\n\n")
-
-    private fun builderBuildReturnType() =
-        writable {
-            val t = "super::${serviceName}Config<L, H, M>"
-
-            if (isBuilderFallible) {
-                rustTemplate("#{Result}<$t, ${serviceName}ConfigError>", *codegenScope)
+                    "LayersReturnTy" to layersReturnTy,
+                    "HttpPluginsReturnTy" to httpPluginsReturnTy,
+                    "ModelPluginsReturnTy" to modelPluginsReturnTy,
+                )
+            }
+
+            val returnTy = if (it.errorType != null) {
+                writable {
+                    rustTemplate(
+                        "#{Result}<#{T:W}, #{E}>",
+                        "T" to configBuilderReturnTy,
+                        "E" to it.errorType,
+                        *codegenScope,
+                    )
+                }
             } else {
-                rust(t)
-            }
-        }
-
-    private fun builderBuildMethod() =
-        writable {
+                configBuilderReturnTy
+            }
+
+            docs(it.docs)
             rustBlockTemplate(
                 """
-<<<<<<< HEAD
                 pub fn ${it.name}#{ParamBindingsGenericsWritable}(
                     ##[allow(unused_mut)]
                     mut self,
@@ -509,19 +426,13 @@
                 "ReturnTy" to returnTy,
                 "ParamBindings" to paramBindings,
                 "ParamBindingsGenericsWritable" to paramBindingsGenericsWritable,
-=======
-                /// Build the configuration.
-                pub fn build(self) -> #{BuilderBuildReturnTy:W}
-                """,
-                "BuilderBuildReturnTy" to builderBuildReturnType(),
->>>>>>> 0d6cf722
             ) {
-                rustTemplate(
-                    "#{BuilderBuildRequiredMethodChecks:W}",
-                    "BuilderBuildRequiredMethodChecks" to builderBuildRequiredMethodChecks(),
-                )
-
-<<<<<<< HEAD
+                rustTemplate("#{InitializerCode:W}", "InitializerCode" to it.initializer.code)
+
+                check(it.initializer.layerBindings.size + it.initializer.httpPluginBindings.size + it.initializer.modelPluginBindings.size > 0) {
+                    "This method's initializer does not register any layers, HTTP plugins, or model plugins. It must register at least something!"
+                }
+
                 if (it.isRequired) {
                     rust("self.${it.requiredBuilderFlagName()} = true;")
                 }
@@ -532,18 +443,44 @@
                             it.initializer.modelPluginBindings.map { ".model_plugin(${it.name()})" }
                         ).joinToString("")
                     rust("self$registrations")
-=======
-                conditionalBlock("Ok(", ")", isBuilderFallible) {
-                    rust(
-                        """
-                        super::${serviceName}Config {
-                            layers: self.layers,
-                            http_plugins: self.http_plugins,
-                            model_plugins: self.model_plugins,
-                        }
-                        """,
+                }
+            }
+        }
+    }.join("\n\n")
+
+    private fun builderBuildReturnType() = writable {
+        val t = "super::${serviceName}Config<L, H, M>"
+
+        if (isBuilderFallible) {
+            rustTemplate("#{Result}<$t, ${serviceName}ConfigError>", *codegenScope)
+        } else {
+            rust(t)
+        }
+    }
+
+    private fun builderBuildMethod() = writable {
+        rustBlockTemplate(
+            """
+            /// Build the configuration.
+            pub fn build(self) -> #{BuilderBuildReturnTy:W}
+            """,
+            "BuilderBuildReturnTy" to builderBuildReturnType(),
+        ) {
+            rustTemplate(
+                "#{BuilderBuildRequiredMethodChecks:W}",
+                "BuilderBuildRequiredMethodChecks" to builderBuildRequiredMethodChecks(),
+            )
+
+            conditionalBlock("Ok(", ")", isBuilderFallible) {
+                rust(
+                    """
+                    super::${serviceName}Config {
+                        layers: self.layers,
+                        http_plugins: self.http_plugins,
+                        model_plugins: self.model_plugins,
+                    }
+                    """,
                     )
->>>>>>> 0d6cf722
                 }
             }
         }
