--- conflicted
+++ resolved
@@ -43,10 +43,7 @@
         model,
         serviceShape ?: ServiceShape.builder().version("test").id("test#Service").build(),
         ServerTestSymbolVisitorConfig,
-<<<<<<< HEAD
         publicConstrainedTypesEnabled = publicConstrainedTypesEnabled
-=======
->>>>>>> 65e53ab8
     )
 
 fun serverTestRustSettings(
@@ -79,7 +76,6 @@
     model: Model,
     serviceShape: ServiceShape? = null,
     settings: ServerRustSettings = serverTestRustSettings(),
-<<<<<<< HEAD
     protocolShapeId: ShapeId? = null
 ): ServerCodegenContext {
     val service =
@@ -109,16 +105,4 @@
     writer.implBlock(this, symbolProvider) {
         modelBuilder.renderConvenienceMethod(this)
     }
-}
-=======
-    protocolShapeId: ShapeId? = null,
-): ServerCodegenContext = ServerCodegenContext(
-    model,
-    testSymbolProvider(model),
-    serviceShape
-        ?: model.serviceShapes.firstOrNull()
-        ?: ServiceShape.builder().version("test").id("test#Service").build(),
-    protocolShapeId ?: ShapeId.from("test#Protocol"),
-    settings,
-)
->>>>>>> 65e53ab8
+}