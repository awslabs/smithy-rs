--- conflicted
+++ resolved
@@ -10,12 +10,9 @@
 import software.amazon.smithy.model.node.ObjectNode
 import software.amazon.smithy.model.shapes.ServiceShape
 import software.amazon.smithy.model.shapes.ShapeId
-<<<<<<< HEAD
 import software.amazon.smithy.model.shapes.StructureShape
 import software.amazon.smithy.rust.codegen.core.rustlang.RustWriter
 import software.amazon.smithy.rust.codegen.core.smithy.CodegenTarget
-=======
->>>>>>> 35da738f
 import software.amazon.smithy.rust.codegen.core.smithy.RuntimeConfig
 import software.amazon.smithy.rust.codegen.core.smithy.RustSymbolProvider
 import software.amazon.smithy.rust.codegen.core.smithy.SymbolVisitorConfig
@@ -82,7 +79,6 @@
     serviceShape: ServiceShape? = null,
     settings: ServerRustSettings = serverTestRustSettings(),
     protocolShapeId: ShapeId? = null,
-<<<<<<< HEAD
 ): ServerCodegenContext {
     val service =
         serviceShape
@@ -116,20 +112,11 @@
 fun StructureShape.serverRenderWithModelBuilder(model: Model, symbolProvider: RustSymbolProvider, writer: RustWriter) {
     StructureGenerator(model, symbolProvider, writer, this).render(CodegenTarget.SERVER)
     val serverCodegenContext = serverTestCodegenContext(model)
+    // Note that this always uses `ServerBuilderGenerator` and _not_ `ServerBuilderGeneratorWithoutPublicConstrainedTypes`,
+    // regardless of the `publicConstrainedTypes` setting.
     val modelBuilder = ServerBuilderGenerator(serverCodegenContext, this)
     modelBuilder.render(writer)
     writer.implBlock(this, symbolProvider) {
         modelBuilder.renderConvenienceMethod(this)
     }
-}
-=======
-): ServerCodegenContext = ServerCodegenContext(
-    model,
-    serverTestSymbolProvider(model),
-    serviceShape
-        ?: model.serviceShapes.firstOrNull()
-        ?: ServiceShape.builder().version("test").id("test#Service").build(),
-    protocolShapeId ?: ShapeId.from("test#Protocol"),
-    settings,
-)
->>>>>>> 35da738f
+}