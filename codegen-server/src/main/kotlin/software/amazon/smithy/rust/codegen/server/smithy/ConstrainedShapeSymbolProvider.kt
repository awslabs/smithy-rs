--- conflicted
+++ resolved
@@ -82,16 +82,12 @@
                 val target = model.expectShape(shape.target)
                 val targetSymbol = this.toSymbol(target)
                 // Handle boxing first, so we end up with `Option<Box<_>>`, not `Box<Option<_>>`.
-<<<<<<< HEAD
-                handleOptionality(handleRustBoxing(targetSymbol, shape), shape, nullableIndex, base.config.nullabilityCheckMode)
-=======
                 handleOptionality(
                     handleRustBoxing(targetSymbol, shape),
                     shape,
                     nullableIndex,
-                    base.config().nullabilityCheckMode,
+                    base.config.nullabilityCheckMode,
                 )
->>>>>>> afb1f16c
             }
 
             is MapShape -> {
