--- conflicted
+++ resolved
@@ -78,28 +78,10 @@
         val inner = RustType.String.render()
         val constraintViolation = constraintViolationSymbolProvider.toSymbol(shape)
 
-<<<<<<< HEAD
-        val constrainedTypeVisibility = if (publicConstrainedTypes) {
-            Visibility.PUBLIC
-        } else {
-            Visibility.PUBCRATE
-        }
-        val constrainedTypeMetadata = RustMetadata(
-            Attribute.Derives(setOf(RuntimeType.Debug, RuntimeType.Clone, RuntimeType.PartialEq, RuntimeType.Eq, RuntimeType.Hash)),
-            visibility = constrainedTypeVisibility,
-        )
-
-        // Note that we're using the linear time check `chars().count()` instead of `len()` on the input value, since the
-        // Smithy specification says the `length` trait counts the number of Unicode code points when applied to string shapes.
-        // https://smithy.io/2.0/spec/constraint-traits.html#length-trait
-        writer.documentShape(shape, model, note = rustDocsNote(name))
-        constrainedTypeMetadata.render(writer)
-=======
         writer.documentShape(shape, model)
         writer.docs(rustDocsConstrainedTypeEpilogue(name))
         val metadata = symbol.expectRustMetadata()
         metadata.render(writer)
->>>>>>> c2e50d0c
         writer.rust("struct $name(pub(crate) $inner);")
         if (metadata.visibility == Visibility.PUBCRATE) {
             Attribute.AllowDeadCode.render(writer)
