--- conflicted
+++ resolved
@@ -10,6 +10,7 @@
 import software.amazon.smithy.model.shapes.BlobShape
 import software.amazon.smithy.model.shapes.CollectionShape
 import software.amazon.smithy.model.shapes.EnumShape
+import software.amazon.smithy.model.shapes.IntegerShape
 import software.amazon.smithy.model.shapes.MemberShape
 import software.amazon.smithy.model.shapes.OperationShape
 import software.amazon.smithy.model.shapes.ServiceShape
@@ -208,21 +209,7 @@
         .map { UnsupportedLengthTraitOnCollectionOrOnBlobShape(it, it.expectTrait()) }
         .toSet()
 
-<<<<<<< HEAD
-    // 5. Pattern trait on string shapes is used. It has not been implemented yet.
-    // TODO(https://github.com/awslabs/smithy-rs/issues/1401)
-    val unsupportedPatternTraitOnStringShapeSet = walker
-        .walkShapes(service)
-        .asSequence()
-        .filterIsInstance<StringShape>()
-        .filterMapShapesToTraits(setOf(PatternTrait::class.java))
-        .map { (shape, patternTrait) -> UnsupportedPatternTraitOnStringShape(shape, patternTrait as PatternTrait) }
-        .toSet()
-
-    // 6. Range trait used on a non-integer shape. It has not been implemented yet.
-=======
-    // 5. Range trait on any shape is used. It has not been implemented yet.
->>>>>>> eafbe808
+    // 5. Range trait used on a non-integer shape. It has not been implemented yet.
     // TODO(https://github.com/awslabs/smithy-rs/issues/1401)
     val unsupportedRangeTraitOnShapeSet = walker
         .walkShapes(service)
@@ -232,7 +219,7 @@
         .map { (shape, rangeTrait) -> UnsupportedRangeTraitOnShape(shape, rangeTrait as RangeTrait) }
         .toSet()
 
-    // 7. UniqueItems trait on any shape is used. It has not been implemented yet.
+    // 6. UniqueItems trait on any shape is used. It has not been implemented yet.
     // TODO(https://github.com/awslabs/smithy-rs/issues/1401)
     val unsupportedUniqueItemsTraitOnShapeSet = walker
         .walkShapes(service)
