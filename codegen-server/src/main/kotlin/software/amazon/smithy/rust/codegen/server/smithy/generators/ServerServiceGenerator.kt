/*
 * Copyright Amazon.com, Inc. or its affiliates. All Rights Reserved.
 * SPDX-License-Identifier: Apache-2.0
 */

package software.amazon.smithy.rust.codegen.server.smithy.generators

import software.amazon.smithy.model.knowledge.TopDownIndex
import software.amazon.smithy.model.shapes.OperationShape
import software.amazon.smithy.rust.codegen.core.rustlang.Attribute
import software.amazon.smithy.rust.codegen.core.rustlang.RustMetadata
import software.amazon.smithy.rust.codegen.core.rustlang.RustModule
import software.amazon.smithy.rust.codegen.core.rustlang.RustWriter
import software.amazon.smithy.rust.codegen.core.rustlang.Visibility
import software.amazon.smithy.rust.codegen.core.smithy.CodegenContext
import software.amazon.smithy.rust.codegen.core.smithy.RustCrate
import software.amazon.smithy.rust.codegen.core.smithy.generators.protocol.ProtocolSupport
import software.amazon.smithy.rust.codegen.server.smithy.generators.protocol.ServerProtocol
import software.amazon.smithy.rust.codegen.server.smithy.generators.protocol.ServerProtocolGenerator
import software.amazon.smithy.rust.codegen.server.smithy.generators.protocol.ServerProtocolTestGenerator

/**
 * ServerServiceGenerator
 *
 * Service generator is the main code generation entry point for Smithy services. Individual structures and unions are
 * generated in codegen visitor, but this class handles all protocol-specific code generation (i.e. operations).
 */
open class ServerServiceGenerator(
    private val rustCrate: RustCrate,
    private val protocolGenerator: ServerProtocolGenerator,
    private val protocolSupport: ProtocolSupport,
    val protocol: ServerProtocol,
    private val codegenContext: CodegenContext,
) {
    private val index = TopDownIndex.of(codegenContext.model)
    protected val operations = index.getContainedOperations(codegenContext.serviceShape).sortedBy { it.id }

    /**
     * Render Service Specific code. Code will end up in different files via [useShapeWriter]. See `SymbolVisitor.kt`
     * which assigns a symbol location to each shape.
     */
    fun render() {
<<<<<<< HEAD
        rustCrate.withModule(DefaultPublicModules["operation"]!!) {
            ServerProtocolTestGenerator(codegenContext, protocolSupport, protocolGenerator).render(this)
=======
        rustCrate.withModule(RustModule.operation(Visibility.PRIVATE)) { writer ->
            ServerProtocolTestGenerator(codegenContext, protocolSupport, protocolGenerator).render(writer)
>>>>>>> aacaf160
        }

        for (operation in operations) {
            if (operation.errors.isNotEmpty()) {
                rustCrate.withModule(RustModule.Error) {
                    renderCombinedErrors(this, operation)
                }
            }
        }
<<<<<<< HEAD
        rustCrate.withModule(RustModule.public("operation_handler", "Operation handlers definition and implementation.")) {
            renderOperationHandler(this, operations)
=======
        rustCrate.withModule(RustModule.private("operation_handler", "Operation handlers definition and implementation.")) { writer ->
            renderOperationHandler(writer, operations)
>>>>>>> aacaf160
        }
        rustCrate.withModule(
            RustModule.public(
                "operation_registry",
                """
                Contains the [`operation_registry::OperationRegistry`], a place where
                you can register your service's operation implementations.
                """,
            ),
        ) {
            renderOperationRegistry(this, operations)
        }

        // TODO(https://github.com/awslabs/smithy-rs/issues/1707): Remove, this is temporary.
        rustCrate.withModule(
            RustModule(
                "operation_shape",
                RustMetadata(
                    visibility = Visibility.PUBLIC,
                    additionalAttributes = listOf(
                        Attribute.DocHidden,
                    ),
                ),
            ),
        ) {
            for (operation in operations) {
                ServerOperationGenerator(codegenContext, operation).render(this)
            }
        }

        // TODO(https://github.com/awslabs/smithy-rs/issues/1707): Remove, this is temporary.
        rustCrate.withModule(
            RustModule("service", RustMetadata(visibility = Visibility.PUBLIC, additionalAttributes = listOf(Attribute.DocHidden)), null),
<<<<<<< HEAD
        ) {
            val serverProtocol = ServerProtocol.fromCoreProtocol(protocol)
            ServerServiceGeneratorV2(
                codegenContext,
                serverProtocol,
            ).render(this)
=======
        ) { writer ->
            ServerServiceGeneratorV2(
                codegenContext,
                protocol,
            ).render(writer)
>>>>>>> aacaf160
        }

        renderExtras(operations)
    }

    // Render any extra section needed by subclasses of `ServerServiceGenerator`.
    open fun renderExtras(operations: List<OperationShape>) { }

    // Render combined errors.
    open fun renderCombinedErrors(writer: RustWriter, operation: OperationShape) {
        /* Subclasses can override */
    }

    // Render operations handler.
    open fun renderOperationHandler(writer: RustWriter, operations: List<OperationShape>) {
        ServerOperationHandlerGenerator(codegenContext, protocol, operations).render(writer)
    }

    // Render operations registry.
    private fun renderOperationRegistry(writer: RustWriter, operations: List<OperationShape>) {
        ServerOperationRegistryGenerator(codegenContext, protocol, operations).render(writer)
    }
}<|MERGE_RESOLUTION|>--- conflicted
+++ resolved
@@ -40,13 +40,8 @@
      * which assigns a symbol location to each shape.
      */
     fun render() {
-<<<<<<< HEAD
-        rustCrate.withModule(DefaultPublicModules["operation"]!!) {
+        rustCrate.withModule(RustModule.operation(Visibility.PRIVATE)) {
             ServerProtocolTestGenerator(codegenContext, protocolSupport, protocolGenerator).render(this)
-=======
-        rustCrate.withModule(RustModule.operation(Visibility.PRIVATE)) { writer ->
-            ServerProtocolTestGenerator(codegenContext, protocolSupport, protocolGenerator).render(writer)
->>>>>>> aacaf160
         }
 
         for (operation in operations) {
@@ -56,13 +51,8 @@
                 }
             }
         }
-<<<<<<< HEAD
-        rustCrate.withModule(RustModule.public("operation_handler", "Operation handlers definition and implementation.")) {
+        rustCrate.withModule(RustModule.private("operation_handler", "Operation handlers definition and implementation.")) {
             renderOperationHandler(this, operations)
-=======
-        rustCrate.withModule(RustModule.private("operation_handler", "Operation handlers definition and implementation.")) { writer ->
-            renderOperationHandler(writer, operations)
->>>>>>> aacaf160
         }
         rustCrate.withModule(
             RustModule.public(
@@ -96,20 +86,11 @@
         // TODO(https://github.com/awslabs/smithy-rs/issues/1707): Remove, this is temporary.
         rustCrate.withModule(
             RustModule("service", RustMetadata(visibility = Visibility.PUBLIC, additionalAttributes = listOf(Attribute.DocHidden)), null),
-<<<<<<< HEAD
         ) {
-            val serverProtocol = ServerProtocol.fromCoreProtocol(protocol)
-            ServerServiceGeneratorV2(
-                codegenContext,
-                serverProtocol,
-            ).render(this)
-=======
-        ) { writer ->
             ServerServiceGeneratorV2(
                 codegenContext,
                 protocol,
-            ).render(writer)
->>>>>>> aacaf160
+            ).render(this)
         }
 
         renderExtras(operations)
