--- conflicted
+++ resolved
@@ -44,13 +44,7 @@
      */
     fun render() {
         rustCrate.lib {
-<<<<<<< HEAD
-            rust("##[doc(inline)]")
-            rust("pub use crate::service::$serviceName;")
-=======
-            rust("##[doc(inline, hidden)]")
             rust("pub use crate::service::{$serviceName, ${serviceName}Builder, MissingOperationsError};")
->>>>>>> 5073a25b
         }
 
         rustCrate.withModule(RustModule.operation(Visibility.PRIVATE)) {
@@ -96,11 +90,7 @@
         }
 
         rustCrate.withModule(
-<<<<<<< HEAD
             RustModule.public("service"),
-=======
-            RustModule.LeafModule("service", RustMetadata(visibility = Visibility.PRIVATE, additionalAttributes = listOf(Attribute.DocHidden)), null),
->>>>>>> 5073a25b
         ) {
             ServerServiceGeneratorV2(
                 codegenContext,
