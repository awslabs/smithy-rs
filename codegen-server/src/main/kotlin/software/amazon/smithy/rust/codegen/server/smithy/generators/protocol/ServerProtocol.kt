--- conflicted
+++ resolved
@@ -60,8 +60,6 @@
         requestSpecModule: RuntimeType,
     ): Writable
 
-<<<<<<< HEAD
-=======
     /**
      * In some protocols, such as restJson1,
      * when there is no modeled body input, content type must not be set and the body must be empty.
@@ -69,7 +67,6 @@
      */
     fun serverContentTypeCheckNoModeledInput(): Boolean = false
 
->>>>>>> 20974d30
     companion object {
         /** Upgrades the core protocol to a `ServerProtocol`. */
         fun fromCoreProtocol(protocol: Protocol): ServerProtocol = when (protocol) {
@@ -229,11 +226,8 @@
     ): Writable = RestRequestSpecGenerator(httpBindingResolver, requestSpecModule).generate(operationShape)
 
     override fun serverRouterRuntimeConstructor() = "new_rest_json_router"
-<<<<<<< HEAD
-=======
 
     override fun serverContentTypeCheckNoModeledInput() = true
->>>>>>> 20974d30
 }
 
 class ServerRestXmlProtocol(
@@ -261,9 +255,6 @@
     ): Writable = RestRequestSpecGenerator(httpBindingResolver, requestSpecModule).generate(operationShape)
 
     override fun serverRouterRuntimeConstructor() = "new_rest_xml_router"
-<<<<<<< HEAD
-=======
 
     override fun serverContentTypeCheckNoModeledInput() = true
->>>>>>> 20974d30
 }