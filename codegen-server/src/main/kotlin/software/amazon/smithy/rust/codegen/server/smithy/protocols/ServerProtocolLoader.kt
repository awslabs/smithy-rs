--- conflicted
+++ resolved
@@ -54,30 +54,6 @@
 class ServerProtocolLoader(supportedProtocols: ProtocolMap<ServerProtocolGenerator, ServerCodegenContext>) :
     ProtocolLoader<ServerProtocolGenerator, ServerCodegenContext>(supportedProtocols) {
     companion object {
-<<<<<<< HEAD
-        val DefaultProtocols = mapOf(
-            RestJson1Trait.ID to ServerRestJsonFactory(
-                additionalServerHttpBoundProtocolCustomizations = listOf(
-                    StreamPayloadSerializerCustomization(),
-                ),
-            ),
-            RestXmlTrait.ID to ServerRestXmlFactory(
-                additionalServerHttpBoundProtocolCustomizations = listOf(
-                    StreamPayloadSerializerCustomization(),
-                ),
-            ),
-            AwsJson1_0Trait.ID to ServerAwsJsonFactory(
-                AwsJsonVersion.Json10,
-                additionalServerHttpBoundProtocolCustomizations = listOf(StreamPayloadSerializerCustomization()),
-            ),
-            AwsJson1_1Trait.ID to ServerAwsJsonFactory(
-                AwsJsonVersion.Json11,
-                additionalServerHttpBoundProtocolCustomizations = listOf(StreamPayloadSerializerCustomization()),
-            ),
-            // TODO `StreamPayloadSerializerCustomization`
-            Rpcv2CborTrait.ID to ServerRpcV2Factory(),
-        )
-=======
         val DefaultProtocols =
             mapOf(
                 RestJson1Trait.ID to
@@ -104,7 +80,8 @@
                         AwsJsonVersion.Json11,
                         additionalServerHttpBoundProtocolCustomizations = listOf(StreamPayloadSerializerCustomization()),
                     ),
+                // TODO `StreamPayloadSerializerCustomization`
+                Rpcv2CborTrait.ID to ServerRpcV2Factory(),
             )
->>>>>>> 837565b9
     }
 }