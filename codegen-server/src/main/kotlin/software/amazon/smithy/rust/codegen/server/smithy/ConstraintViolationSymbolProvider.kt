--- conflicted
+++ resolved
@@ -113,20 +113,9 @@
                     .locatedIn(module)
                     .build()
             }
-<<<<<<< HEAD
             is StringShape, is IntegerShape -> {
-                val namespace = "crate::${Models.namespace}::${
-                RustReservedWords.escapeIfNeeded(
-                    shape.contextName(serviceShape).toSnakeCase(),
-                )
-                }"
-                val rustType = RustType.Opaque(constraintViolationName, namespace)
-=======
-
-            is StringShape -> {
                 val module = shape.shapeModule()
                 val rustType = RustType.Opaque(constraintViolationName, module.fullyQualifiedPath())
->>>>>>> a1fde3be
                 Symbol.builder()
                     .rustType(rustType)
                     .name(rustType.name)
