--- conflicted
+++ resolved
@@ -550,29 +550,34 @@
 
             checkRequestParams(inputShape, this)
 
-<<<<<<< HEAD
-        // Construct a dummy response.
-        withBlock("let response = ", ";") {
-            instantiator.render(this, outputShape, Node.objectNode())
-        }
-=======
             // Construct a dummy response.
             withBlock("let response = ", ";") {
                 instantiator.render(
                     this,
                     outputShape,
                     Node.objectNode(),
-                    Instantiator.defaultContext().copy(defaultsForRequiredFields = true),
                 )
             }
->>>>>>> 521fa8d0
 
             if (operationShape.errors.isEmpty()) {
-                write("response")
+                rust("response")
             } else {
-                write("Ok(response)")
-            }
-        }
+                rust("Ok(response)")
+            }
+
+        checkRequestParams(inputShape, this)
+
+        // Construct a dummy response.
+        withBlock("let response = ", ";") {
+            instantiator.render(this, outputShape, Node.objectNode())
+        }
+
+        if (operationShape.errors.isEmpty()) {
+            write("response")
+        } else {
+            write("Ok(response)")
+        }
+    }
 
     /** Checks the request using the `OperationRegistryBuilder`. */
     private fun checkRequest(
