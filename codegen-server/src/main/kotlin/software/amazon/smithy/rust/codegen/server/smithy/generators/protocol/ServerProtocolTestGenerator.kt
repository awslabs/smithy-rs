/*
 * Copyright Amazon.com, Inc. or its affiliates. All Rights Reserved.
 * SPDX-License-Identifier: Apache-2.0.
 */

package software.amazon.smithy.rust.codegen.server.smithy.generators.protocol

import software.amazon.smithy.codegen.core.CodegenException
import software.amazon.smithy.model.knowledge.OperationIndex
import software.amazon.smithy.model.node.Node
import software.amazon.smithy.model.shapes.DoubleShape
import software.amazon.smithy.model.shapes.FloatShape
import software.amazon.smithy.model.shapes.OperationShape
import software.amazon.smithy.model.shapes.StructureShape
import software.amazon.smithy.model.traits.ErrorTrait
import software.amazon.smithy.protocoltests.traits.AppliesTo
import software.amazon.smithy.protocoltests.traits.HttpMessageTestCase
import software.amazon.smithy.protocoltests.traits.HttpRequestTestCase
import software.amazon.smithy.protocoltests.traits.HttpRequestTestsTrait
import software.amazon.smithy.protocoltests.traits.HttpResponseTestCase
import software.amazon.smithy.protocoltests.traits.HttpResponseTestsTrait
import software.amazon.smithy.rust.codegen.rustlang.Attribute
import software.amazon.smithy.rust.codegen.rustlang.CargoDependency
import software.amazon.smithy.rust.codegen.rustlang.RustMetadata
import software.amazon.smithy.rust.codegen.rustlang.RustWriter
import software.amazon.smithy.rust.codegen.rustlang.asType
import software.amazon.smithy.rust.codegen.rustlang.escape
import software.amazon.smithy.rust.codegen.rustlang.rust
import software.amazon.smithy.rust.codegen.rustlang.rustBlock
import software.amazon.smithy.rust.codegen.rustlang.rustTemplate
import software.amazon.smithy.rust.codegen.rustlang.withBlock
import software.amazon.smithy.rust.codegen.server.smithy.ServerCargoDependency
import software.amazon.smithy.rust.codegen.server.smithy.protocols.ServerHttpProtocolGenerator
import software.amazon.smithy.rust.codegen.smithy.CodegenContext
import software.amazon.smithy.rust.codegen.smithy.RuntimeType
import software.amazon.smithy.rust.codegen.smithy.generators.Instantiator
import software.amazon.smithy.rust.codegen.smithy.generators.protocol.ProtocolSupport
import software.amazon.smithy.rust.codegen.testutil.TokioTest
import software.amazon.smithy.rust.codegen.util.dq
import software.amazon.smithy.rust.codegen.util.getTrait
import software.amazon.smithy.rust.codegen.util.hasStreamingMember
import software.amazon.smithy.rust.codegen.util.hasTrait
import software.amazon.smithy.rust.codegen.util.inputShape
import software.amazon.smithy.rust.codegen.util.isStreaming
import software.amazon.smithy.rust.codegen.util.orNull
import software.amazon.smithy.rust.codegen.util.outputShape
import software.amazon.smithy.rust.codegen.util.toSnakeCase
import java.util.logging.Logger

/**
 * Generate protocol tests for an operation
 */
class ServerProtocolTestGenerator(
    private val codegenContext: CodegenContext,
    private val protocolSupport: ProtocolSupport,
    private val operationShape: OperationShape,
    private val writer: RustWriter
) {
    private val logger = Logger.getLogger(javaClass.name)

    private val model = codegenContext.model
    private val inputShape = operationShape.inputShape(codegenContext.model)
    private val outputShape = operationShape.outputShape(codegenContext.model)
    private val symbolProvider = codegenContext.symbolProvider
    private val operationSymbol = symbolProvider.toSymbol(operationShape)
    private val operationIndex = OperationIndex.of(codegenContext.model)
    private val operationImplementationName = "${operationSymbol.name}${ServerHttpProtocolGenerator.OPERATION_OUTPUT_WRAPPER_SUFFIX}"
    private val operationErrorName = "crate::error::${operationSymbol.name}Error"

    private val instantiator = with(codegenContext) {
        Instantiator(symbolProvider, model, runtimeConfig)
    }

    private val codegenScope = arrayOf(
        "Bytes" to RuntimeType.Bytes,
        "SmithyHttp" to CargoDependency.SmithyHttp(codegenContext.runtimeConfig).asType(),
        "Http" to CargoDependency.Http.asType(),
        "Hyper" to CargoDependency.Hyper.asType(),
        "AxumCore" to ServerCargoDependency.AxumCore.asType(),
        "SmithyHttpServer" to CargoDependency.SmithyHttpServer(codegenContext.runtimeConfig).asType(),
        "AssertEq" to CargoDependency.PrettyAssertions.asType().member("assert_eq!")
    )

    sealed class TestCase {
        abstract val testCase: HttpMessageTestCase

        data class RequestTest(override val testCase: HttpRequestTestCase, val targetShape: StructureShape) :
            TestCase()
        data class ResponseTest(override val testCase: HttpResponseTestCase, val targetShape: StructureShape) :
            TestCase()
    }

    fun render() {
        val requestTests = operationShape.getTrait<HttpRequestTestsTrait>()
            ?.getTestCasesFor(AppliesTo.SERVER).orEmpty().map { TestCase.RequestTest(it, inputShape) }
        val responseTests = operationShape.getTrait<HttpResponseTestsTrait>()
            ?.getTestCasesFor(AppliesTo.SERVER).orEmpty().map { TestCase.ResponseTest(it, outputShape) }
        val errorTests = operationIndex.getErrors(operationShape).flatMap { error ->
            val testCases = error.getTrait<HttpResponseTestsTrait>()
                ?.getTestCasesFor(AppliesTo.SERVER).orEmpty()
            testCases.map { TestCase.ResponseTest(it, error) }
        }
        val allTests: List<TestCase> = (requestTests + responseTests + errorTests).filterMatching().fixBroken()

        if (allTests.isNotEmpty()) {
            val operationName = operationSymbol.name
            val testModuleName = "server_${operationName.toSnakeCase()}_test"
            val moduleMeta = RustMetadata(
                public = false,
                additionalAttributes = listOf(
                    Attribute.Cfg("test"),
                    Attribute.Custom("allow(unreachable_code, unused_variables)")
                )
            )
            writer.withModule(testModuleName, moduleMeta) {
                renderAllTestCases(allTests)
            }
        }
    }

    private fun RustWriter.renderAllTestCases(allTests: List<TestCase>) {
        allTests.forEach {
            renderTestCaseBlock(it.testCase, this) {
                when (it) {
                    is TestCase.RequestTest -> this.renderHttpRequestTestCase(it.testCase)
                    is TestCase.ResponseTest -> this.renderHttpResponseTestCase(it.testCase, it.targetShape)
                }
            }
        }
    }

    /**
     * Filter out test cases that are disabled or don't match the service protocol
     */
    private fun List<TestCase>.filterMatching(): List<TestCase> {
        return if (RunOnly.isNullOrEmpty()) {
            this.filter { testCase ->
                testCase.testCase.protocol == codegenContext.protocol &&
                    !DisableTests.contains(testCase.testCase.id)
            }
        } else {
            this.filter { RunOnly.contains(it.testCase.id) }
        }
    }

    // This function applies a "fix function" to each broken test before we synthesize it.
    // Broken tests are those whose definitions in the `awslabs/smithy` repository are wrong, usually because they have
    // not been written with a server-side perspective in mind.
    private fun List<TestCase>.fixBroken(): List<TestCase> = this.map {
        when (it) {
            is TestCase.RequestTest -> {
                val howToFixIt = BrokenRequestTests[Pair(codegenContext.serviceShape.id.toString(), it.testCase.id)]
                if (howToFixIt == null) {
                    it
                } else {
                    val fixed = howToFixIt(it.testCase)
                    TestCase.RequestTest(fixed, it.targetShape)
                }
            }
            is TestCase.ResponseTest -> {
                val howToFixIt = BrokenResponseTests[Pair(codegenContext.serviceShape.id.toString(), it.testCase.id)]
                if (howToFixIt == null) {
                    it
                } else {
                    val fixed = howToFixIt(it.testCase)
                    TestCase.ResponseTest(fixed, it.targetShape)
                }
            }
        }
    }

    private fun renderTestCaseBlock(
        testCase: HttpMessageTestCase,
        testModuleWriter: RustWriter,
        block: RustWriter.() -> Unit
    ) {
        testModuleWriter.setNewlinePrefix("/// ")
        testCase.documentation.map {
            testModuleWriter.writeWithNoFormatting(it)
        }

        testModuleWriter.write("Test ID: ${testCase.id}")
        testModuleWriter.setNewlinePrefix("")
        TokioTest.render(testModuleWriter)

        val action = when (testCase) {
            is HttpResponseTestCase -> Action.Response
            is HttpRequestTestCase -> Action.Request
            else -> throw CodegenException("unknown test case type")
        }
        if (expectFail(testCase)) {
            testModuleWriter.writeWithNoFormatting("#[should_panic]")
        }
        val fnName = when (action) {
            is Action.Response -> "_response"
            is Action.Request -> "_request"
        }
        testModuleWriter.rustBlock("async fn ${testCase.id.toSnakeCase()}$fnName()") {
            block(this)
        }
    }

    /**
     * Renders an HTTP request test case.
     * We are given an HTTP request in the test case, and we assert that when we deserialize said HTTP request into
     * an operation's input shape, the resulting shape is of the form we expect, as defined in the test case.
     */
    private fun RustWriter.renderHttpRequestTestCase(
        httpRequestTestCase: HttpRequestTestCase,
    ) {
        if (!protocolSupport.requestDeserialization) {
            rust("/* test case disabled for this protocol (not yet supported) */")
            return
        }

        rustTemplate(
            """
            ##[allow(unused_mut)] let mut http_request = http::Request::builder()
                .uri("${httpRequestTestCase.uri}")
            """,
            *codegenScope
        )
        for (header in httpRequestTestCase.headers) {
            rust(".header(${header.key.dq()}, ${header.value.dq()})")
        }
        rustTemplate(
            """
            .body(#{SmithyHttpServer}::body::Body::from(#{Bytes}::from_static(b${httpRequestTestCase.body.orNull()?.dq()})))
            .unwrap();
            """,
            *codegenScope
        )
        if (httpRequestTestCase.queryParams.isNotEmpty()) {
            val queryParams = httpRequestTestCase.queryParams.joinToString(separator = "&")
            rust("""*http_request.uri_mut() = "${httpRequestTestCase.uri}?$queryParams".parse().unwrap();""")
        }
        httpRequestTestCase.host.orNull()?.also {
            rust("""todo!("endpoint trait not supported yet");""")
        }
        if (protocolSupport.requestBodyDeserialization) {
            checkParams(httpRequestTestCase, this)
        }

        // Explicitly warn if the test case defined parameters that we aren't doing anything with
        with(httpRequestTestCase) {
            if (authScheme.isPresent) {
                logger.warning("Test case provided authScheme but this was ignored")
            }
            if (!httpRequestTestCase.vendorParams.isEmpty) {
                logger.warning("Test case provided vendorParams but these were ignored")
            }
        }
    }

    private fun HttpMessageTestCase.action(): Action = when (this) {
        is HttpRequestTestCase -> Action.Request
        is HttpResponseTestCase -> Action.Response
        else -> throw CodegenException("Unknown test case type")
    }

    private fun expectFail(testCase: HttpMessageTestCase): Boolean = ExpectFail.find {
        it.id == testCase.id && it.action == testCase.action() && it.service == codegenContext.serviceShape.id.toString()
    } != null

    /**
     * Renders an HTTP response test case.
     * We are given an operation output shape or an error shape in the `params` field, and we assert that when we
     * serialize said shape, the resulting HTTP response is of the form we expect, as defined in the test case.
     * [shape] is either an operation output shape or an error shape.
     */
    private fun RustWriter.renderHttpResponseTestCase(
        testCase: HttpResponseTestCase,
        shape: StructureShape
    ) {
        if (!protocolSupport.responseSerialization || (
            !protocolSupport.errorSerialization && shape.hasTrait<ErrorTrait>()
            )
        ) {
            rust("/* test case disabled for this protocol (not yet supported) */")
            return
        }
        writeInline("let output =")
        instantiator.render(this, shape, testCase.params)
        write(";")
        val operationImpl = if (operationShape.errors.isNotEmpty()) {
            if (shape.hasTrait<ErrorTrait>()) {
                val variant = symbolProvider.toSymbol(shape).name
                "$operationImplementationName::Error($operationErrorName::$variant(output))"
            } else {
                "$operationImplementationName::Output(output)"
            }
        } else {
            "$operationImplementationName(output)"
        }
        rustTemplate(
            """
            let output = super::$operationImpl;
            use #{AxumCore}::response::IntoResponse;
            let http_response = output.into_response();
            """,
            *codegenScope,
        )
        rustTemplate(
            """
            #{AssertEq}(
                http::StatusCode::from_u16(${testCase.code}).expect("invalid expected HTTP status code"),
                http_response.status()
            );
            """,
            *codegenScope
        )
        checkHeaders(this, "&http_response.headers()", testCase.headers)
        checkForbidHeaders(this, "&http_response.headers()", testCase.forbidHeaders)
        checkRequiredHeaders(this, "&http_response.headers()", testCase.requireHeaders)
        checkHttpResponseExtensions(this)
        // "If no request body is defined, then no assertions are made about the body of the message."
        if (testCase.body.isPresent) {
            checkBody(this, testCase.body.get(), testCase.bodyMediaType.orNull())
        }
    }

    private fun checkParams(httpRequestTestCase: HttpRequestTestCase, rustWriter: RustWriter) {
        rustWriter.writeInline("let expected = ")
        instantiator.render(rustWriter, inputShape, httpRequestTestCase.params)
        rustWriter.write(";")

        val operationName = "${operationSymbol.name}${ServerHttpProtocolGenerator.OPERATION_INPUT_WRAPPER_SUFFIX}"
        rustWriter.rustTemplate(
            """
            use #{AxumCore}::extract::FromRequest;
            let mut http_request = #{AxumCore}::extract::RequestParts::new(http_request);
            let parsed = super::$operationName::from_request(&mut http_request).await.expect("failed to parse request").0;
            """,
            *codegenScope,
        )

        if (inputShape.hasStreamingMember(model)) {
            // A streaming shape does not implement `PartialEq`, so we have to iterate over the input shape's members
            // and handle the equality assertion separately.
            for (member in inputShape.members()) {
                val memberName = codegenContext.symbolProvider.toMemberName(member)
                if (member.isStreaming(codegenContext.model)) {
                    rustWriter.rustTemplate(
                        """
                        #{AssertEq}(
                            parsed.$memberName.collect().await.unwrap().into_bytes(),
                            expected.$memberName.collect().await.unwrap().into_bytes()
                        );
                        """,
                        *codegenScope
                    )
                } else {
                    rustWriter.rustTemplate(
                        """
                        #{AssertEq}(parsed.$memberName, expected.$memberName, "Unexpected value for `$memberName`");
                        """,
                        *codegenScope
                    )
                }
            }
        } else {
            val hasFloatingPointMembers = inputShape.members().any {
                val target = model.expectShape(it.target)
                (target is DoubleShape) || (target is FloatShape)
            }

            // TODO(https://github.com/awslabs/smithy-rs/issues/1147) Handle the case of nested floating point members.
            if (hasFloatingPointMembers) {
                for (member in inputShape.members()) {
                    val memberName = codegenContext.symbolProvider.toMemberName(member)
                    when (codegenContext.model.expectShape(member.target)) {
                        is DoubleShape, is FloatShape -> {
                            rustWriter.addUseImports(
                                RuntimeType.ProtocolTestHelper(codegenContext.runtimeConfig, "FloatEquals").toSymbol()
                            )
                            rustWriter.rust(
                                """
                                assert!(parsed.$memberName.float_equals(&expected.$memberName),
                                    "Unexpected value for `$memberName` {:?} vs. {:?}", expected.$memberName, parsed.$memberName);
                                """
                            )
                        }
                        else -> {
                            rustWriter.rustTemplate(
                                """
                                    #{AssertEq}(parsed.$memberName, expected.$memberName, "Unexpected value for `$memberName`");
                                    """,
                                *codegenScope
                            )
                        }
                    }
                }
            } else {
                rustWriter.rustTemplate("#{AssertEq}(parsed, expected);", *codegenScope)
            }
        }
    }

    private fun checkBody(rustWriter: RustWriter, body: String, mediaType: String?) {
        rustWriter.rustTemplate(
            """
            let body = #{Hyper}::body::to_bytes(http_response.into_body()).await.expect("unable to extract body to bytes");
            """,
            *codegenScope
        )
        if (body == "") {
            rustWriter.rustTemplate(
                """
                // No body
                #{AssertEq}(std::str::from_utf8(&body).unwrap(), "");
                """,
                *codegenScope
            )
        } else {
            assertOk(rustWriter) {
                rustWriter.write(
                    "#T(&body, ${
                    rustWriter.escape(body).dq()
                    }, #T::from(${(mediaType ?: "unknown").dq()}))",
                    RuntimeType.ProtocolTestHelper(codegenContext.runtimeConfig, "validate_body"),
                    RuntimeType.ProtocolTestHelper(codegenContext.runtimeConfig, "MediaType")
                )
            }
        }
    }

    private fun checkHttpResponseExtensions(rustWriter: RustWriter) {
        rustWriter.rustTemplate(
            """
            let response_extensions = http_response.extensions()
                .get::<#{SmithyHttpServer}::ResponseExtensions>()
                .expect("extension `ResponseExtensions` not found");
            """.trimIndent(),
            *codegenScope
        )
        rustWriter.writeWithNoFormatting(
            """
            assert_eq!(response_extensions.operation(), format!("{}#{}", "${operationShape.id.namespace}", "${operationSymbol.name}"));
            """.trimIndent()
        )
    }

    private fun checkRequiredHeaders(rustWriter: RustWriter, actualExpression: String, requireHeaders: List<String>) {
        basicCheck(
            requireHeaders,
            rustWriter,
            "required_headers",
            actualExpression,
            "require_headers"
        )
    }

    private fun checkForbidHeaders(rustWriter: RustWriter, actualExpression: String, forbidHeaders: List<String>) {
        basicCheck(
            forbidHeaders,
            rustWriter,
            "forbidden_headers",
            actualExpression,
            "forbid_headers"
        )
    }

    private fun checkHeaders(rustWriter: RustWriter, actualExpression: String, headers: Map<String, String>) {
        if (headers.isEmpty()) {
            return
        }
        val variableName = "expected_headers"
        rustWriter.withBlock("let $variableName = [", "];") {
            writeWithNoFormatting(
                headers.entries.joinToString(",") {
                    "(${it.key.dq()}, ${it.value.dq()})"
                }
            )
        }
        assertOk(rustWriter) {
            write(
                "#T($actualExpression, $variableName)",
                RuntimeType.ProtocolTestHelper(codegenContext.runtimeConfig, "validate_headers")
            )
        }
    }

    private fun basicCheck(
        params: List<String>,
        rustWriter: RustWriter,
        expectedVariableName: String,
        actualExpression: String,
        checkFunction: String
    ) {
        if (params.isEmpty()) {
            return
        }
        rustWriter.withBlock("let $expectedVariableName = ", ";") {
            strSlice(this, params)
        }
        assertOk(rustWriter) {
            write(
                "#T($actualExpression, $expectedVariableName)",
                RuntimeType.ProtocolTestHelper(codegenContext.runtimeConfig, checkFunction)
            )
        }
    }

    /**
     * wraps `inner` in a call to `aws_smithy_protocol_test::assert_ok`, a convenience wrapper
     * for pretty prettying protocol test helper results
     */
    private fun assertOk(rustWriter: RustWriter, inner: RustWriter.() -> Unit) {
        rustWriter.write("#T(", RuntimeType.ProtocolTestHelper(codegenContext.runtimeConfig, "assert_ok"))
        inner(rustWriter)
        rustWriter.write(");")
    }

    private fun strSlice(writer: RustWriter, args: List<String>) {
        writer.withBlock("&[", "]") {
            write(args.joinToString(",") { it.dq() })
        }
    }

    companion object {
        sealed class Action {
            object Request : Action()
            object Response : Action()
        }

        data class FailingTest(val service: String, val id: String, val action: Action)

        // These tests fail due to shortcomings in our implementation.
        // These could be configured via runtime configuration, but since this won't be long-lasting,
        // it makes sense to do the simplest thing for now.
        // The test will _fail_ if these pass, so we will discover & remove if we fix them by accident
        private val JsonRpc10 = "aws.protocoltests.json10#JsonRpc10"
        private val AwsJson11 = "aws.protocoltests.json#JsonProtocol"
        private val RestJson = "aws.protocoltests.restjson#RestJson"
        private val RestXml = "aws.protocoltests.restxml#RestXml"
        private val AwsQuery = "aws.protocoltests.query#AwsQuery"
        private val Ec2Query = "aws.protocoltests.ec2#AwsEc2"
        private val ExpectFail = setOf<FailingTest>(
            // Headers.
            FailingTest(RestJson, "RestJsonHttpWithHeadersButNoPayload", Action.Request),
            FailingTest(RestJson, "RestJsonInputAndOutputWithQuotedStringHeaders", Action.Response),

            FailingTest(RestJson, "RestJsonUnitInputAndOutputNoOutput", Action.Response),
<<<<<<< HEAD
            FailingTest(RestJson, "DocumentTypeAsPayloadOutput", Action.Response),
            FailingTest(RestJson, "DocumentTypeAsPayloadOutputString", Action.Response),
=======
            FailingTest(RestJson, "RestJsonSupportsNaNFloatQueryValues", Action.Request),
>>>>>>> 0a13f765
            FailingTest(RestJson, "RestJsonEndpointTrait", Action.Request),
            FailingTest(RestJson, "RestJsonEndpointTraitWithHostLabel", Action.Request),
            FailingTest(RestJson, "RestJsonFooErrorUsingCode", Action.Response),
            FailingTest(RestJson, "RestJsonFooErrorUsingCodeAndNamespace", Action.Response),
            FailingTest(RestJson, "RestJsonFooErrorUsingCodeUriAndNamespace", Action.Response),
            FailingTest(RestJson, "RestJsonFooErrorWithDunderType", Action.Response),
            FailingTest(RestJson, "RestJsonFooErrorWithDunderTypeAndNamespace", Action.Response),
            FailingTest(RestJson, "RestJsonFooErrorWithDunderTypeUriAndNamespace", Action.Response),
<<<<<<< HEAD
            FailingTest(RestJson, "EnumPayloadResponse", Action.Response),
            FailingTest(RestJson, "RestJsonHttpPayloadTraitsWithBlob", Action.Response),
            FailingTest(RestJson, "RestJsonHttpPayloadTraitsWithNoBlobBody", Action.Response),
            FailingTest(RestJson, "RestJsonHttpPayloadTraitsWithMediaTypeWithBlob", Action.Response),
            FailingTest(RestJson, "RestJsonHttpPayloadWithStructure", Action.Response),
            FailingTest(RestJson, "StringPayloadResponse", Action.Response),
=======
            FailingTest(RestJson, "RestJsonSupportsNaNFloatLabels", Action.Request),
            FailingTest(RestJson, "RestJsonHttpResponseCode", Action.Response),
>>>>>>> 0a13f765
            FailingTest(RestJson, "RestJsonNoInputAndNoOutput", Action.Response),
            FailingTest(RestJson, "RestJsonStreamingTraitsRequireLengthWithBlob", Action.Response),
            FailingTest(RestJson, "RestJsonHttpWithEmptyBlobPayload", Action.Request),
            FailingTest(RestJson, "RestJsonHttpWithEmptyStructurePayload", Action.Request),

            FailingTest("com.amazonaws.s3#AmazonS3", "GetBucketLocationUnwrappedOutput", Action.Response),
            FailingTest("com.amazonaws.s3#AmazonS3", "S3DefaultAddressing", Action.Request),
            FailingTest("com.amazonaws.s3#AmazonS3", "S3VirtualHostAddressing", Action.Request),
            FailingTest("com.amazonaws.s3#AmazonS3", "S3PathAddressing", Action.Request),
            FailingTest("com.amazonaws.s3#AmazonS3", "S3VirtualHostDualstackAddressing", Action.Request),
            FailingTest("com.amazonaws.s3#AmazonS3", "S3VirtualHostAccelerateAddressing", Action.Request),
            FailingTest("com.amazonaws.s3#AmazonS3", "S3VirtualHostDualstackAccelerateAddressing", Action.Request),
            FailingTest("com.amazonaws.s3#AmazonS3", "S3OperationAddressingPreferred", Action.Request),
        )
        private val RunOnly: Set<String>? = null

        // These tests are not even attempted to be generated, either because they will not compile
        // or because they are flaky
        private val DisableTests = setOf<String>()

        private fun fixRestJsonSupportsNaNFloatQueryValues(testCase: HttpRequestTestCase): HttpRequestTestCase {
            val params = Node.parse(
                """
                {
                    "queryFloat": "NaN",
                    "queryDouble": "NaN",
                    "queryParamsMapOfStringList": {
                        "Float": ["NaN"],
                        "Double": ["NaN"]
                    }
                }
                """.trimIndent()
            ).asObjectNode().get()

            return testCase.toBuilder().params(params).build()
        }
        private fun fixRestJsonSupportsInfinityFloatQueryValues(testCase: HttpRequestTestCase): HttpRequestTestCase =
            testCase.toBuilder().params(
                Node.parse(
                    """
                    {
                        "queryFloat": "Infinity",
                        "queryDouble": "Infinity",
                        "queryParamsMapOfStringList": {
                            "Float": ["Infinity"],
                            "Double": ["Infinity"]
                        }
                    }
                    """.trimMargin()
                ).asObjectNode().get()
            ).build()
        private fun fixRestJsonSupportsNegativeInfinityFloatQueryValues(testCase: HttpRequestTestCase): HttpRequestTestCase =
            testCase.toBuilder().params(
                Node.parse(
                    """
                    {
                        "queryFloat": "-Infinity",
                        "queryDouble": "-Infinity",
                        "queryParamsMapOfStringList": {
                            "Float": ["-Infinity"],
                            "Double": ["-Infinity"]
                        }
                    }
                    """.trimMargin()
                ).asObjectNode().get()
            ).build()
        private fun fixRestJsonAllQueryStringTypes(testCase: HttpRequestTestCase): HttpRequestTestCase =
            testCase.toBuilder().params(
                Node.parse(
                    """
                    {
                        "queryString": "Hello there",
                        "queryStringList": ["a", "b", "c"],
                        "queryStringSet": ["a", "b", "c"],
                        "queryByte": 1,
                        "queryShort": 2,
                        "queryInteger": 3,
                        "queryIntegerList": [1, 2, 3],
                        "queryIntegerSet": [1, 2, 3],
                        "queryLong": 4,
                        "queryFloat": 1.1,
                        "queryDouble": 1.1,
                        "queryDoubleList": [1.1, 2.1, 3.1],
                        "queryBoolean": true,
                        "queryBooleanList": [true, false, true],
                        "queryTimestamp": 1,
                        "queryTimestampList": [1, 2, 3],
                        "queryEnum": "Foo",
                        "queryEnumList": ["Foo", "Baz", "Bar"],
                        "queryParamsMapOfStringList": {
                            "String": ["Hello there"],
                            "StringList": ["a", "b", "c"],
                            "StringSet": ["a", "b", "c"],
                            "Byte": ["1"],
                            "Short": ["2"],
                            "Integer": ["3"],
                            "IntegerList": ["1", "2", "3"],
                            "IntegerSet": ["1", "2", "3"],
                            "Long": ["4"],
                            "Float": ["1.1"],
                            "Double": ["1.1"],
                            "DoubleList": ["1.1", "2.1", "3.1"],
                            "Boolean": ["true"],
                            "BooleanList": ["true", "false", "true"],
                            "Timestamp": ["1970-01-01T00:00:01Z"],
                            "TimestampList": ["1970-01-01T00:00:01Z", "1970-01-01T00:00:02Z", "1970-01-01T00:00:03Z"],
                            "Enum": ["Foo"],
                            "EnumList": ["Foo", "Baz", "Bar"]
                        }
                    }
                    """.trimMargin()
                ).asObjectNode().get()
            ).build()
        private fun fixRestJsonQueryStringEscaping(testCase: HttpRequestTestCase): HttpRequestTestCase =
            testCase.toBuilder().params(
                Node.parse(
                    """
                    {
                        "queryString": "%:/?#[]@!${'$'}&'()*+,;=😹",
                        "queryParamsMapOfStringList": {
                            "String": ["%:/?#[]@!${'$'}&'()*+,;=😹"]
                        }
                    }
                    """.trimMargin()
                ).asObjectNode().get()
            ).build()
        // The following tests assume that errors in responses are identified by an `X-Amzn-Errortype` header with
        // the error shape name.
        // However, Smithy specifications for AWS protocols that serialize to JSON recommend that new server implementations
        // serialize error types using a `__type` field in the body.
        // Our implementation follows this recommendation, so we fix the tests by removing the header and instead expecting
        // the error type to be in the body.
        private fun fixRestJsonEmptyComplexErrorWithNoMessage(testCase: HttpResponseTestCase): HttpResponseTestCase =
            testCase.toBuilder()
                .headers(emptyMap())
                .body("""{"__type":"ComplexError"}""")
                .build()
        private fun fixRestJsonInvalidGreetingError(testCase: HttpResponseTestCase): HttpResponseTestCase =
            testCase.toBuilder()
                .headers(emptyMap())
                .body("""{"Message":"Hi","__type":"InvalidGreeting"}""")
                .build()
        private fun fixRestJsonComplexErrorWithNoMessage(testCase: HttpResponseTestCase): HttpResponseTestCase =
            testCase.toBuilder()
                .headers(emptyMap())
                .body("""{"Nested":{"Fooooo":"bar"},"TopLevel":"Top level","__type":"ComplexError"}""")
                .build()

        // These are tests whose definitions in the `awslabs/smithy` repository are wrong.
        // This is because they have not been written from a server perspective, and as such the expected `params` field is incomplete.
        // TODO Contribute a PR to fix them upstream and remove them from this list once the fixes get published in the next Smithy release.
        private val BrokenRequestTests = mapOf(
            // https://github.com/awslabs/smithy/pull/1040
            Pair(RestJson, "RestJsonSupportsNaNFloatQueryValues") to ::fixRestJsonSupportsNaNFloatQueryValues,
            Pair(RestJson, "RestJsonSupportsInfinityFloatQueryValues") to ::fixRestJsonSupportsInfinityFloatQueryValues,
            Pair(RestJson, "RestJsonSupportsNegativeInfinityFloatQueryValues") to ::fixRestJsonSupportsNegativeInfinityFloatQueryValues,
            Pair(RestJson, "RestJsonAllQueryStringTypes") to ::fixRestJsonAllQueryStringTypes,
            Pair(RestJson, "RestJsonQueryStringEscaping") to ::fixRestJsonQueryStringEscaping,
        )

        private val BrokenResponseTests = mapOf(
            Pair(RestJson, "RestJsonEmptyComplexErrorWithNoMessage") to ::fixRestJsonEmptyComplexErrorWithNoMessage,
            Pair(RestJson, "RestJsonInvalidGreetingError") to ::fixRestJsonInvalidGreetingError,
            Pair(RestJson, "RestJsonComplexErrorWithNoMessage") to ::fixRestJsonComplexErrorWithNoMessage,
        )
    }
}<|MERGE_RESOLUTION|>--- conflicted
+++ resolved
@@ -541,12 +541,6 @@
             FailingTest(RestJson, "RestJsonInputAndOutputWithQuotedStringHeaders", Action.Response),
 
             FailingTest(RestJson, "RestJsonUnitInputAndOutputNoOutput", Action.Response),
-<<<<<<< HEAD
-            FailingTest(RestJson, "DocumentTypeAsPayloadOutput", Action.Response),
-            FailingTest(RestJson, "DocumentTypeAsPayloadOutputString", Action.Response),
-=======
-            FailingTest(RestJson, "RestJsonSupportsNaNFloatQueryValues", Action.Request),
->>>>>>> 0a13f765
             FailingTest(RestJson, "RestJsonEndpointTrait", Action.Request),
             FailingTest(RestJson, "RestJsonEndpointTraitWithHostLabel", Action.Request),
             FailingTest(RestJson, "RestJsonFooErrorUsingCode", Action.Response),
@@ -555,17 +549,6 @@
             FailingTest(RestJson, "RestJsonFooErrorWithDunderType", Action.Response),
             FailingTest(RestJson, "RestJsonFooErrorWithDunderTypeAndNamespace", Action.Response),
             FailingTest(RestJson, "RestJsonFooErrorWithDunderTypeUriAndNamespace", Action.Response),
-<<<<<<< HEAD
-            FailingTest(RestJson, "EnumPayloadResponse", Action.Response),
-            FailingTest(RestJson, "RestJsonHttpPayloadTraitsWithBlob", Action.Response),
-            FailingTest(RestJson, "RestJsonHttpPayloadTraitsWithNoBlobBody", Action.Response),
-            FailingTest(RestJson, "RestJsonHttpPayloadTraitsWithMediaTypeWithBlob", Action.Response),
-            FailingTest(RestJson, "RestJsonHttpPayloadWithStructure", Action.Response),
-            FailingTest(RestJson, "StringPayloadResponse", Action.Response),
-=======
-            FailingTest(RestJson, "RestJsonSupportsNaNFloatLabels", Action.Request),
-            FailingTest(RestJson, "RestJsonHttpResponseCode", Action.Response),
->>>>>>> 0a13f765
             FailingTest(RestJson, "RestJsonNoInputAndNoOutput", Action.Response),
             FailingTest(RestJson, "RestJsonStreamingTraitsRequireLengthWithBlob", Action.Response),
             FailingTest(RestJson, "RestJsonHttpWithEmptyBlobPayload", Action.Request),
