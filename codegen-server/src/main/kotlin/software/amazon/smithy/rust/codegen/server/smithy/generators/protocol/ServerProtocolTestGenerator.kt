/*
 * Copyright Amazon.com, Inc. or its affiliates. All Rights Reserved.
 * SPDX-License-Identifier: Apache-2.0
 */

package software.amazon.smithy.rust.codegen.server.smithy.generators.protocol

import software.amazon.smithy.codegen.core.Symbol
import software.amazon.smithy.model.knowledge.TopDownIndex
import software.amazon.smithy.model.node.Node
import software.amazon.smithy.model.shapes.DoubleShape
import software.amazon.smithy.model.shapes.FloatShape
import software.amazon.smithy.model.shapes.OperationShape
import software.amazon.smithy.model.shapes.StructureShape
import software.amazon.smithy.model.traits.ErrorTrait
import software.amazon.smithy.protocoltests.traits.AppliesTo
import software.amazon.smithy.protocoltests.traits.HttpMalformedRequestTestCase
import software.amazon.smithy.protocoltests.traits.HttpMalformedResponseBodyDefinition
import software.amazon.smithy.protocoltests.traits.HttpMalformedResponseDefinition
import software.amazon.smithy.protocoltests.traits.HttpRequestTestCase
import software.amazon.smithy.protocoltests.traits.HttpResponseTestCase
import software.amazon.smithy.rust.codegen.core.rustlang.RustReservedWords
import software.amazon.smithy.rust.codegen.core.rustlang.RustWriter
import software.amazon.smithy.rust.codegen.core.rustlang.Writable
import software.amazon.smithy.rust.codegen.core.rustlang.escape
import software.amazon.smithy.rust.codegen.core.rustlang.rust
import software.amazon.smithy.rust.codegen.core.rustlang.rustBlock
import software.amazon.smithy.rust.codegen.core.rustlang.rustTemplate
import software.amazon.smithy.rust.codegen.core.rustlang.withBlock
import software.amazon.smithy.rust.codegen.core.rustlang.writable
import software.amazon.smithy.rust.codegen.core.smithy.CodegenContext
import software.amazon.smithy.rust.codegen.core.smithy.RuntimeType
<<<<<<< HEAD
import software.amazon.smithy.rust.codegen.core.smithy.generators.protocol.BrokenTest
=======
>>>>>>> 4beac5f1
import software.amazon.smithy.rust.codegen.core.smithy.generators.protocol.FailingTest
import software.amazon.smithy.rust.codegen.core.smithy.generators.protocol.ProtocolSupport
import software.amazon.smithy.rust.codegen.core.smithy.generators.protocol.ProtocolTestGenerator
import software.amazon.smithy.rust.codegen.core.smithy.generators.protocol.ServiceShapeId.AWS_JSON_10
import software.amazon.smithy.rust.codegen.core.smithy.generators.protocol.ServiceShapeId.AWS_JSON_11
import software.amazon.smithy.rust.codegen.core.smithy.generators.protocol.ServiceShapeId.REST_JSON
import software.amazon.smithy.rust.codegen.core.smithy.generators.protocol.ServiceShapeId.REST_JSON_VALIDATION
<<<<<<< HEAD
import software.amazon.smithy.rust.codegen.core.smithy.generators.protocol.ServiceShapeId.RPC_V2_CBOR_EXTRAS
import software.amazon.smithy.rust.codegen.core.smithy.generators.protocol.TestCase
=======
import software.amazon.smithy.rust.codegen.core.smithy.generators.protocol.TestCase
import software.amazon.smithy.rust.codegen.core.smithy.generators.protocol.TestCaseKind
>>>>>>> 4beac5f1
import software.amazon.smithy.rust.codegen.core.smithy.transformers.allErrors
import software.amazon.smithy.rust.codegen.core.util.dq
import software.amazon.smithy.rust.codegen.core.util.hasStreamingMember
import software.amazon.smithy.rust.codegen.core.util.hasTrait
import software.amazon.smithy.rust.codegen.core.util.inputShape
import software.amazon.smithy.rust.codegen.core.util.isStreaming
import software.amazon.smithy.rust.codegen.core.util.orNull
import software.amazon.smithy.rust.codegen.core.util.outputShape
import software.amazon.smithy.rust.codegen.core.util.toPascalCase
import software.amazon.smithy.rust.codegen.core.util.toSnakeCase
import software.amazon.smithy.rust.codegen.server.smithy.ServerCargoDependency
import software.amazon.smithy.rust.codegen.server.smithy.generators.ServerInstantiator
import java.util.logging.Logger

/**
 * Generate server protocol tests for an [operationShape].
 */
class ServerProtocolTestGenerator(
    override val codegenContext: CodegenContext,
    override val protocolSupport: ProtocolSupport,
    override val operationShape: OperationShape,
) : ProtocolTestGenerator() {
    companion object {
        private val ExpectFail: Set<FailingTest> =
            setOf(
                // Endpoint trait is not implemented yet, see https://github.com/smithy-lang/smithy-rs/issues/950.
<<<<<<< HEAD
                FailingTest.RequestTest(REST_JSON, "RestJsonEndpointTrait"),
                FailingTest.RequestTest(REST_JSON, "RestJsonEndpointTraitWithHostLabel"),
                FailingTest.RequestTest(REST_JSON, "RestJsonOmitsEmptyListQueryValues"),
                // TODO(https://github.com/smithy-lang/smithy/pull/2315): Can be deleted when fixed tests are consumed in next Smithy version
                FailingTest.RequestTest(REST_JSON, "RestJsonEnumPayloadRequest"),
                FailingTest.RequestTest(REST_JSON, "RestJsonStringPayloadRequest"),
                // Tests involving `@range` on floats.
                // Pending resolution from the Smithy team, see https://github.com/smithy-lang/smithy-rs/issues/2007.
                FailingTest.MalformedRequestTest(REST_JSON_VALIDATION, "RestJsonMalformedRangeFloat_case0"),
                FailingTest.MalformedRequestTest(REST_JSON_VALIDATION, "RestJsonMalformedRangeFloat_case1"),
                FailingTest.MalformedRequestTest(REST_JSON_VALIDATION, "RestJsonMalformedRangeMaxFloat"),
                FailingTest.MalformedRequestTest(REST_JSON_VALIDATION, "RestJsonMalformedRangeMinFloat"),
                // Tests involving floating point shapes and the `@range` trait; see https://github.com/smithy-lang/smithy-rs/issues/2007
                FailingTest.MalformedRequestTest(REST_JSON_VALIDATION, "RestJsonMalformedRangeFloatOverride_case0"),
                FailingTest.MalformedRequestTest(REST_JSON_VALIDATION, "RestJsonMalformedRangeFloatOverride_case1"),
                FailingTest.MalformedRequestTest(REST_JSON_VALIDATION, "RestJsonMalformedRangeMaxFloatOverride"),
                FailingTest.MalformedRequestTest(REST_JSON_VALIDATION, "RestJsonMalformedRangeMinFloatOverride"),
                // Some tests for the S3 service (restXml).
                FailingTest.ResponseTest("com.amazonaws.s3#AmazonS3", "GetBucketLocationUnwrappedOutput"),
                FailingTest.RequestTest("com.amazonaws.s3#AmazonS3", "S3DefaultAddressing"),
                FailingTest.RequestTest("com.amazonaws.s3#AmazonS3", "S3VirtualHostAddressing"),
                FailingTest.RequestTest("com.amazonaws.s3#AmazonS3", "S3PathAddressing"),
                FailingTest.RequestTest("com.amazonaws.s3#AmazonS3", "S3VirtualHostDualstackAddressing"),
                FailingTest.RequestTest("com.amazonaws.s3#AmazonS3", "S3VirtualHostAccelerateAddressing"),
                FailingTest.RequestTest("com.amazonaws.s3#AmazonS3", "S3VirtualHostDualstackAccelerateAddressing"),
                FailingTest.RequestTest("com.amazonaws.s3#AmazonS3", "S3OperationAddressingPreferred"),
                FailingTest.ResponseTest("com.amazonaws.s3#AmazonS3", "S3OperationNoErrorWrappingResponse"),
                // AwsJson1.0 failing tests.
                FailingTest.RequestTest("aws.protocoltests.json10#JsonRpc10", "AwsJson10EndpointTraitWithHostLabel"),
                FailingTest.RequestTest("aws.protocoltests.json10#JsonRpc10", "AwsJson10EndpointTrait"),
                // AwsJson1.1 failing tests.
                FailingTest.RequestTest(AWS_JSON_11, "AwsJson11EndpointTraitWithHostLabel"),
                FailingTest.RequestTest(AWS_JSON_11, "AwsJson11EndpointTrait"),
                FailingTest.ResponseTest(AWS_JSON_11, "parses_the_request_id_from_the_response"),
                // TODO(https://github.com/awslabs/smithy/issues/1683): This has been marked as failing until resolution of said issue
                FailingTest.MalformedRequestTest(REST_JSON_VALIDATION, "RestJsonMalformedUniqueItemsBlobList"),
                FailingTest.MalformedRequestTest(REST_JSON_VALIDATION, "RestJsonMalformedUniqueItemsBooleanList_case0"),
                FailingTest.MalformedRequestTest(REST_JSON_VALIDATION, "RestJsonMalformedUniqueItemsBooleanList_case1"),
                FailingTest.MalformedRequestTest(REST_JSON_VALIDATION, "RestJsonMalformedUniqueItemsStringList"),
                FailingTest.MalformedRequestTest(REST_JSON_VALIDATION, "RestJsonMalformedUniqueItemsByteList"),
                FailingTest.MalformedRequestTest(REST_JSON_VALIDATION, "RestJsonMalformedUniqueItemsShortList"),
                FailingTest.MalformedRequestTest(REST_JSON_VALIDATION, "RestJsonMalformedUniqueItemsIntegerList"),
                FailingTest.MalformedRequestTest(REST_JSON_VALIDATION, "RestJsonMalformedUniqueItemsLongList"),
                FailingTest.MalformedRequestTest(REST_JSON_VALIDATION, "RestJsonMalformedUniqueItemsTimestampList"),
                FailingTest.MalformedRequestTest(REST_JSON_VALIDATION, "RestJsonMalformedUniqueItemsDateTimeList"),
                FailingTest.MalformedRequestTest(
                    REST_JSON_VALIDATION,
                    "RestJsonMalformedUniqueItemsHttpDateList_case0",
                ),
                FailingTest.MalformedRequestTest(
                    REST_JSON_VALIDATION,
                    "RestJsonMalformedUniqueItemsHttpDateList_case1",
                ),
                FailingTest.MalformedRequestTest(REST_JSON_VALIDATION, "RestJsonMalformedUniqueItemsEnumList"),
                FailingTest.MalformedRequestTest(REST_JSON_VALIDATION, "RestJsonMalformedUniqueItemsIntEnumList"),
                FailingTest.MalformedRequestTest(REST_JSON_VALIDATION, "RestJsonMalformedUniqueItemsListList"),
                FailingTest.MalformedRequestTest(REST_JSON_VALIDATION, "RestJsonMalformedUniqueItemsStructureList"),
                FailingTest.MalformedRequestTest(REST_JSON_VALIDATION, "RestJsonMalformedUniqueItemsUnionList_case0"),
                FailingTest.MalformedRequestTest(REST_JSON_VALIDATION, "RestJsonMalformedUniqueItemsUnionList_case1"),
                // TODO(https://github.com/smithy-lang/smithy-rs/issues/2472): We don't respect the `@internal` trait
                FailingTest.MalformedRequestTest(REST_JSON_VALIDATION, "RestJsonMalformedEnumList_case0"),
                FailingTest.MalformedRequestTest(REST_JSON_VALIDATION, "RestJsonMalformedEnumList_case1"),
                FailingTest.MalformedRequestTest(REST_JSON_VALIDATION, "RestJsonMalformedEnumMapKey_case0"),
                FailingTest.MalformedRequestTest(REST_JSON_VALIDATION, "RestJsonMalformedEnumMapKey_case1"),
                FailingTest.MalformedRequestTest(REST_JSON_VALIDATION, "RestJsonMalformedEnumMapValue_case0"),
                FailingTest.MalformedRequestTest(REST_JSON_VALIDATION, "RestJsonMalformedEnumMapValue_case1"),
                FailingTest.MalformedRequestTest(REST_JSON_VALIDATION, "RestJsonMalformedEnumString_case0"),
                FailingTest.MalformedRequestTest(REST_JSON_VALIDATION, "RestJsonMalformedEnumString_case1"),
                FailingTest.MalformedRequestTest(REST_JSON_VALIDATION, "RestJsonMalformedEnumUnion_case0"),
                FailingTest.MalformedRequestTest(REST_JSON_VALIDATION, "RestJsonMalformedEnumUnion_case1"),
                // TODO(https://github.com/awslabs/smithy/issues/1737): Specs on @internal, @tags, and enum values need to be clarified
                FailingTest.MalformedRequestTest(REST_JSON_VALIDATION, "RestJsonMalformedEnumTraitString_case0"),
                FailingTest.MalformedRequestTest(REST_JSON_VALIDATION, "RestJsonMalformedEnumTraitString_case1"),
                // These tests are broken because they are missing a target header.
                FailingTest.RequestTest(AWS_JSON_10, "AwsJson10ServerPopulatesNestedDefaultsWhenMissingInRequestBody"),
                FailingTest.RequestTest(AWS_JSON_10, "AwsJson10ServerPopulatesDefaultsWhenMissingInRequestBody"),
                // Response defaults are not set when builders are not used https://github.com/smithy-lang/smithy-rs/issues/3339
                FailingTest.ResponseTest(AWS_JSON_10, "AwsJson10ServerPopulatesDefaultsInResponseWhenMissingInParams"),
                FailingTest.ResponseTest(
                    AWS_JSON_10,
                    "AwsJson10ServerPopulatesNestedDefaultValuesWhenMissingInInResponseParams",
                ),

                // TODO(https://github.com/smithy-lang/smithy-rs/issues/3723): This affects all protocols
                FailingTest.MalformedRequestTest(RPC_V2_CBOR_EXTRAS, "AdditionalTokensEmptyStruct"),
            )

        private val BrokenTests:
            Set<BrokenTest> =
            setOf(
                BrokenTest.MalformedRequestTest(
                    REST_JSON_VALIDATION,
                    "RestJsonMalformedPatternReDOSString",
                    howToFixItFn = ::fixRestJsonMalformedPatternReDOSString,
                    inAtLeast = setOf("1.26.2", "1.49.0"),
                    trackedIn = setOf(
                        // TODO(https://github.com/awslabs/smithy/issues/1506)
                        "https://github.com/awslabs/smithy/issues/1506",
                        // TODO(https://github.com/smithy-lang/smithy/pull/2340)
                        "https://github.com/smithy-lang/smithy/pull/2340",
                    ),
                ),
=======
                FailingTest(REST_JSON, "RestJsonEndpointTrait", TestCaseKind.Request),
                FailingTest(REST_JSON, "RestJsonEndpointTraitWithHostLabel", TestCaseKind.Request),
                FailingTest(REST_JSON, "RestJsonOmitsEmptyListQueryValues", TestCaseKind.Request),
                // TODO(https://github.com/smithy-lang/smithy/pull/2315): Can be deleted when fixed tests are consumed in next Smithy version
                FailingTest(REST_JSON, "RestJsonEnumPayloadRequest", TestCaseKind.Request),
                FailingTest(REST_JSON, "RestJsonStringPayloadRequest", TestCaseKind.Request),
                // Tests involving `@range` on floats.
                // Pending resolution from the Smithy team, see https://github.com/smithy-lang/smithy-rs/issues/2007.
                FailingTest(REST_JSON_VALIDATION, "RestJsonMalformedRangeFloat_case0", TestCaseKind.MalformedRequest),
                FailingTest(REST_JSON_VALIDATION, "RestJsonMalformedRangeFloat_case1", TestCaseKind.MalformedRequest),
                FailingTest(REST_JSON_VALIDATION, "RestJsonMalformedRangeMaxFloat", TestCaseKind.MalformedRequest),
                FailingTest(REST_JSON_VALIDATION, "RestJsonMalformedRangeMinFloat", TestCaseKind.MalformedRequest),
                // Tests involving floating point shapes and the `@range` trait; see https://github.com/smithy-lang/smithy-rs/issues/2007
                FailingTest(REST_JSON_VALIDATION, "RestJsonMalformedRangeFloatOverride_case0", TestCaseKind.MalformedRequest),
                FailingTest(REST_JSON_VALIDATION, "RestJsonMalformedRangeFloatOverride_case1", TestCaseKind.MalformedRequest),
                FailingTest(REST_JSON_VALIDATION, "RestJsonMalformedRangeMaxFloatOverride", TestCaseKind.MalformedRequest),
                FailingTest(REST_JSON_VALIDATION, "RestJsonMalformedRangeMinFloatOverride", TestCaseKind.MalformedRequest),
                // Some tests for the S3 service (restXml).
                FailingTest("com.amazonaws.s3#AmazonS3", "GetBucketLocationUnwrappedOutput", TestCaseKind.Response),
                FailingTest("com.amazonaws.s3#AmazonS3", "S3DefaultAddressing", TestCaseKind.Request),
                FailingTest("com.amazonaws.s3#AmazonS3", "S3VirtualHostAddressing", TestCaseKind.Request),
                FailingTest("com.amazonaws.s3#AmazonS3", "S3PathAddressing", TestCaseKind.Request),
                FailingTest("com.amazonaws.s3#AmazonS3", "S3VirtualHostDualstackAddressing", TestCaseKind.Request),
                FailingTest("com.amazonaws.s3#AmazonS3", "S3VirtualHostAccelerateAddressing", TestCaseKind.Request),
                FailingTest("com.amazonaws.s3#AmazonS3", "S3VirtualHostDualstackAccelerateAddressing", TestCaseKind.Request),
                FailingTest("com.amazonaws.s3#AmazonS3", "S3OperationAddressingPreferred", TestCaseKind.Request),
                FailingTest("com.amazonaws.s3#AmazonS3", "S3OperationNoErrorWrappingResponse", TestCaseKind.Response),
                // AwsJson1.0 failing tests.
                FailingTest("aws.protocoltests.json10#JsonRpc10", "AwsJson10EndpointTraitWithHostLabel", TestCaseKind.Request),
                FailingTest("aws.protocoltests.json10#JsonRpc10", "AwsJson10EndpointTrait", TestCaseKind.Request),
                // AwsJson1.1 failing tests.
                FailingTest(AWS_JSON_11, "AwsJson11EndpointTraitWithHostLabel", TestCaseKind.Request),
                FailingTest(AWS_JSON_11, "AwsJson11EndpointTrait", TestCaseKind.Request),
                FailingTest(AWS_JSON_11, "parses_the_request_id_from_the_response", TestCaseKind.Response),
                // TODO(https://github.com/awslabs/smithy/issues/1683): This has been marked as failing until resolution of said issue
                FailingTest(REST_JSON_VALIDATION, "RestJsonMalformedUniqueItemsBlobList", TestCaseKind.MalformedRequest),
                FailingTest(REST_JSON_VALIDATION, "RestJsonMalformedUniqueItemsBooleanList_case0", TestCaseKind.MalformedRequest),
                FailingTest(REST_JSON_VALIDATION, "RestJsonMalformedUniqueItemsBooleanList_case1", TestCaseKind.MalformedRequest),
                FailingTest(REST_JSON_VALIDATION, "RestJsonMalformedUniqueItemsStringList", TestCaseKind.MalformedRequest),
                FailingTest(REST_JSON_VALIDATION, "RestJsonMalformedUniqueItemsByteList", TestCaseKind.MalformedRequest),
                FailingTest(REST_JSON_VALIDATION, "RestJsonMalformedUniqueItemsShortList", TestCaseKind.MalformedRequest),
                FailingTest(REST_JSON_VALIDATION, "RestJsonMalformedUniqueItemsIntegerList", TestCaseKind.MalformedRequest),
                FailingTest(REST_JSON_VALIDATION, "RestJsonMalformedUniqueItemsLongList", TestCaseKind.MalformedRequest),
                FailingTest(REST_JSON_VALIDATION, "RestJsonMalformedUniqueItemsTimestampList", TestCaseKind.MalformedRequest),
                FailingTest(REST_JSON_VALIDATION, "RestJsonMalformedUniqueItemsDateTimeList", TestCaseKind.MalformedRequest),
                FailingTest(
                    REST_JSON_VALIDATION,
                    "RestJsonMalformedUniqueItemsHttpDateList_case0",
                    TestCaseKind.MalformedRequest,
                ),
                FailingTest(
                    REST_JSON_VALIDATION,
                    "RestJsonMalformedUniqueItemsHttpDateList_case1",
                    TestCaseKind.MalformedRequest,
                ),
                FailingTest(REST_JSON_VALIDATION, "RestJsonMalformedUniqueItemsEnumList", TestCaseKind.MalformedRequest),
                FailingTest(REST_JSON_VALIDATION, "RestJsonMalformedUniqueItemsIntEnumList", TestCaseKind.MalformedRequest),
                FailingTest(REST_JSON_VALIDATION, "RestJsonMalformedUniqueItemsListList", TestCaseKind.MalformedRequest),
                FailingTest(REST_JSON_VALIDATION, "RestJsonMalformedUniqueItemsStructureList", TestCaseKind.MalformedRequest),
                FailingTest(REST_JSON_VALIDATION, "RestJsonMalformedUniqueItemsUnionList_case0", TestCaseKind.MalformedRequest),
                FailingTest(REST_JSON_VALIDATION, "RestJsonMalformedUniqueItemsUnionList_case1", TestCaseKind.MalformedRequest),
                // TODO(https://github.com/smithy-lang/smithy-rs/issues/2472): We don't respect the `@internal` trait
                FailingTest(REST_JSON_VALIDATION, "RestJsonMalformedEnumList_case0", TestCaseKind.MalformedRequest),
                FailingTest(REST_JSON_VALIDATION, "RestJsonMalformedEnumList_case1", TestCaseKind.MalformedRequest),
                FailingTest(REST_JSON_VALIDATION, "RestJsonMalformedEnumMapKey_case0", TestCaseKind.MalformedRequest),
                FailingTest(REST_JSON_VALIDATION, "RestJsonMalformedEnumMapKey_case1", TestCaseKind.MalformedRequest),
                FailingTest(REST_JSON_VALIDATION, "RestJsonMalformedEnumMapValue_case0", TestCaseKind.MalformedRequest),
                FailingTest(REST_JSON_VALIDATION, "RestJsonMalformedEnumMapValue_case1", TestCaseKind.MalformedRequest),
                FailingTest(REST_JSON_VALIDATION, "RestJsonMalformedEnumString_case0", TestCaseKind.MalformedRequest),
                FailingTest(REST_JSON_VALIDATION, "RestJsonMalformedEnumString_case1", TestCaseKind.MalformedRequest),
                FailingTest(REST_JSON_VALIDATION, "RestJsonMalformedEnumUnion_case0", TestCaseKind.MalformedRequest),
                FailingTest(REST_JSON_VALIDATION, "RestJsonMalformedEnumUnion_case1", TestCaseKind.MalformedRequest),
                // TODO(https://github.com/awslabs/smithy/issues/1737): Specs on @internal, @tags, and enum values need to be clarified
                FailingTest(REST_JSON_VALIDATION, "RestJsonMalformedEnumTraitString_case0", TestCaseKind.MalformedRequest),
                FailingTest(REST_JSON_VALIDATION, "RestJsonMalformedEnumTraitString_case1", TestCaseKind.MalformedRequest),
                // These tests are broken because they are missing a target header.
                FailingTest(AWS_JSON_10, "AwsJson10ServerPopulatesNestedDefaultsWhenMissingInRequestBody", TestCaseKind.Request),
                FailingTest(AWS_JSON_10, "AwsJson10ServerPopulatesDefaultsWhenMissingInRequestBody", TestCaseKind.Request),
                // Response defaults are not set when builders are not used https://github.com/smithy-lang/smithy-rs/issues/3339
                FailingTest(AWS_JSON_10, "AwsJson10ServerPopulatesDefaultsInResponseWhenMissingInParams", TestCaseKind.Response),
                FailingTest(AWS_JSON_10, "AwsJson10ServerPopulatesNestedDefaultValuesWhenMissingInInResponseParams", TestCaseKind.Response),
>>>>>>> 4beac5f1
            )

        private val DisabledTests =
            setOf<String>(
                // TODO(https://github.com/smithy-lang/smithy-rs/issues/2891): Implement support for `@requestCompression`
                "SDKAppendedGzipAfterProvidedEncoding_restJson1",
                "SDKAppendedGzipAfterProvidedEncoding_restXml",
                "SDKAppendsGzipAndIgnoresHttpProvidedEncoding_awsJson1_0",
                "SDKAppendsGzipAndIgnoresHttpProvidedEncoding_awsJson1_1",
                "SDKAppendsGzipAndIgnoresHttpProvidedEncoding_awsQuery",
                "SDKAppendsGzipAndIgnoresHttpProvidedEncoding_ec2Query",
                "SDKAppliedContentEncoding_awsJson1_0",
                "SDKAppliedContentEncoding_awsJson1_1",
                "SDKAppliedContentEncoding_awsQuery",
                "SDKAppliedContentEncoding_ec2Query",
                "SDKAppliedContentEncoding_restJson1",
                "SDKAppliedContentEncoding_restXml",
                // RestXml S3 tests that fail to compile
                "S3EscapeObjectKeyInUriLabel",
                "S3EscapePathObjectKeyInUriLabel",
                "S3PreservesLeadingDotSegmentInUriLabel",
                "S3PreservesEmbeddedDotSegmentInUriLabel",
            )

<<<<<<< HEAD
        private fun fixRestJsonMalformedPatternReDOSString(testCase: TestCase.MalformedRequestTest): TestCase.MalformedRequestTest {
            val brokenResponse = testCase.testCase.response
=======
        // TODO(https://github.com/awslabs/smithy/issues/1506)
        private fun fixRestJsonMalformedPatternReDOSString(
            testCase: HttpMalformedRequestTestCase,
        ): HttpMalformedRequestTestCase {
            val brokenResponse = testCase.response
>>>>>>> 4beac5f1
            val brokenBody = brokenResponse.body.get()
            val fixedBody =
                HttpMalformedResponseBodyDefinition.builder()
                    .mediaType(brokenBody.mediaType)
                    .contents(
                        """
                        {
                            "message" : "1 validation error detected. Value at '/evilString' failed to satisfy constraint: Member must satisfy regular expression pattern: ^([0-9]+)+${'$'}",
                            "fieldList" : [{"message": "Value at '/evilString' failed to satisfy constraint: Member must satisfy regular expression pattern: ^([0-9]+)+${'$'}", "path": "/evilString"}]
                        }
                        """.trimIndent(),
                    )
                    .build()

<<<<<<< HEAD
            return TestCase.MalformedRequestTest(
                testCase.testCase.toBuilder()
                    .response(brokenResponse.toBuilder().body(fixedBody).build())
                    .build(),
            )
        }
=======
            return testCase.toBuilder()
                .response(brokenResponse.toBuilder().body(fixedBody).build())
                .build()
        }

        // TODO(https://github.com/smithy-lang/smithy-rs/issues/1288): Move the fixed versions into
        // `rest-json-extras.smithy` and put the unfixed ones in `ExpectFail`: this has the
        // advantage that once our upstream PRs get merged and we upgrade to the next Smithy release, our build will
        // fail and we will take notice to remove the fixes from `rest-json-extras.smithy`. This is exactly what the
        // client does.
        private val BrokenMalformedRequestTests:
            Map<Pair<String, String>, KFunction1<HttpMalformedRequestTestCase, HttpMalformedRequestTestCase>> =
            // TODO(https://github.com/awslabs/smithy/issues/1506)
            mapOf(
                Pair(
                    REST_JSON_VALIDATION,
                    "RestJsonMalformedPatternReDOSString",
                ) to ::fixRestJsonMalformedPatternReDOSString,
            )
>>>>>>> 4beac5f1
    }

    override val appliesTo: AppliesTo
        get() = AppliesTo.SERVER
    override val expectFail: Set<FailingTest>
        get() = ExpectFail
<<<<<<< HEAD
    override val brokenTests: Set<BrokenTest>
        get() = BrokenTests
=======
>>>>>>> 4beac5f1
    override val runOnly: Set<String>
        get() = emptySet()
    override val disabledTests: Set<String>
        get() = DisabledTests

<<<<<<< HEAD
    private val logger = Logger.getLogger(javaClass.name)
=======
    override val logger: Logger = Logger.getLogger(javaClass.name)
>>>>>>> 4beac5f1

    private val model = codegenContext.model
    private val symbolProvider = codegenContext.symbolProvider
    private val operationSymbol = symbolProvider.toSymbol(operationShape)

    private val serviceName = codegenContext.serviceShape.id.name.toPascalCase()
    private val operations =
        TopDownIndex.of(codegenContext.model).getContainedOperations(codegenContext.serviceShape).sortedBy { it.id }

    private val operationInputOutputTypes =
        operations.associateWith {
            val inputSymbol = symbolProvider.toSymbol(it.inputShape(model))
            val outputSymbol = symbolProvider.toSymbol(it.outputShape(model))
            val operationSymbol = symbolProvider.toSymbol(it)

            val inputT = inputSymbol.fullName
            val t = outputSymbol.fullName
            val outputT =
                if (it.errors.isEmpty()) {
                    t
                } else {
                    val errorType = RuntimeType("crate::error::${operationSymbol.name}Error")
                    val e = errorType.fullyQualifiedName()
                    "Result<$t, $e>"
                }

            inputT to outputT
        }

    private val instantiator = ServerInstantiator(codegenContext)

    private val codegenScope =
        arrayOf(
            "Base64SimdDev" to ServerCargoDependency.Base64SimdDev.toType(),
            "Bytes" to RuntimeType.Bytes,
            "Hyper" to RuntimeType.Hyper,
            "Tokio" to ServerCargoDependency.TokioDev.toType(),
            "Tower" to RuntimeType.Tower,
            "SmithyHttpServer" to ServerCargoDependency.smithyHttpServer(codegenContext.runtimeConfig).toType(),
            "AssertEq" to RuntimeType.PrettyAssertions.resolve("assert_eq!"),
        )

    override fun RustWriter.renderAllTestCases(allTests: List<TestCase>) {
        for (it in allTests) {
            renderTestCaseBlock(it, this) {
                when (it) {
                    is TestCase.RequestTest -> this.renderHttpRequestTestCase(it.testCase)
                    is TestCase.ResponseTest -> this.renderHttpResponseTestCase(it.testCase, it.targetShape)
                    is TestCase.MalformedRequestTest -> this.renderHttpMalformedRequestTestCase(it.testCase)
<<<<<<< HEAD
                }
            }
        }
    }
=======
                }
            }
        }
    }

    /**
     * Broken tests in the `awslabs/smithy` repository are usually wrong because they have not been written
     * with a server-side perspective in mind.
     */
    override fun List<TestCase>.fixBroken(): List<TestCase> =
        this.map {
            when (it) {
                is TestCase.MalformedRequestTest -> {
                    val howToFixIt = BrokenMalformedRequestTests[Pair(codegenContext.serviceShape.id.toString(), it.id)]
                    if (howToFixIt == null) {
                        it
                    } else {
                        val fixed = howToFixIt(it.testCase)
                        TestCase.MalformedRequestTest(fixed)
                    }
                }
                else -> it
            }
        }
>>>>>>> 4beac5f1

    /**
     * Renders an HTTP request test case.
     * We are given an HTTP request in the test case, and we assert that when we deserialize said HTTP request into
     * an operation's input shape, the resulting shape is of the form we expect, as defined in the test case.
     */
    private fun RustWriter.renderHttpRequestTestCase(httpRequestTestCase: HttpRequestTestCase) {
        if (!protocolSupport.requestDeserialization) {
            rust("/* test case disabled for this protocol (not yet supported) */")
            return
        }

        with(httpRequestTestCase) {
            renderHttpRequest(
                uri,
                method,
                headers,
                body.orNull(),
                bodyMediaType.orNull(),
                protocol,
                queryParams,
                host.orNull(),
            )
        }
        if (protocolSupport.requestBodyDeserialization) {
            makeRequest(operationShape, operationSymbol, this, checkRequestHandler(operationShape, httpRequestTestCase))
            checkHandlerWasEntered(this)
        }

        // Explicitly warn if the test case defined parameters that we aren't doing anything with.
        with(httpRequestTestCase) {
            if (authScheme.isPresent) {
                logger.warning("Test case provided authScheme but this was ignored")
            }
            if (!httpRequestTestCase.vendorParams.isEmpty) {
                logger.warning("Test case provided vendorParams but these were ignored")
            }
        }
    }

    /**
     * Renders an HTTP response test case.
     * We are given an operation output shape or an error shape in the `params` field, and we assert that when we
     * serialize said shape, the resulting HTTP response is of the form we expect, as defined in the test case.
     * [shape] is either an operation output shape or an error shape.
     */
<<<<<<< HEAD
    private fun RustWriter.renderHttpResponseTestCase(testCase: HttpResponseTestCase, shape: StructureShape) {
=======
    private fun RustWriter.renderHttpResponseTestCase(
        testCase: HttpResponseTestCase,
        shape: StructureShape,
    ) {
>>>>>>> 4beac5f1
        val operationErrorName = "crate::error::${operationSymbol.name}Error"

        if (!protocolSupport.responseSerialization || (
                !protocolSupport.errorSerialization && shape.hasTrait<ErrorTrait>()
                )
        ) {
            rust("/* test case disabled for this protocol (not yet supported) */")
            return
        }
        writeInline("let output =")
        instantiator.render(this, shape, testCase.params)
        rust(";")
        if (operationShape.allErrors(model).isNotEmpty() && shape.hasTrait<ErrorTrait>()) {
            val variant = symbolProvider.toSymbol(shape).name
            rust("let output = $operationErrorName::$variant(output);")
        }
        rustTemplate(
            """
            use #{SmithyHttpServer}::response::IntoResponse;
            let http_response = output.into_response();
            """,
            *codegenScope,
        )
        checkResponse(this, testCase)
    }

    /**
     * Renders an HTTP malformed request test case.
     * We are given a request definition and a response definition, and we have to assert that the request is rejected
     * with the given response.
     */
    private fun RustWriter.renderHttpMalformedRequestTestCase(testCase: HttpMalformedRequestTestCase) {
        val (_, outputT) = operationInputOutputTypes[operationShape]!!

        val panicMessage = "request should have been rejected, but we accepted it; we parsed operation input `{:?}`"

        rustBlock("") {
            with(testCase.request) {
                // TODO(https://github.com/awslabs/smithy/issues/1102): `uri` should probably not be an `Optional`.
                // TODO(https://github.com/smithy-lang/smithy/issues/1932): we send `null` for `bodyMediaType` for now but
                //  the Smithy protocol test should give it to us.
                renderHttpRequest(
                    uri.get(),
                    method,
                    headers,
                    body.orNull(),
                    bodyMediaType = null,
                    testCase.protocol,
                    queryParams,
                    host.orNull(),
                )
            }

            makeRequest(
                operationShape,
                operationSymbol,
                this,
                writable("""panic!("$panicMessage", &input) as $outputT"""),
            )
            checkResponse(this, testCase.response)
        }
    }

    private fun RustWriter.renderHttpRequest(
        uri: String,
        method: String,
        headers: Map<String, String>,
        body: String?,
        bodyMediaType: String?,
        protocol: ShapeId,
        queryParams: List<String>,
        host: String?,
    ) {
        rustTemplate(
            """
            ##[allow(unused_mut)]
            let mut http_request = http::Request::builder()
                .uri("$uri")
                .method("$method")
            """,
            *codegenScope,
        )
        for (header in headers) {
            rust(".header(${header.key.dq()}, ${header.value.dq()})")
        }
        rustTemplate(
            """
            .body(${
                if (body != null) {
                    // The `replace` is necessary to fix the malformed request test `RestJsonInvalidJsonBody`.
                    // https://github.com/awslabs/smithy/blob/887ae4f6d118e55937105583a07deb90d8fabe1c/smithy-aws-protocol-tests/model/restJson1/malformedRequests/malformed-request-body.smithy#L47
                    //
                    // Smithy is written in Java, which parses `\u000c` within a `String` as a single char given by the
                    // corresponding Unicode code point. That is the "form feed" 0x0c character. When printing it,
                    // it gets written as "\f", which is an invalid Rust escape sequence: https://static.rust-lang.org/doc/master/reference.html#literals
                    // So we need to write the corresponding Rust Unicode escape sequence to make the program compile.
                    //
                    // We also escape to avoid interactions with templating in the case where the body contains `#`.
                    val sanitizedBody = escape(body.replace("\u000c", "\\u{000c}")).dq()

                    // TODO(https://github.com/smithy-lang/smithy/issues/1932): We're using the `protocol` field as a
                    // proxy for `bodyMediaType`. This works because `rpcv2Cbor` happens to be the only protocol where
                    // the body is base64-encoded in the protocol test, but checking `bodyMediaType` should be a more
                    // resilient check.
                    val encodedBody = if (protocol.toShapeId() == ShapeId.from("smithy.protocols#rpcv2Cbor")) {
                        """
                        #{Bytes}::from(
                            #{Base64SimdDev}::STANDARD.decode_to_vec($sanitizedBody).expect(
                                "`body` field of Smithy protocol test is not correctly base64 encoded"
                            )
                        )
                        """
                    } else {
                        """
                        #{Bytes}::from_static($sanitizedBody.as_bytes())
                        """
                    }

                    "#{SmithyHttpServer}::body::Body::from($encodedBody)"
                } else {
                    "#{SmithyHttpServer}::body::Body::empty()"
                }
            }).unwrap();
            """,
            *codegenScope,
        )
        if (queryParams.isNotEmpty()) {
            val queryParamsString = queryParams.joinToString(separator = "&")
            rust("""*http_request.uri_mut() = "$uri?$queryParamsString".parse().unwrap();""")
        }
        if (host != null) {
            rust("""todo!("endpoint trait not supported yet");""")
        }
    }

    /** Returns the body of the request test. */
    private fun checkRequestHandler(
        operationShape: OperationShape,
        httpRequestTestCase: HttpRequestTestCase,
    ) = writable {
        val inputShape = operationShape.inputShape(codegenContext.model)
        val outputShape = operationShape.outputShape(codegenContext.model)

        // Construct expected request.
        withBlock("let expected = ", ";") {
            instantiator.render(this, inputShape, httpRequestTestCase.params, httpRequestTestCase.headers)
        }

        checkRequestParams(inputShape, this)

        // Construct a dummy response.
        withBlock("let response = ", ";") {
            instantiator.render(this, outputShape, Node.objectNode())
        }

        if (operationShape.errors.isEmpty()) {
            rust("response")
        } else {
            rust("Ok(response)")
        }
    }

    /** Checks the request. */
    private fun makeRequest(
        operationShape: OperationShape,
        operationSymbol: Symbol,
        rustWriter: RustWriter,
        body: Writable,
    ) {
        val (inputT, _) = operationInputOutputTypes[operationShape]!!
        val operationName = RustReservedWords.escapeIfNeeded(operationSymbol.name.toSnakeCase())
        rustWriter.rustTemplate(
            """
            ##[allow(unused_mut)]
            let (sender, mut receiver) = #{Tokio}::sync::mpsc::channel(1);
            let config = crate::service::${serviceName}Config::builder().build();
            let service = crate::service::$serviceName::builder::<#{Hyper}::body::Body, _, _, _>(config)
                .$operationName(move |input: $inputT| {
                    let sender = sender.clone();
                    async move {
                        let result = { #{Body:W} };
                        sender.send(()).await.expect("receiver dropped early");
                        result
                    }
                })
                .build_unchecked();
            let http_response = #{Tower}::ServiceExt::oneshot(service, http_request)
                .await
                .expect("unable to make an HTTP request");
            """,
            "Body" to body,
            *codegenScope,
        )
    }

    private fun checkHandlerWasEntered(rustWriter: RustWriter) {
        rustWriter.rust(
            """
            assert!(receiver.recv().await.is_some(), "we expected operation handler to be invoked but it was not entered");
            """,
        )
    }

    private fun checkRequestParams(
        inputShape: StructureShape,
        rustWriter: RustWriter,
    ) {
        if (inputShape.hasStreamingMember(model)) {
            // A streaming shape does not implement `PartialEq`, so we have to iterate over the input shape's members
            // and handle the equality assertion separately.
            for (member in inputShape.members()) {
                val memberName = codegenContext.symbolProvider.toMemberName(member)
                if (member.isStreaming(codegenContext.model)) {
                    rustWriter.rustTemplate(
                        """
                        #{AssertEq}(
                            input.$memberName.collect().await.unwrap().into_bytes(),
                            expected.$memberName.collect().await.unwrap().into_bytes()
                        );
                        """,
                        *codegenScope,
                    )
                } else {
                    rustWriter.rustTemplate(
                        """
                        #{AssertEq}(input.$memberName, expected.$memberName, "Unexpected value for `$memberName`");
                        """,
                        *codegenScope,
                    )
                }
            }
        } else {
            val hasFloatingPointMembers =
                inputShape.members().any {
                    val target = model.expectShape(it.target)
                    (target is DoubleShape) || (target is FloatShape)
                }

            // TODO(https://github.com/smithy-lang/smithy-rs/issues/1147) Handle the case of nested floating point members.
            if (hasFloatingPointMembers) {
                for (member in inputShape.members()) {
                    val memberName = codegenContext.symbolProvider.toMemberName(member)
                    when (codegenContext.model.expectShape(member.target)) {
                        is DoubleShape, is FloatShape -> {
                            rustWriter.addUseImports(
                                RuntimeType.protocolTest(codegenContext.runtimeConfig, "FloatEquals")
                                    .toSymbol(),
                            )
                            rustWriter.rust(
                                """
                                assert!(input.$memberName.float_equals(&expected.$memberName),
                                    "Unexpected value for `$memberName` {:?} vs. {:?}", expected.$memberName, input.$memberName);
                                """,
                            )
                        }

                        else -> {
                            rustWriter.rustTemplate(
                                """
                                #{AssertEq}(input.$memberName, expected.$memberName, "Unexpected value for `$memberName`");
                                """,
                                *codegenScope,
                            )
                        }
                    }
                }
            } else {
                rustWriter.rustTemplate("#{AssertEq}(input, expected);", *codegenScope)
            }
        }
    }

    private fun checkResponse(
        rustWriter: RustWriter,
        testCase: HttpResponseTestCase,
    ) {
        checkStatusCode(rustWriter, testCase.code)
        checkHeaders(rustWriter, "http_response.headers()", testCase.headers)
        checkForbidHeaders(rustWriter, "http_response.headers()", testCase.forbidHeaders)
        checkRequiredHeaders(rustWriter, "http_response.headers()", testCase.requireHeaders)

        // We can't check that the `OperationExtension` is set in the response, because it is set in the implementation
        // of the operation `Handler` trait, a code path that does not get exercised when we don't have a request to
        // invoke it with (like in the case of an `httpResponseTest` test case).
        // In https://github.com/smithy-lang/smithy-rs/pull/1708: We did change `httpResponseTest`s generation to `call()`
        // the operation handler trait implementation instead of directly calling `from_request()`.

        // If no request body is defined, then no assertions are made about the body of the message.
        if (testCase.body.isPresent) {
            checkBody(rustWriter, testCase.body.get(), testCase.bodyMediaType.orNull())
        }
    }

    private fun checkResponse(
        rustWriter: RustWriter,
        testCase: HttpMalformedResponseDefinition,
    ) {
        checkStatusCode(rustWriter, testCase.code)
        checkHeaders(rustWriter, "http_response.headers()", testCase.headers)

        // We can't check that the `OperationExtension` is set in the response, because it is set in the implementation
        // of the operation `Handler` trait, a code path that does not get exercised when we don't have a request to
        // invoke it with (like in the case of an `httpResponseTest` test case).
        // In https://github.com/smithy-lang/smithy-rs/pull/1708: We did change `httpResponseTest`s generation to `call()`
        // the operation handler trait implementation instead of directly calling `from_request()`.

        // If no request body is defined, then no assertions are made about the body of the message.
        if (testCase.body.isEmpty) return

        val httpMalformedResponseBodyDefinition = testCase.body.get()
        // From https://smithy.io/2.0/additional-specs/http-protocol-compliance-tests.html#httpmalformedresponsebodyassertion
        //
        //     A union describing the assertion to run against the response body. As it is a union, exactly one
        //     member must be set.
        //
        if (httpMalformedResponseBodyDefinition.contents.isPresent) {
            checkBody(
                rustWriter,
                httpMalformedResponseBodyDefinition.contents.get(),
                httpMalformedResponseBodyDefinition.mediaType,
            )
        } else {
            check(httpMalformedResponseBodyDefinition.messageRegex.isPresent)
            // There aren't any restJson1 protocol tests that make use of `messageRegex`.
            TODO("`messageRegex` handling not yet implemented")
        }
    }

    private fun checkBody(
        rustWriter: RustWriter,
        body: String,
        mediaType: String?,
    ) {
        rustWriter.rustTemplate(
            """
            let body = #{Hyper}::body::to_bytes(http_response.into_body()).await.expect("unable to extract body to bytes");
            """,
            *codegenScope,
        )
        if (body == "") {
            rustWriter.rustTemplate(
                """
                // No body.
                #{AssertEq}(&body, &bytes::Bytes::new());
                """,
                *codegenScope,
            )
        } else {
            assertOk(rustWriter) {
                rust(
                    "#T(&body, ${
                        rustWriter.escape(body).dq()
                    }, #T::from(${(mediaType ?: "unknown").dq()}))",
                    RuntimeType.protocolTest(codegenContext.runtimeConfig, "validate_body"),
                    RuntimeType.protocolTest(codegenContext.runtimeConfig, "MediaType"),
                )
            }
        }
    }

    private fun checkStatusCode(
        rustWriter: RustWriter,
        statusCode: Int,
    ) {
        rustWriter.rustTemplate(
            """
            #{AssertEq}(
                http::StatusCode::from_u16($statusCode).expect("invalid expected HTTP status code"),
                http_response.status()
            );
            """,
            *codegenScope,
        )
    }
}<|MERGE_RESOLUTION|>--- conflicted
+++ resolved
@@ -11,6 +11,7 @@
 import software.amazon.smithy.model.shapes.DoubleShape
 import software.amazon.smithy.model.shapes.FloatShape
 import software.amazon.smithy.model.shapes.OperationShape
+import software.amazon.smithy.model.shapes.ShapeId
 import software.amazon.smithy.model.shapes.StructureShape
 import software.amazon.smithy.model.traits.ErrorTrait
 import software.amazon.smithy.protocoltests.traits.AppliesTo
@@ -30,10 +31,7 @@
 import software.amazon.smithy.rust.codegen.core.rustlang.writable
 import software.amazon.smithy.rust.codegen.core.smithy.CodegenContext
 import software.amazon.smithy.rust.codegen.core.smithy.RuntimeType
-<<<<<<< HEAD
 import software.amazon.smithy.rust.codegen.core.smithy.generators.protocol.BrokenTest
-=======
->>>>>>> 4beac5f1
 import software.amazon.smithy.rust.codegen.core.smithy.generators.protocol.FailingTest
 import software.amazon.smithy.rust.codegen.core.smithy.generators.protocol.ProtocolSupport
 import software.amazon.smithy.rust.codegen.core.smithy.generators.protocol.ProtocolTestGenerator
@@ -41,13 +39,8 @@
 import software.amazon.smithy.rust.codegen.core.smithy.generators.protocol.ServiceShapeId.AWS_JSON_11
 import software.amazon.smithy.rust.codegen.core.smithy.generators.protocol.ServiceShapeId.REST_JSON
 import software.amazon.smithy.rust.codegen.core.smithy.generators.protocol.ServiceShapeId.REST_JSON_VALIDATION
-<<<<<<< HEAD
 import software.amazon.smithy.rust.codegen.core.smithy.generators.protocol.ServiceShapeId.RPC_V2_CBOR_EXTRAS
 import software.amazon.smithy.rust.codegen.core.smithy.generators.protocol.TestCase
-=======
-import software.amazon.smithy.rust.codegen.core.smithy.generators.protocol.TestCase
-import software.amazon.smithy.rust.codegen.core.smithy.generators.protocol.TestCaseKind
->>>>>>> 4beac5f1
 import software.amazon.smithy.rust.codegen.core.smithy.transformers.allErrors
 import software.amazon.smithy.rust.codegen.core.util.dq
 import software.amazon.smithy.rust.codegen.core.util.hasStreamingMember
@@ -74,7 +67,6 @@
         private val ExpectFail: Set<FailingTest> =
             setOf(
                 // Endpoint trait is not implemented yet, see https://github.com/smithy-lang/smithy-rs/issues/950.
-<<<<<<< HEAD
                 FailingTest.RequestTest(REST_JSON, "RestJsonEndpointTrait"),
                 FailingTest.RequestTest(REST_JSON, "RestJsonEndpointTraitWithHostLabel"),
                 FailingTest.RequestTest(REST_JSON, "RestJsonOmitsEmptyListQueryValues"),
@@ -177,89 +169,6 @@
                         "https://github.com/smithy-lang/smithy/pull/2340",
                     ),
                 ),
-=======
-                FailingTest(REST_JSON, "RestJsonEndpointTrait", TestCaseKind.Request),
-                FailingTest(REST_JSON, "RestJsonEndpointTraitWithHostLabel", TestCaseKind.Request),
-                FailingTest(REST_JSON, "RestJsonOmitsEmptyListQueryValues", TestCaseKind.Request),
-                // TODO(https://github.com/smithy-lang/smithy/pull/2315): Can be deleted when fixed tests are consumed in next Smithy version
-                FailingTest(REST_JSON, "RestJsonEnumPayloadRequest", TestCaseKind.Request),
-                FailingTest(REST_JSON, "RestJsonStringPayloadRequest", TestCaseKind.Request),
-                // Tests involving `@range` on floats.
-                // Pending resolution from the Smithy team, see https://github.com/smithy-lang/smithy-rs/issues/2007.
-                FailingTest(REST_JSON_VALIDATION, "RestJsonMalformedRangeFloat_case0", TestCaseKind.MalformedRequest),
-                FailingTest(REST_JSON_VALIDATION, "RestJsonMalformedRangeFloat_case1", TestCaseKind.MalformedRequest),
-                FailingTest(REST_JSON_VALIDATION, "RestJsonMalformedRangeMaxFloat", TestCaseKind.MalformedRequest),
-                FailingTest(REST_JSON_VALIDATION, "RestJsonMalformedRangeMinFloat", TestCaseKind.MalformedRequest),
-                // Tests involving floating point shapes and the `@range` trait; see https://github.com/smithy-lang/smithy-rs/issues/2007
-                FailingTest(REST_JSON_VALIDATION, "RestJsonMalformedRangeFloatOverride_case0", TestCaseKind.MalformedRequest),
-                FailingTest(REST_JSON_VALIDATION, "RestJsonMalformedRangeFloatOverride_case1", TestCaseKind.MalformedRequest),
-                FailingTest(REST_JSON_VALIDATION, "RestJsonMalformedRangeMaxFloatOverride", TestCaseKind.MalformedRequest),
-                FailingTest(REST_JSON_VALIDATION, "RestJsonMalformedRangeMinFloatOverride", TestCaseKind.MalformedRequest),
-                // Some tests for the S3 service (restXml).
-                FailingTest("com.amazonaws.s3#AmazonS3", "GetBucketLocationUnwrappedOutput", TestCaseKind.Response),
-                FailingTest("com.amazonaws.s3#AmazonS3", "S3DefaultAddressing", TestCaseKind.Request),
-                FailingTest("com.amazonaws.s3#AmazonS3", "S3VirtualHostAddressing", TestCaseKind.Request),
-                FailingTest("com.amazonaws.s3#AmazonS3", "S3PathAddressing", TestCaseKind.Request),
-                FailingTest("com.amazonaws.s3#AmazonS3", "S3VirtualHostDualstackAddressing", TestCaseKind.Request),
-                FailingTest("com.amazonaws.s3#AmazonS3", "S3VirtualHostAccelerateAddressing", TestCaseKind.Request),
-                FailingTest("com.amazonaws.s3#AmazonS3", "S3VirtualHostDualstackAccelerateAddressing", TestCaseKind.Request),
-                FailingTest("com.amazonaws.s3#AmazonS3", "S3OperationAddressingPreferred", TestCaseKind.Request),
-                FailingTest("com.amazonaws.s3#AmazonS3", "S3OperationNoErrorWrappingResponse", TestCaseKind.Response),
-                // AwsJson1.0 failing tests.
-                FailingTest("aws.protocoltests.json10#JsonRpc10", "AwsJson10EndpointTraitWithHostLabel", TestCaseKind.Request),
-                FailingTest("aws.protocoltests.json10#JsonRpc10", "AwsJson10EndpointTrait", TestCaseKind.Request),
-                // AwsJson1.1 failing tests.
-                FailingTest(AWS_JSON_11, "AwsJson11EndpointTraitWithHostLabel", TestCaseKind.Request),
-                FailingTest(AWS_JSON_11, "AwsJson11EndpointTrait", TestCaseKind.Request),
-                FailingTest(AWS_JSON_11, "parses_the_request_id_from_the_response", TestCaseKind.Response),
-                // TODO(https://github.com/awslabs/smithy/issues/1683): This has been marked as failing until resolution of said issue
-                FailingTest(REST_JSON_VALIDATION, "RestJsonMalformedUniqueItemsBlobList", TestCaseKind.MalformedRequest),
-                FailingTest(REST_JSON_VALIDATION, "RestJsonMalformedUniqueItemsBooleanList_case0", TestCaseKind.MalformedRequest),
-                FailingTest(REST_JSON_VALIDATION, "RestJsonMalformedUniqueItemsBooleanList_case1", TestCaseKind.MalformedRequest),
-                FailingTest(REST_JSON_VALIDATION, "RestJsonMalformedUniqueItemsStringList", TestCaseKind.MalformedRequest),
-                FailingTest(REST_JSON_VALIDATION, "RestJsonMalformedUniqueItemsByteList", TestCaseKind.MalformedRequest),
-                FailingTest(REST_JSON_VALIDATION, "RestJsonMalformedUniqueItemsShortList", TestCaseKind.MalformedRequest),
-                FailingTest(REST_JSON_VALIDATION, "RestJsonMalformedUniqueItemsIntegerList", TestCaseKind.MalformedRequest),
-                FailingTest(REST_JSON_VALIDATION, "RestJsonMalformedUniqueItemsLongList", TestCaseKind.MalformedRequest),
-                FailingTest(REST_JSON_VALIDATION, "RestJsonMalformedUniqueItemsTimestampList", TestCaseKind.MalformedRequest),
-                FailingTest(REST_JSON_VALIDATION, "RestJsonMalformedUniqueItemsDateTimeList", TestCaseKind.MalformedRequest),
-                FailingTest(
-                    REST_JSON_VALIDATION,
-                    "RestJsonMalformedUniqueItemsHttpDateList_case0",
-                    TestCaseKind.MalformedRequest,
-                ),
-                FailingTest(
-                    REST_JSON_VALIDATION,
-                    "RestJsonMalformedUniqueItemsHttpDateList_case1",
-                    TestCaseKind.MalformedRequest,
-                ),
-                FailingTest(REST_JSON_VALIDATION, "RestJsonMalformedUniqueItemsEnumList", TestCaseKind.MalformedRequest),
-                FailingTest(REST_JSON_VALIDATION, "RestJsonMalformedUniqueItemsIntEnumList", TestCaseKind.MalformedRequest),
-                FailingTest(REST_JSON_VALIDATION, "RestJsonMalformedUniqueItemsListList", TestCaseKind.MalformedRequest),
-                FailingTest(REST_JSON_VALIDATION, "RestJsonMalformedUniqueItemsStructureList", TestCaseKind.MalformedRequest),
-                FailingTest(REST_JSON_VALIDATION, "RestJsonMalformedUniqueItemsUnionList_case0", TestCaseKind.MalformedRequest),
-                FailingTest(REST_JSON_VALIDATION, "RestJsonMalformedUniqueItemsUnionList_case1", TestCaseKind.MalformedRequest),
-                // TODO(https://github.com/smithy-lang/smithy-rs/issues/2472): We don't respect the `@internal` trait
-                FailingTest(REST_JSON_VALIDATION, "RestJsonMalformedEnumList_case0", TestCaseKind.MalformedRequest),
-                FailingTest(REST_JSON_VALIDATION, "RestJsonMalformedEnumList_case1", TestCaseKind.MalformedRequest),
-                FailingTest(REST_JSON_VALIDATION, "RestJsonMalformedEnumMapKey_case0", TestCaseKind.MalformedRequest),
-                FailingTest(REST_JSON_VALIDATION, "RestJsonMalformedEnumMapKey_case1", TestCaseKind.MalformedRequest),
-                FailingTest(REST_JSON_VALIDATION, "RestJsonMalformedEnumMapValue_case0", TestCaseKind.MalformedRequest),
-                FailingTest(REST_JSON_VALIDATION, "RestJsonMalformedEnumMapValue_case1", TestCaseKind.MalformedRequest),
-                FailingTest(REST_JSON_VALIDATION, "RestJsonMalformedEnumString_case0", TestCaseKind.MalformedRequest),
-                FailingTest(REST_JSON_VALIDATION, "RestJsonMalformedEnumString_case1", TestCaseKind.MalformedRequest),
-                FailingTest(REST_JSON_VALIDATION, "RestJsonMalformedEnumUnion_case0", TestCaseKind.MalformedRequest),
-                FailingTest(REST_JSON_VALIDATION, "RestJsonMalformedEnumUnion_case1", TestCaseKind.MalformedRequest),
-                // TODO(https://github.com/awslabs/smithy/issues/1737): Specs on @internal, @tags, and enum values need to be clarified
-                FailingTest(REST_JSON_VALIDATION, "RestJsonMalformedEnumTraitString_case0", TestCaseKind.MalformedRequest),
-                FailingTest(REST_JSON_VALIDATION, "RestJsonMalformedEnumTraitString_case1", TestCaseKind.MalformedRequest),
-                // These tests are broken because they are missing a target header.
-                FailingTest(AWS_JSON_10, "AwsJson10ServerPopulatesNestedDefaultsWhenMissingInRequestBody", TestCaseKind.Request),
-                FailingTest(AWS_JSON_10, "AwsJson10ServerPopulatesDefaultsWhenMissingInRequestBody", TestCaseKind.Request),
-                // Response defaults are not set when builders are not used https://github.com/smithy-lang/smithy-rs/issues/3339
-                FailingTest(AWS_JSON_10, "AwsJson10ServerPopulatesDefaultsInResponseWhenMissingInParams", TestCaseKind.Response),
-                FailingTest(AWS_JSON_10, "AwsJson10ServerPopulatesNestedDefaultValuesWhenMissingInInResponseParams", TestCaseKind.Response),
->>>>>>> 4beac5f1
             )
 
         private val DisabledTests =
@@ -284,16 +193,8 @@
                 "S3PreservesEmbeddedDotSegmentInUriLabel",
             )
 
-<<<<<<< HEAD
         private fun fixRestJsonMalformedPatternReDOSString(testCase: TestCase.MalformedRequestTest): TestCase.MalformedRequestTest {
             val brokenResponse = testCase.testCase.response
-=======
-        // TODO(https://github.com/awslabs/smithy/issues/1506)
-        private fun fixRestJsonMalformedPatternReDOSString(
-            testCase: HttpMalformedRequestTestCase,
-        ): HttpMalformedRequestTestCase {
-            val brokenResponse = testCase.response
->>>>>>> 4beac5f1
             val brokenBody = brokenResponse.body.get()
             val fixedBody =
                 HttpMalformedResponseBodyDefinition.builder()
@@ -308,55 +209,26 @@
                     )
                     .build()
 
-<<<<<<< HEAD
             return TestCase.MalformedRequestTest(
                 testCase.testCase.toBuilder()
                     .response(brokenResponse.toBuilder().body(fixedBody).build())
                     .build(),
             )
         }
-=======
-            return testCase.toBuilder()
-                .response(brokenResponse.toBuilder().body(fixedBody).build())
-                .build()
-        }
-
-        // TODO(https://github.com/smithy-lang/smithy-rs/issues/1288): Move the fixed versions into
-        // `rest-json-extras.smithy` and put the unfixed ones in `ExpectFail`: this has the
-        // advantage that once our upstream PRs get merged and we upgrade to the next Smithy release, our build will
-        // fail and we will take notice to remove the fixes from `rest-json-extras.smithy`. This is exactly what the
-        // client does.
-        private val BrokenMalformedRequestTests:
-            Map<Pair<String, String>, KFunction1<HttpMalformedRequestTestCase, HttpMalformedRequestTestCase>> =
-            // TODO(https://github.com/awslabs/smithy/issues/1506)
-            mapOf(
-                Pair(
-                    REST_JSON_VALIDATION,
-                    "RestJsonMalformedPatternReDOSString",
-                ) to ::fixRestJsonMalformedPatternReDOSString,
-            )
->>>>>>> 4beac5f1
     }
 
     override val appliesTo: AppliesTo
         get() = AppliesTo.SERVER
     override val expectFail: Set<FailingTest>
         get() = ExpectFail
-<<<<<<< HEAD
     override val brokenTests: Set<BrokenTest>
         get() = BrokenTests
-=======
->>>>>>> 4beac5f1
     override val runOnly: Set<String>
         get() = emptySet()
     override val disabledTests: Set<String>
         get() = DisabledTests
 
-<<<<<<< HEAD
-    private val logger = Logger.getLogger(javaClass.name)
-=======
     override val logger: Logger = Logger.getLogger(javaClass.name)
->>>>>>> 4beac5f1
 
     private val model = codegenContext.model
     private val symbolProvider = codegenContext.symbolProvider
@@ -406,37 +278,10 @@
                     is TestCase.RequestTest -> this.renderHttpRequestTestCase(it.testCase)
                     is TestCase.ResponseTest -> this.renderHttpResponseTestCase(it.testCase, it.targetShape)
                     is TestCase.MalformedRequestTest -> this.renderHttpMalformedRequestTestCase(it.testCase)
-<<<<<<< HEAD
                 }
             }
         }
     }
-=======
-                }
-            }
-        }
-    }
-
-    /**
-     * Broken tests in the `awslabs/smithy` repository are usually wrong because they have not been written
-     * with a server-side perspective in mind.
-     */
-    override fun List<TestCase>.fixBroken(): List<TestCase> =
-        this.map {
-            when (it) {
-                is TestCase.MalformedRequestTest -> {
-                    val howToFixIt = BrokenMalformedRequestTests[Pair(codegenContext.serviceShape.id.toString(), it.id)]
-                    if (howToFixIt == null) {
-                        it
-                    } else {
-                        val fixed = howToFixIt(it.testCase)
-                        TestCase.MalformedRequestTest(fixed)
-                    }
-                }
-                else -> it
-            }
-        }
->>>>>>> 4beac5f1
 
     /**
      * Renders an HTTP request test case.
@@ -483,14 +328,7 @@
      * serialize said shape, the resulting HTTP response is of the form we expect, as defined in the test case.
      * [shape] is either an operation output shape or an error shape.
      */
-<<<<<<< HEAD
     private fun RustWriter.renderHttpResponseTestCase(testCase: HttpResponseTestCase, shape: StructureShape) {
-=======
-    private fun RustWriter.renderHttpResponseTestCase(
-        testCase: HttpResponseTestCase,
-        shape: StructureShape,
-    ) {
->>>>>>> 4beac5f1
         val operationErrorName = "crate::error::${operationSymbol.name}Error"
 
         if (!protocolSupport.responseSerialization || (
