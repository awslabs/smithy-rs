/*
 * Copyright Amazon.com, Inc. or its affiliates. All Rights Reserved.
 * SPDX-License-Identifier: Apache-2.0
 */

package software.amazon.smithy.rust.codegen.server.smithy.generators.protocol

import software.amazon.smithy.model.knowledge.OperationIndex
import software.amazon.smithy.model.node.Node
import software.amazon.smithy.model.shapes.DoubleShape
import software.amazon.smithy.model.shapes.FloatShape
import software.amazon.smithy.model.shapes.OperationShape
import software.amazon.smithy.model.shapes.ShapeId
import software.amazon.smithy.model.shapes.StructureShape
import software.amazon.smithy.model.traits.ErrorTrait
import software.amazon.smithy.protocoltests.traits.AppliesTo
import software.amazon.smithy.protocoltests.traits.HttpMalformedRequestTestCase
import software.amazon.smithy.protocoltests.traits.HttpMalformedRequestTestsTrait
import software.amazon.smithy.protocoltests.traits.HttpMalformedResponseDefinition
import software.amazon.smithy.protocoltests.traits.HttpRequestTestCase
import software.amazon.smithy.protocoltests.traits.HttpRequestTestsTrait
import software.amazon.smithy.protocoltests.traits.HttpResponseTestCase
import software.amazon.smithy.protocoltests.traits.HttpResponseTestsTrait
import software.amazon.smithy.rust.codegen.rustlang.Attribute
import software.amazon.smithy.rust.codegen.rustlang.CargoDependency
import software.amazon.smithy.rust.codegen.rustlang.RustMetadata
import software.amazon.smithy.rust.codegen.rustlang.RustWriter
import software.amazon.smithy.rust.codegen.rustlang.Visibility
import software.amazon.smithy.rust.codegen.rustlang.asType
import software.amazon.smithy.rust.codegen.rustlang.escape
import software.amazon.smithy.rust.codegen.rustlang.rust
import software.amazon.smithy.rust.codegen.rustlang.rustBlock
import software.amazon.smithy.rust.codegen.rustlang.rustTemplate
import software.amazon.smithy.rust.codegen.rustlang.withBlock
import software.amazon.smithy.rust.codegen.server.smithy.ServerCargoDependency
import software.amazon.smithy.rust.codegen.server.smithy.protocols.ServerHttpBoundProtocolGenerator
import software.amazon.smithy.rust.codegen.smithy.CoreCodegenContext
import software.amazon.smithy.rust.codegen.smithy.RuntimeType
import software.amazon.smithy.rust.codegen.smithy.generators.CodegenTarget
import software.amazon.smithy.rust.codegen.smithy.generators.Instantiator
import software.amazon.smithy.rust.codegen.smithy.generators.protocol.ProtocolSupport
import software.amazon.smithy.rust.codegen.smithy.transformers.allErrors
import software.amazon.smithy.rust.codegen.testutil.TokioTest
import software.amazon.smithy.rust.codegen.util.dq
import software.amazon.smithy.rust.codegen.util.getTrait
import software.amazon.smithy.rust.codegen.util.hasStreamingMember
import software.amazon.smithy.rust.codegen.util.hasTrait
import software.amazon.smithy.rust.codegen.util.inputShape
import software.amazon.smithy.rust.codegen.util.isStreaming
import software.amazon.smithy.rust.codegen.util.orNull
import software.amazon.smithy.rust.codegen.util.outputShape
import software.amazon.smithy.rust.codegen.util.toSnakeCase
import java.util.logging.Logger
import kotlin.reflect.KFunction1

/**
 * Generate protocol tests for an operation
 */
class ServerProtocolTestGenerator(
    private val coreCodegenContext: CoreCodegenContext,
    private val protocolSupport: ProtocolSupport,
    private val operationShape: OperationShape,
    private val writer: RustWriter,
) {
    private val logger = Logger.getLogger(javaClass.name)

    private val model = coreCodegenContext.model
    private val inputShape = operationShape.inputShape(coreCodegenContext.model)
    private val outputShape = operationShape.outputShape(coreCodegenContext.model)
    private val symbolProvider = coreCodegenContext.symbolProvider
    private val operationSymbol = symbolProvider.toSymbol(operationShape)
    private val operationIndex = OperationIndex.of(coreCodegenContext.model)
    private val operationImplementationName = "${operationSymbol.name}${ServerHttpBoundProtocolGenerator.OPERATION_OUTPUT_WRAPPER_SUFFIX}"
    private val operationErrorName = "crate::error::${operationSymbol.name}Error"

    private val instantiator = with(coreCodegenContext) {
        Instantiator(symbolProvider, model, runtimeConfig, CodegenTarget.SERVER)
    }

    private val codegenScope = arrayOf(
        "Bytes" to RuntimeType.Bytes,
        "SmithyHttp" to CargoDependency.SmithyHttp(coreCodegenContext.runtimeConfig).asType(),
        "Http" to CargoDependency.Http.asType(),
        "Hyper" to CargoDependency.Hyper.asType(),
        "SmithyHttpServer" to ServerCargoDependency.SmithyHttpServer(coreCodegenContext.runtimeConfig).asType(),
        "AssertEq" to CargoDependency.PrettyAssertions.asType().member("assert_eq!"),
    )

    sealed class TestCase {
        abstract val id: String
        abstract val documentation: String?
        abstract val protocol: ShapeId
        abstract val testType: TestType

        data class RequestTest(val testCase: HttpRequestTestCase) : TestCase() {
            override val id: String = testCase.id
            override val documentation: String? = testCase.documentation.orNull()
            override val protocol: ShapeId = testCase.protocol
            override val testType: TestType = TestType.Request
        }

        data class ResponseTest(val testCase: HttpResponseTestCase, val targetShape: StructureShape) : TestCase() {
            override val id: String = testCase.id
            override val documentation: String? = testCase.documentation.orNull()
            override val protocol: ShapeId = testCase.protocol
            override val testType: TestType = TestType.Response
        }

        data class MalformedRequestTest(val testCase: HttpMalformedRequestTestCase) : TestCase() {
            override val id: String = testCase.id
            override val documentation: String? = testCase.documentation.orNull()
            override val protocol: ShapeId = testCase.protocol
            override val testType: TestType = TestType.MalformedRequest
        }
    }

    fun render() {
        val requestTests = operationShape.getTrait<HttpRequestTestsTrait>()
            ?.getTestCasesFor(AppliesTo.SERVER).orEmpty().map { TestCase.RequestTest(it) }
        val responseTests = operationShape.getTrait<HttpResponseTestsTrait>()
            ?.getTestCasesFor(AppliesTo.SERVER).orEmpty().map { TestCase.ResponseTest(it, outputShape) }
        val errorTests = operationIndex.getErrors(operationShape).flatMap { error ->
            val testCases = error.getTrait<HttpResponseTestsTrait>()
                ?.getTestCasesFor(AppliesTo.SERVER).orEmpty()
            testCases.map { TestCase.ResponseTest(it, error) }
        }
        val malformedRequestTests = operationShape.getTrait<HttpMalformedRequestTestsTrait>()
            ?.testCases.orEmpty().map { TestCase.MalformedRequestTest(it) }
        val allTests: List<TestCase> = (requestTests + responseTests + errorTests + malformedRequestTests)
            .filterMatching()
            .fixBroken()

        if (allTests.isNotEmpty()) {
            val operationName = operationSymbol.name
            val testModuleName = "server_${operationName.toSnakeCase()}_test"
            val moduleMeta = RustMetadata(
                additionalAttributes = listOf(
                    Attribute.Cfg("test"),
                    Attribute.Custom("allow(unreachable_code, unused_variables)"),
                ),
                visibility = Visibility.PRIVATE,
            )
            writer.withModule(testModuleName, moduleMeta) {
                renderAllTestCases(allTests)
            }
        }
    }

    private fun RustWriter.renderAllTestCases(allTests: List<TestCase>) {
        allTests.forEach {
            renderTestCaseBlock(it, this) {
                when (it) {
                    is TestCase.RequestTest -> this.renderHttpRequestTestCase(it.testCase)
                    is TestCase.ResponseTest -> this.renderHttpResponseTestCase(it.testCase, it.targetShape)
                    is TestCase.MalformedRequestTest -> this.renderHttpMalformedRequestTestCase(it.testCase)
                }
            }
        }
    }

    /**
     * Filter out test cases that are disabled or don't match the service protocol
     */
    private fun List<TestCase>.filterMatching(): List<TestCase> {
        return if (RunOnly.isNullOrEmpty()) {
            this.filter { testCase ->
                testCase.protocol == coreCodegenContext.protocol &&
                    !DisableTests.contains(testCase.id)
            }
        } else {
            this.filter { RunOnly.contains(it.id) }
        }
    }

    // This function applies a "fix function" to each broken test before we synthesize it.
    // Broken tests are those whose definitions in the `awslabs/smithy` repository are wrong, usually because they have
    // not been written with a server-side perspective in mind.
    private fun List<TestCase>.fixBroken(): List<TestCase> = this.map {
        when (it) {
            is TestCase.RequestTest -> {
                val howToFixIt = BrokenRequestTests[Pair(coreCodegenContext.serviceShape.id.toString(), it.id)]
                if (howToFixIt == null) {
                    it
                } else {
                    val fixed = howToFixIt(it.testCase)
                    TestCase.RequestTest(fixed)
                }
            }
            is TestCase.ResponseTest -> {
                val howToFixIt = BrokenResponseTests[Pair(coreCodegenContext.serviceShape.id.toString(), it.id)]
                if (howToFixIt == null) {
                    it
                } else {
                    val fixed = howToFixIt(it.testCase)
                    TestCase.ResponseTest(fixed, it.targetShape)
                }
            }
            is TestCase.MalformedRequestTest -> {
                // We haven't found any broken `HttpMalformedRequestTest`s yet.
                it
            }
        }
    }

    private fun renderTestCaseBlock(
        testCase: TestCase,
        testModuleWriter: RustWriter,
        block: RustWriter.() -> Unit,
    ) {
        testModuleWriter.setNewlinePrefix("/// ")
        if (testCase.documentation != null) {
            testModuleWriter.writeWithNoFormatting(testCase.documentation)
        }

        testModuleWriter.write("Test ID: ${testCase.id}")
        testModuleWriter.setNewlinePrefix("")
        TokioTest.render(testModuleWriter)

        if (expectFail(testCase)) {
            testModuleWriter.writeWithNoFormatting("#[should_panic]")
        }
        val fnNameSuffix = when (testCase.testType) {
            is TestType.Response -> "_response"
            is TestType.Request -> "_request"
            is TestType.MalformedRequest -> "_malformed_request"
        }
        testModuleWriter.rustBlock("async fn ${testCase.id.toSnakeCase()}$fnNameSuffix()") {
            block(this)
        }
    }

    /**
     * Renders an HTTP request test case.
     * We are given an HTTP request in the test case, and we assert that when we deserialize said HTTP request into
     * an operation's input shape, the resulting shape is of the form we expect, as defined in the test case.
     */
    private fun RustWriter.renderHttpRequestTestCase(
        httpRequestTestCase: HttpRequestTestCase,
    ) {
        if (!protocolSupport.requestDeserialization) {
            rust("/* test case disabled for this protocol (not yet supported) */")
            return
        }
        with(httpRequestTestCase) {
            renderHttpRequest(uri, headers, body.orNull(), queryParams, host.orNull())
        }
        if (protocolSupport.requestBodyDeserialization) {
            checkParams(httpRequestTestCase, this)
        }

        // Explicitly warn if the test case defined parameters that we aren't doing anything with
        with(httpRequestTestCase) {
            if (authScheme.isPresent) {
                logger.warning("Test case provided authScheme but this was ignored")
            }
            if (!httpRequestTestCase.vendorParams.isEmpty) {
                logger.warning("Test case provided vendorParams but these were ignored")
            }
        }
    }

    private fun expectFail(testCase: TestCase): Boolean = ExpectFail.find {
        it.id == testCase.id && it.testType == testCase.testType && it.service == coreCodegenContext.serviceShape.id.toString()
    } != null

    /**
     * Renders an HTTP response test case.
     * We are given an operation output shape or an error shape in the `params` field, and we assert that when we
     * serialize said shape, the resulting HTTP response is of the form we expect, as defined in the test case.
     * [shape] is either an operation output shape or an error shape.
     */
    private fun RustWriter.renderHttpResponseTestCase(
        testCase: HttpResponseTestCase,
        shape: StructureShape,
    ) {
        if (!protocolSupport.responseSerialization || (
            !protocolSupport.errorSerialization && shape.hasTrait<ErrorTrait>()
            )
        ) {
            rust("/* test case disabled for this protocol (not yet supported) */")
            return
        }
        writeInline("let output =")
        instantiator.render(this, shape, testCase.params)
        write(";")
        val operationImpl = if (operationShape.allErrors(model).isNotEmpty()) {
            if (shape.hasTrait<ErrorTrait>()) {
                val variant = symbolProvider.toSymbol(shape).name
                "$operationImplementationName::Error($operationErrorName::$variant(output))"
            } else {
                "$operationImplementationName::Output(output)"
            }
        } else {
            "$operationImplementationName(output)"
        }
        rustTemplate(
            """
            let output = super::$operationImpl;
            let http_response = output.into_response();
            """,
            *codegenScope,
        )
        checkResponse(this, testCase)
    }

    /**
     * Renders an HTTP malformed request test case.
     * We are given a request definition and a response definition, and we have to assert that the request is rejected
     * with the given response.
     */
    private fun RustWriter.renderHttpMalformedRequestTestCase(testCase: HttpMalformedRequestTestCase) {
        with(testCase.request) {
            // TODO(https://github.com/awslabs/smithy/issues/1102): `uri` should probably not be an `Optional`.
            renderHttpRequest(uri.get(), headers, body.orNull(), queryParams, host.orNull())
        }

        val operationName = "${operationSymbol.name}${ServerHttpBoundProtocolGenerator.OPERATION_INPUT_WRAPPER_SUFFIX}"
        rustTemplate(
            """
            let mut http_request = #{SmithyHttpServer}::request::RequestParts::new(http_request);
            let rejection = super::$operationName::from_request(&mut http_request).await.expect_err("request was accepted but we expected it to be rejected");
            let http_response = rejection.into_response();
            """,
            *codegenScope,
        )
        checkResponse(this, testCase.response)
    }

    private fun RustWriter.renderHttpRequest(
        uri: String,
        headers: Map<String, String>,
        body: String?,
        queryParams: List<String>,
        host: String?,
    ) {
        rustTemplate(
            """
            ##[allow(unused_mut)]
            let mut http_request = http::Request::builder()
                .uri("$uri")
            """,
            *codegenScope,
        )
        for (header in headers) {
            rust(".header(${header.key.dq()}, ${header.value.dq()})")
        }
        rustTemplate(
            """
            .body(${
            if (body != null) {
                // The `replace` is necessary to fix the malformed request test `RestJsonInvalidJsonBody`.
                // https://github.com/awslabs/smithy/blob/887ae4f6d118e55937105583a07deb90d8fabe1c/smithy-aws-protocol-tests/model/restJson1/malformedRequests/malformed-request-body.smithy#L47
                //
                // Smithy is written in Java, which parses `\u000c` within a `String` as a single char given by the
                // corresponding Unicode code point. That is the "form feed" 0x0c character. When printing it,
                // it gets written as "\f", which is an invalid Rust escape sequence: https://static.rust-lang.org/doc/master/reference.html#literals
                // So we need to write the corresponding Rust Unicode escape sequence to make the program compile.
                "#{SmithyHttpServer}::body::Body::from(#{Bytes}::from_static(${body.replace("\u000c", "\\u{000c}").dq()}.as_bytes()))"
            } else {
                "#{SmithyHttpServer}::body::Body::empty()"
            }
            }).unwrap();
            """,
            *codegenScope,
        )
        if (queryParams.isNotEmpty()) {
            val queryParamsString = queryParams.joinToString(separator = "&")
            rust("""*http_request.uri_mut() = "$uri?$queryParamsString".parse().unwrap();""")
        }
        if (host != null) {
            rust("""todo!("endpoint trait not supported yet");""")
        }
    }

    private fun checkParams(httpRequestTestCase: HttpRequestTestCase, rustWriter: RustWriter) {
        rustWriter.writeInline("let expected = ")
        instantiator.render(rustWriter, inputShape, httpRequestTestCase.params)
        rustWriter.write(";")

        val operationName = "${operationSymbol.name}${ServerHttpBoundProtocolGenerator.OPERATION_INPUT_WRAPPER_SUFFIX}"
        rustWriter.rustTemplate(
            """
            let mut http_request = #{SmithyHttpServer}::request::RequestParts::new(http_request);
            let parsed = super::$operationName::from_request(&mut http_request).await.expect("failed to parse request").0;
            """,
            *codegenScope,
        )

        if (inputShape.hasStreamingMember(model)) {
            // A streaming shape does not implement `PartialEq`, so we have to iterate over the input shape's members
            // and handle the equality assertion separately.
            for (member in inputShape.members()) {
                val memberName = coreCodegenContext.symbolProvider.toMemberName(member)
                if (member.isStreaming(coreCodegenContext.model)) {
                    rustWriter.rustTemplate(
                        """
                        #{AssertEq}(
                            parsed.$memberName.collect().await.unwrap().into_bytes(),
                            expected.$memberName.collect().await.unwrap().into_bytes()
                        );
                        """,
                        *codegenScope,
                    )
                } else {
                    rustWriter.rustTemplate(
                        """
                        #{AssertEq}(parsed.$memberName, expected.$memberName, "Unexpected value for `$memberName`");
                        """,
                        *codegenScope,
                    )
                }
            }
        } else {
            val hasFloatingPointMembers = inputShape.members().any {
                val target = model.expectShape(it.target)
                (target is DoubleShape) || (target is FloatShape)
            }

            // TODO(https://github.com/awslabs/smithy-rs/issues/1147) Handle the case of nested floating point members.
            if (hasFloatingPointMembers) {
                for (member in inputShape.members()) {
                    val memberName = coreCodegenContext.symbolProvider.toMemberName(member)
                    when (coreCodegenContext.model.expectShape(member.target)) {
                        is DoubleShape, is FloatShape -> {
                            rustWriter.addUseImports(
                                RuntimeType.ProtocolTestHelper(coreCodegenContext.runtimeConfig, "FloatEquals").toSymbol(),
                            )
                            rustWriter.rust(
                                """
                                assert!(parsed.$memberName.float_equals(&expected.$memberName),
                                    "Unexpected value for `$memberName` {:?} vs. {:?}", expected.$memberName, parsed.$memberName);
                                """,
                            )
                        }
                        else -> {
                            rustWriter.rustTemplate(
                                """
                                #{AssertEq}(parsed.$memberName, expected.$memberName, "Unexpected value for `$memberName`");
                                """,
                                *codegenScope,
                            )
                        }
                    }
                }
            } else {
                rustWriter.rustTemplate("#{AssertEq}(parsed, expected);", *codegenScope)
            }
        }
    }

    private fun checkResponse(rustWriter: RustWriter, testCase: HttpResponseTestCase) {
        checkStatusCode(rustWriter, testCase.code)
        checkHeaders(rustWriter, "&http_response.headers()", testCase.headers)
        checkForbidHeaders(rustWriter, "&http_response.headers()", testCase.forbidHeaders)
        checkRequiredHeaders(rustWriter, "&http_response.headers()", testCase.requireHeaders)

        // We can't check that the `OperationExtension` is set in the response, because it is set in the implementation
        // of the operation `Handler` trait, a code path that does not get exercised when we don't have a request to
        // invoke it with (like in the case of an `httpResponseTest` test case).
        // checkHttpOperationExtension(rustWriter)

        // If no request body is defined, then no assertions are made about the body of the message.
        if (testCase.body.isPresent) {
            checkBody(rustWriter, testCase.body.get(), testCase.bodyMediaType.orNull())
        }
    }

    private fun checkResponse(rustWriter: RustWriter, testCase: HttpMalformedResponseDefinition) {
        checkStatusCode(rustWriter, testCase.code)
        checkHeaders(rustWriter, "&http_response.headers()", testCase.headers)

        // We can't check that the `OperationExtension` is set in the response, because it is set in the implementation
        // of the operation `Handler` trait, a code path that does not get exercised by `httpRequestTest` test cases.
        // TODO(https://github.com/awslabs/smithy-rs/issues/1212): We could change test case generation so as to `call()`
        // the operation handler trait implementation instead of directly calling `from_request()`, or we could run an
        // actual service.
        // checkHttpOperationExtension(rustWriter)

        // If no request body is defined, then no assertions are made about the body of the message.
        if (testCase.body.isEmpty) return

        val httpMalformedResponseBodyDefinition = testCase.body.get()
        // From https://awslabs.github.io/smithy/1.0/spec/http-protocol-compliance-tests.html?highlight=httpresponsetest#httpmalformedresponsebodyassertion
        //
        //     A union describing the assertion to run against the response body. As it is a union, exactly one
        //     member must be set.
        //
        if (httpMalformedResponseBodyDefinition.contents.isPresent) {
            checkBody(rustWriter, httpMalformedResponseBodyDefinition.contents.get(), httpMalformedResponseBodyDefinition.mediaType)
        } else {
            check(httpMalformedResponseBodyDefinition.messageRegex.isPresent)
            // There aren't any restJson1 protocol tests that make use of `messageRegex`.
            TODO("`messageRegex` handling not yet implemented")
        }
    }

    private fun checkBody(rustWriter: RustWriter, body: String, mediaType: String?) {
        rustWriter.rustTemplate(
            """
            let body = #{Hyper}::body::to_bytes(http_response.into_body()).await.expect("unable to extract body to bytes");
            """,
            *codegenScope,
        )
        if (body == "") {
            rustWriter.rustTemplate(
                """
                // No body.
                #{AssertEq}(std::str::from_utf8(&body).unwrap(), "");
                """,
                *codegenScope,
            )
        } else {
            assertOk(rustWriter) {
                rustWriter.write(
                    "#T(&body, ${
                    rustWriter.escape(body).dq()
                    }, #T::from(${(mediaType ?: "unknown").dq()}))",
                    RuntimeType.ProtocolTestHelper(coreCodegenContext.runtimeConfig, "validate_body"),
                    RuntimeType.ProtocolTestHelper(coreCodegenContext.runtimeConfig, "MediaType"),
                )
            }
        }
    }

    private fun checkHttpOperationExtension(rustWriter: RustWriter) {
        rustWriter.rustTemplate(
            """
            let operation_extension = http_response.extensions()
                .get::<#{SmithyHttpServer}::extension::OperationExtension>()
                .expect("extension `OperationExtension` not found");
            """.trimIndent(),
            *codegenScope,
        )
        rustWriter.writeWithNoFormatting(
            """
            assert_eq!(operation_extension.absolute(), format!("{}.{}", "${operationShape.id.namespace}", "${operationSymbol.name}"));
            """.trimIndent(),
        )
    }

    private fun checkStatusCode(rustWriter: RustWriter, statusCode: Int) {
        rustWriter.rustTemplate(
            """
            #{AssertEq}(
                http::StatusCode::from_u16($statusCode).expect("invalid expected HTTP status code"),
                http_response.status()
            );
            """,
            *codegenScope,
        )
    }

    private fun checkRequiredHeaders(rustWriter: RustWriter, actualExpression: String, requireHeaders: List<String>) {
        basicCheck(
            requireHeaders,
            rustWriter,
            "required_headers",
            actualExpression,
            "require_headers",
        )
    }

    private fun checkForbidHeaders(rustWriter: RustWriter, actualExpression: String, forbidHeaders: List<String>) {
        basicCheck(
            forbidHeaders,
            rustWriter,
            "forbidden_headers",
            actualExpression,
            "forbid_headers",
        )
    }

    private fun checkHeaders(rustWriter: RustWriter, actualExpression: String, headers: Map<String, String>) {
        if (headers.isEmpty()) {
            return
        }
        val variableName = "expected_headers"
        rustWriter.withBlock("let $variableName = [", "];") {
            writeWithNoFormatting(
                headers.entries.joinToString(",") {
                    "(${it.key.dq()}, ${it.value.dq()})"
                },
            )
        }
        assertOk(rustWriter) {
            write(
                "#T($actualExpression, $variableName)",
                RuntimeType.ProtocolTestHelper(coreCodegenContext.runtimeConfig, "validate_headers"),
            )
        }
    }

    private fun basicCheck(
        params: List<String>,
        rustWriter: RustWriter,
        expectedVariableName: String,
        actualExpression: String,
        checkFunction: String,
    ) {
        if (params.isEmpty()) {
            return
        }
        rustWriter.withBlock("let $expectedVariableName = ", ";") {
            strSlice(this, params)
        }
        assertOk(rustWriter) {
            write(
                "#T($actualExpression, $expectedVariableName)",
                RuntimeType.ProtocolTestHelper(coreCodegenContext.runtimeConfig, checkFunction),
            )
        }
    }

    /**
     * wraps `inner` in a call to `aws_smithy_protocol_test::assert_ok`, a convenience wrapper
     * for pretty prettying protocol test helper results
     */
    private fun assertOk(rustWriter: RustWriter, inner: RustWriter.() -> Unit) {
        rustWriter.write("#T(", RuntimeType.ProtocolTestHelper(coreCodegenContext.runtimeConfig, "assert_ok"))
        inner(rustWriter)
        rustWriter.write(");")
    }

    private fun strSlice(writer: RustWriter, args: List<String>) {
        writer.withBlock("&[", "]") {
            write(args.joinToString(",") { it.dq() })
        }
    }

    companion object {
        sealed class TestType {
            object Request : TestType()
            object Response : TestType()
            object MalformedRequest : TestType()
        }

        data class FailingTest(val service: String, val id: String, val testType: TestType)

        // These tests fail due to shortcomings in our implementation.
        // These could be configured via runtime configuration, but since this won't be long-lasting,
        // it makes sense to do the simplest thing for now.
        // The test will _fail_ if these pass, so we will discover & remove if we fix them by accident
        private val JsonRpc10 = "aws.protocoltests.json10#JsonRpc10"
        private val AwsJson11 = "aws.protocoltests.json#JsonProtocol"
        private val RestJson = "aws.protocoltests.restjson#RestJson"
        private val RestJsonValidation = "aws.protocoltests.restjson.validation#RestJsonValidation"
        private val RestXml = "aws.protocoltests.restxml#RestXml"
        private val AwsQuery = "aws.protocoltests.query#AwsQuery"
        private val Ec2Query = "aws.protocoltests.ec2#AwsEc2"
        private val ExpectFail = setOf<FailingTest>(
            // Headers.
            FailingTest(RestJson, "RestJsonHttpWithHeadersButNoPayload", TestType.Request),

            FailingTest(RestJson, "RestJsonEndpointTrait", TestType.Request),
            FailingTest(RestJson, "RestJsonEndpointTraitWithHostLabel", TestType.Request),
            FailingTest(RestJson, "RestJsonStreamingTraitsRequireLengthWithBlob", TestType.Response),
            FailingTest(RestJson, "RestJsonHttpWithEmptyBlobPayload", TestType.Request),
            FailingTest(RestJson, "RestJsonHttpWithEmptyStructurePayload", TestType.Request),
            FailingTest(RestJson, "RestJsonHttpResponseCodeDefaultsToModeledCode", TestType.Response),

<<<<<<< HEAD
            // TODO(https://github.com/awslabs/smithy-rs/issues/1302)
            FailingTest(RestJson, "RestJsonStreamingTraitsWithNoBlobBody", TestType.Request),
            FailingTest(RestJson, "RestJsonStreamingTraitsWithNoBlobBody", TestType.Response),
            FailingTest(RestJson, "RestJsonStreamingTraitsRequireLengthWithNoBlobBody", TestType.Request),
            FailingTest(RestJson, "RestJsonStreamingTraitsRequireLengthWithNoBlobBody", TestType.Response),

            FailingTest(RestJson, "RestJsonWithPayloadExpectsImpliedAccept", TestType.MalformedRequest),
=======
>>>>>>> 50d88a5b
            FailingTest(RestJson, "RestJsonBodyMalformedBlobInvalidBase64_case1", TestType.MalformedRequest),
            FailingTest(RestJson, "RestJsonBodyMalformedBlobInvalidBase64_case2", TestType.MalformedRequest),
            FailingTest(RestJson, "RestJsonWithBodyExpectsApplicationJsonContentType", TestType.MalformedRequest),
            FailingTest(RestJson, "RestJsonWithPayloadExpectsImpliedContentType", TestType.MalformedRequest),
            FailingTest(RestJson, "RestJsonWithPayloadExpectsModeledContentType", TestType.MalformedRequest),
            FailingTest(RestJson, "RestJsonWithoutBodyExpectsEmptyContentType", TestType.MalformedRequest),
            FailingTest(RestJson, "RestJsonBodyMalformedListNullItem", TestType.MalformedRequest),
            FailingTest(RestJson, "RestJsonBodyMalformedMapNullValue", TestType.MalformedRequest),
            FailingTest(RestJson, "RestJsonMalformedSetDuplicateItems", TestType.MalformedRequest),
            FailingTest(RestJson, "RestJsonMalformedSetNullItem", TestType.MalformedRequest),
            FailingTest(RestJson, "RestJsonHeaderMalformedStringInvalidBase64MediaType_case1", TestType.MalformedRequest),
            FailingTest(RestJson, "RestJsonMalformedUnionNoFieldsSet", TestType.MalformedRequest),
            FailingTest(RestJson, "RestJsonMalformedSetDuplicateBlobs", TestType.MalformedRequest),

            FailingTest(RestJsonValidation, "RestJsonMalformedEnumList_case0", TestType.MalformedRequest),
            FailingTest(RestJsonValidation, "RestJsonMalformedEnumList_case1", TestType.MalformedRequest),
            FailingTest(RestJsonValidation, "RestJsonMalformedEnumMapKey_case0", TestType.MalformedRequest),
            FailingTest(RestJsonValidation, "RestJsonMalformedEnumMapKey_case1", TestType.MalformedRequest),
            FailingTest(RestJsonValidation, "RestJsonMalformedEnumMapValue_case0", TestType.MalformedRequest),
            FailingTest(RestJsonValidation, "RestJsonMalformedEnumMapValue_case1", TestType.MalformedRequest),
            FailingTest(RestJsonValidation, "RestJsonMalformedEnumString_case0", TestType.MalformedRequest),
            FailingTest(RestJsonValidation, "RestJsonMalformedEnumString_case1", TestType.MalformedRequest),
            FailingTest(RestJsonValidation, "RestJsonMalformedEnumUnion_case0", TestType.MalformedRequest),
            FailingTest(RestJsonValidation, "RestJsonMalformedEnumUnion_case1", TestType.MalformedRequest),
            FailingTest(RestJsonValidation, "RestJsonMalformedLengthBlobOverride_case0", TestType.MalformedRequest),
            FailingTest(RestJsonValidation, "RestJsonMalformedLengthBlobOverride_case1", TestType.MalformedRequest),
            FailingTest(RestJsonValidation, "RestJsonMalformedLengthListOverride_case0", TestType.MalformedRequest),
            FailingTest(RestJsonValidation, "RestJsonMalformedLengthListOverride_case1", TestType.MalformedRequest),
            FailingTest(RestJsonValidation, "RestJsonMalformedLengthMapOverride_case0", TestType.MalformedRequest),
            FailingTest(RestJsonValidation, "RestJsonMalformedLengthMapOverride_case1", TestType.MalformedRequest),
            FailingTest(RestJsonValidation, "RestJsonMalformedLengthStringOverride_case0", TestType.MalformedRequest),
            FailingTest(RestJsonValidation, "RestJsonMalformedLengthStringOverride_case1", TestType.MalformedRequest),
            FailingTest(RestJsonValidation, "RestJsonMalformedLengthStringOverride_case2", TestType.MalformedRequest),
            FailingTest(RestJsonValidation, "RestJsonMalformedLengthBlob_case0", TestType.MalformedRequest),
            FailingTest(RestJsonValidation, "RestJsonMalformedLengthBlob_case1", TestType.MalformedRequest),
            FailingTest(RestJsonValidation, "RestJsonMalformedLengthList_case0", TestType.MalformedRequest),
            FailingTest(RestJsonValidation, "RestJsonMalformedLengthList_case1", TestType.MalformedRequest),
            FailingTest(RestJsonValidation, "RestJsonMalformedLengthListValue_case0", TestType.MalformedRequest),
            FailingTest(RestJsonValidation, "RestJsonMalformedLengthListValue_case1", TestType.MalformedRequest),
            FailingTest(RestJsonValidation, "RestJsonMalformedLengthMap_case0", TestType.MalformedRequest),
            FailingTest(RestJsonValidation, "RestJsonMalformedLengthMap_case1", TestType.MalformedRequest),
            FailingTest(RestJsonValidation, "RestJsonMalformedLengthMapKey_case0", TestType.MalformedRequest),
            FailingTest(RestJsonValidation, "RestJsonMalformedLengthMapKey_case1", TestType.MalformedRequest),
            FailingTest(RestJsonValidation, "RestJsonMalformedLengthMapValue_case0", TestType.MalformedRequest),
            FailingTest(RestJsonValidation, "RestJsonMalformedLengthMapValue_case1", TestType.MalformedRequest),
            FailingTest(RestJsonValidation, "RestJsonMalformedLengthString_case0", TestType.MalformedRequest),
            FailingTest(RestJsonValidation, "RestJsonMalformedLengthString_case1", TestType.MalformedRequest),
            FailingTest(RestJsonValidation, "RestJsonMalformedLengthString_case2", TestType.MalformedRequest),
            FailingTest(RestJsonValidation, "RestJsonMalformedPatternListOverride_case0", TestType.MalformedRequest),
            FailingTest(RestJsonValidation, "RestJsonMalformedPatternListOverride_case1", TestType.MalformedRequest),
            FailingTest(RestJsonValidation, "RestJsonMalformedPatternMapKeyOverride_case0", TestType.MalformedRequest),
            FailingTest(RestJsonValidation, "RestJsonMalformedPatternMapKeyOverride_case1", TestType.MalformedRequest),
            FailingTest(RestJsonValidation, "RestJsonMalformedPatternMapValueOverride_case0", TestType.MalformedRequest),
            FailingTest(RestJsonValidation, "RestJsonMalformedPatternMapValueOverride_case1", TestType.MalformedRequest),
            FailingTest(RestJsonValidation, "RestJsonMalformedPatternStringOverride_case0", TestType.MalformedRequest),
            FailingTest(RestJsonValidation, "RestJsonMalformedPatternStringOverride_case1", TestType.MalformedRequest),
            FailingTest(RestJsonValidation, "RestJsonMalformedPatternUnionOverride_case0", TestType.MalformedRequest),
            FailingTest(RestJsonValidation, "RestJsonMalformedPatternUnionOverride_case1", TestType.MalformedRequest),
            FailingTest(RestJsonValidation, "RestJsonMalformedPatternList_case0", TestType.MalformedRequest),
            FailingTest(RestJsonValidation, "RestJsonMalformedPatternList_case1", TestType.MalformedRequest),
            FailingTest(RestJsonValidation, "RestJsonMalformedPatternMapKey_case0", TestType.MalformedRequest),
            FailingTest(RestJsonValidation, "RestJsonMalformedPatternMapKey_case1", TestType.MalformedRequest),
            FailingTest(RestJsonValidation, "RestJsonMalformedPatternMapValue_case0", TestType.MalformedRequest),
            FailingTest(RestJsonValidation, "RestJsonMalformedPatternMapValue_case1", TestType.MalformedRequest),
            FailingTest(RestJsonValidation, "RestJsonMalformedPatternReDOSString", TestType.MalformedRequest),
            FailingTest(RestJsonValidation, "RestJsonMalformedPatternString_case0", TestType.MalformedRequest),
            FailingTest(RestJsonValidation, "RestJsonMalformedPatternString_case1", TestType.MalformedRequest),
            FailingTest(RestJsonValidation, "RestJsonMalformedPatternUnion_case0", TestType.MalformedRequest),
            FailingTest(RestJsonValidation, "RestJsonMalformedPatternUnion_case1", TestType.MalformedRequest),
            FailingTest(RestJsonValidation, "RestJsonMalformedRangeByteOverride_case0", TestType.MalformedRequest),
            FailingTest(RestJsonValidation, "RestJsonMalformedRangeByteOverride_case1", TestType.MalformedRequest),
            FailingTest(RestJsonValidation, "RestJsonMalformedRangeFloatOverride_case0", TestType.MalformedRequest),
            FailingTest(RestJsonValidation, "RestJsonMalformedRangeFloatOverride_case1", TestType.MalformedRequest),
            FailingTest(RestJsonValidation, "RestJsonMalformedRangeByte_case0", TestType.MalformedRequest),
            FailingTest(RestJsonValidation, "RestJsonMalformedRangeByte_case1", TestType.MalformedRequest),
            FailingTest(RestJsonValidation, "RestJsonMalformedRangeFloat_case0", TestType.MalformedRequest),
            FailingTest(RestJsonValidation, "RestJsonMalformedRangeFloat_case1", TestType.MalformedRequest),
            FailingTest(RestJsonValidation, "RestJsonMalformedLengthMaxStringOverride", TestType.MalformedRequest),
            FailingTest(RestJsonValidation, "RestJsonMalformedLengthMinStringOverride", TestType.MalformedRequest),
            FailingTest(RestJsonValidation, "RestJsonMalformedLengthQueryStringNoValue", TestType.MalformedRequest),
            FailingTest(RestJsonValidation, "RestJsonMalformedLengthMaxString", TestType.MalformedRequest),
            FailingTest(RestJsonValidation, "RestJsonMalformedLengthMinString", TestType.MalformedRequest),
            FailingTest(RestJsonValidation, "RestJsonMalformedRangeMaxByteOverride", TestType.MalformedRequest),
            FailingTest(RestJsonValidation, "RestJsonMalformedRangeMaxFloatOverride", TestType.MalformedRequest),
            FailingTest(RestJsonValidation, "RestJsonMalformedRangeMinByteOverride", TestType.MalformedRequest),
            FailingTest(RestJsonValidation, "RestJsonMalformedRangeMinFloatOverride", TestType.MalformedRequest),
            FailingTest(RestJsonValidation, "RestJsonMalformedRangeMaxByte", TestType.MalformedRequest),
            FailingTest(RestJsonValidation, "RestJsonMalformedRangeMaxFloat", TestType.MalformedRequest),
            FailingTest(RestJsonValidation, "RestJsonMalformedRangeMinByte", TestType.MalformedRequest),
            FailingTest(RestJsonValidation, "RestJsonMalformedRangeMinFloat", TestType.MalformedRequest),
            FailingTest(RestJsonValidation, "RestJsonMalformedRequiredBodyExplicitNull", TestType.MalformedRequest),
            FailingTest(RestJsonValidation, "RestJsonMalformedRequiredBodyUnset", TestType.MalformedRequest),
            FailingTest(RestJsonValidation, "RestJsonMalformedRequiredHeaderUnset", TestType.MalformedRequest),
            FailingTest(RestJsonValidation, "RestJsonMalformedRecursiveStructures", TestType.MalformedRequest),
            FailingTest(RestJsonValidation, "RestJsonMalformedPatternSensitiveString", TestType.MalformedRequest),

            // Some tests for the S3 service (restXml).
            FailingTest("com.amazonaws.s3#AmazonS3", "GetBucketLocationUnwrappedOutput", TestType.Response),
            FailingTest("com.amazonaws.s3#AmazonS3", "S3DefaultAddressing", TestType.Request),
            FailingTest("com.amazonaws.s3#AmazonS3", "S3VirtualHostAddressing", TestType.Request),
            FailingTest("com.amazonaws.s3#AmazonS3", "S3PathAddressing", TestType.Request),
            FailingTest("com.amazonaws.s3#AmazonS3", "S3VirtualHostDualstackAddressing", TestType.Request),
            FailingTest("com.amazonaws.s3#AmazonS3", "S3VirtualHostAccelerateAddressing", TestType.Request),
            FailingTest("com.amazonaws.s3#AmazonS3", "S3VirtualHostDualstackAccelerateAddressing", TestType.Request),
            FailingTest("com.amazonaws.s3#AmazonS3", "S3OperationAddressingPreferred", TestType.Request),

            // AwsJson1.0 failing tests.
            FailingTest("aws.protocoltests.json10#JsonRpc10", "AwsJson10EndpointTraitWithHostLabel", TestType.Request),
            FailingTest("aws.protocoltests.json10#JsonRpc10", "AwsJson10EndpointTrait", TestType.Request),

            // AwsJson1.1 failing tests.
            FailingTest("aws.protocoltests.json#JsonProtocol", "AwsJson11EndpointTraitWithHostLabel", TestType.Request),
            FailingTest("aws.protocoltests.json#JsonProtocol", "AwsJson11EndpointTrait", TestType.Request),
            FailingTest("aws.protocoltests.json#JsonProtocol", "parses_httpdate_timestamps", TestType.Response),
            FailingTest("aws.protocoltests.json#JsonProtocol", "parses_iso8601_timestamps", TestType.Response),
            FailingTest("aws.protocoltests.json#JsonProtocol", "parses_the_request_id_from_the_response", TestType.Response),

        )
        private val RunOnly: Set<String>? = null

        // These tests are not even attempted to be generated, either because they will not compile
        // or because they are flaky
        private val DisableTests = setOf<String>()

        private fun fixRestJsonSupportsNaNFloatQueryValues(testCase: HttpRequestTestCase): HttpRequestTestCase {
            val params = Node.parse(
                """
                {
                    "queryFloat": "NaN",
                    "queryDouble": "NaN",
                    "queryParamsMapOfStringList": {
                        "Float": ["NaN"],
                        "Double": ["NaN"]
                    }
                }
                """.trimIndent(),
            ).asObjectNode().get()

            return testCase.toBuilder().params(params).build()
        }
        private fun fixRestJsonSupportsInfinityFloatQueryValues(testCase: HttpRequestTestCase): HttpRequestTestCase =
            testCase.toBuilder().params(
                Node.parse(
                    """
                    {
                        "queryFloat": "Infinity",
                        "queryDouble": "Infinity",
                        "queryParamsMapOfStringList": {
                            "Float": ["Infinity"],
                            "Double": ["Infinity"]
                        }
                    }
                    """.trimMargin(),
                ).asObjectNode().get(),
            ).build()
        private fun fixRestJsonSupportsNegativeInfinityFloatQueryValues(testCase: HttpRequestTestCase): HttpRequestTestCase =
            testCase.toBuilder().params(
                Node.parse(
                    """
                    {
                        "queryFloat": "-Infinity",
                        "queryDouble": "-Infinity",
                        "queryParamsMapOfStringList": {
                            "Float": ["-Infinity"],
                            "Double": ["-Infinity"]
                        }
                    }
                    """.trimMargin(),
                ).asObjectNode().get(),
            ).build()
        private fun fixRestJsonAllQueryStringTypes(testCase: HttpRequestTestCase): HttpRequestTestCase =
            testCase.toBuilder().params(
                Node.parse(
                    """
                    {
                        "queryString": "Hello there",
                        "queryStringList": ["a", "b", "c"],
                        "queryStringSet": ["a", "b", "c"],
                        "queryByte": 1,
                        "queryShort": 2,
                        "queryInteger": 3,
                        "queryIntegerList": [1, 2, 3],
                        "queryIntegerSet": [1, 2, 3],
                        "queryLong": 4,
                        "queryFloat": 1.1,
                        "queryDouble": 1.1,
                        "queryDoubleList": [1.1, 2.1, 3.1],
                        "queryBoolean": true,
                        "queryBooleanList": [true, false, true],
                        "queryTimestamp": 1,
                        "queryTimestampList": [1, 2, 3],
                        "queryEnum": "Foo",
                        "queryEnumList": ["Foo", "Baz", "Bar"],
                        "queryParamsMapOfStringList": {
                            "String": ["Hello there"],
                            "StringList": ["a", "b", "c"],
                            "StringSet": ["a", "b", "c"],
                            "Byte": ["1"],
                            "Short": ["2"],
                            "Integer": ["3"],
                            "IntegerList": ["1", "2", "3"],
                            "IntegerSet": ["1", "2", "3"],
                            "Long": ["4"],
                            "Float": ["1.1"],
                            "Double": ["1.1"],
                            "DoubleList": ["1.1", "2.1", "3.1"],
                            "Boolean": ["true"],
                            "BooleanList": ["true", "false", "true"],
                            "Timestamp": ["1970-01-01T00:00:01Z"],
                            "TimestampList": ["1970-01-01T00:00:01Z", "1970-01-01T00:00:02Z", "1970-01-01T00:00:03Z"],
                            "Enum": ["Foo"],
                            "EnumList": ["Foo", "Baz", "Bar"]
                        }
                    }
                    """.trimMargin(),
                ).asObjectNode().get(),
            ).build()
        private fun fixRestJsonQueryStringEscaping(testCase: HttpRequestTestCase): HttpRequestTestCase =
            testCase.toBuilder().params(
                Node.parse(
                    """
                    {
                        "queryString": "%:/?#[]@!${'$'}&'()*+,;=😹",
                        "queryParamsMapOfStringList": {
                            "String": ["%:/?#[]@!${'$'}&'()*+,;=😹"]
                        }
                    }
                    """.trimMargin(),
                ).asObjectNode().get(),
            ).build()

        // These are tests whose definitions in the `awslabs/smithy` repository are wrong.
        // This is because they have not been written from a server perspective, and as such the expected `params` field is incomplete.
        // TODO(https://github.com/awslabs/smithy-rs/issues/1288): Contribute a PR to fix them upstream.
        private val BrokenRequestTests = mapOf(
            // https://github.com/awslabs/smithy/pull/1040
            Pair(RestJson, "RestJsonSupportsNaNFloatQueryValues") to ::fixRestJsonSupportsNaNFloatQueryValues,
            Pair(RestJson, "RestJsonSupportsInfinityFloatQueryValues") to ::fixRestJsonSupportsInfinityFloatQueryValues,
            Pair(RestJson, "RestJsonSupportsNegativeInfinityFloatQueryValues") to ::fixRestJsonSupportsNegativeInfinityFloatQueryValues,
            Pair(RestJson, "RestJsonAllQueryStringTypes") to ::fixRestJsonAllQueryStringTypes,
            Pair(RestJson, "RestJsonQueryStringEscaping") to ::fixRestJsonQueryStringEscaping,
        )

        private val BrokenResponseTests: Map<Pair<String, String>, KFunction1<HttpResponseTestCase, HttpResponseTestCase>> = mapOf()
    }
}<|MERGE_RESOLUTION|>--- conflicted
+++ resolved
@@ -658,16 +658,12 @@
             FailingTest(RestJson, "RestJsonHttpWithEmptyStructurePayload", TestType.Request),
             FailingTest(RestJson, "RestJsonHttpResponseCodeDefaultsToModeledCode", TestType.Response),
 
-<<<<<<< HEAD
             // TODO(https://github.com/awslabs/smithy-rs/issues/1302)
             FailingTest(RestJson, "RestJsonStreamingTraitsWithNoBlobBody", TestType.Request),
             FailingTest(RestJson, "RestJsonStreamingTraitsWithNoBlobBody", TestType.Response),
             FailingTest(RestJson, "RestJsonStreamingTraitsRequireLengthWithNoBlobBody", TestType.Request),
             FailingTest(RestJson, "RestJsonStreamingTraitsRequireLengthWithNoBlobBody", TestType.Response),
 
-            FailingTest(RestJson, "RestJsonWithPayloadExpectsImpliedAccept", TestType.MalformedRequest),
-=======
->>>>>>> 50d88a5b
             FailingTest(RestJson, "RestJsonBodyMalformedBlobInvalidBase64_case1", TestType.MalformedRequest),
             FailingTest(RestJson, "RestJsonBodyMalformedBlobInvalidBase64_case2", TestType.MalformedRequest),
             FailingTest(RestJson, "RestJsonWithBodyExpectsApplicationJsonContentType", TestType.MalformedRequest),
