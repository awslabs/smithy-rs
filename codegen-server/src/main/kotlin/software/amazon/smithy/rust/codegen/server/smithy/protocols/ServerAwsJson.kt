--- conflicted
+++ resolved
@@ -71,11 +71,7 @@
                 rust("""${section.jsonObject}.key("__type").string("${escape(typeId)}");""")
             }
         }
-<<<<<<< HEAD
-        is JsonSerializerSection.BeforeIteratingOverMap -> emptySection
-=======
         else -> emptySection
->>>>>>> fa03f20b
     }
 }
 
