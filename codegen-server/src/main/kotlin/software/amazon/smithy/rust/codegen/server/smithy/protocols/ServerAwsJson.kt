--- conflicted
+++ resolved
@@ -21,12 +21,8 @@
 import software.amazon.smithy.rust.codegen.core.smithy.protocols.serialize.StructuredDataSerializerGenerator
 import software.amazon.smithy.rust.codegen.core.util.hasTrait
 import software.amazon.smithy.rust.codegen.server.smithy.ServerCodegenContext
-<<<<<<< HEAD
 import software.amazon.smithy.rust.codegen.server.smithy.customizations.BeforeIteratingOverMapOrCollectionJsonCustomization
-=======
-import software.amazon.smithy.rust.codegen.server.smithy.customizations.BeforeIteratingOverMapJsonCustomization
 import software.amazon.smithy.rust.codegen.server.smithy.customizations.BeforeSerializingMemberJsonCustomization
->>>>>>> ec9588b1
 import software.amazon.smithy.rust.codegen.server.smithy.generators.protocol.ServerAwsJsonProtocol
 import software.amazon.smithy.rust.codegen.server.smithy.generators.protocol.ServerProtocol
 
@@ -97,14 +93,10 @@
             codegenContext,
             httpBindingResolver,
             ::awsJsonFieldName,
-<<<<<<< HEAD
-            customizations = listOf(ServerAwsJsonError(awsJsonVersion), BeforeIteratingOverMapOrCollectionJsonCustomization(codegenContext)),
-=======
             customizations = listOf(
                 ServerAwsJsonError(awsJsonVersion),
-                BeforeIteratingOverMapJsonCustomization(codegenContext),
+                BeforeIteratingOverMapOrCollectionJsonCustomization(codegenContext),
                 BeforeSerializingMemberJsonCustomization(codegenContext),
             ),
->>>>>>> ec9588b1
         ),
 ) : StructuredDataSerializerGenerator by jsonSerializerGenerator