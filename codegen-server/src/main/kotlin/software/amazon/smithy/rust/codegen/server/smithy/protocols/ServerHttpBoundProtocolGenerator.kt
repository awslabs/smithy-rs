--- conflicted
+++ resolved
@@ -45,13 +45,9 @@
 import software.amazon.smithy.rust.codegen.server.smithy.generators.http.ServerResponseBindingGenerator
 import software.amazon.smithy.rust.codegen.smithy.RuntimeType
 import software.amazon.smithy.rust.codegen.smithy.ServerCodegenContext
-<<<<<<< HEAD
 import software.amazon.smithy.rust.codegen.smithy.canReachConstrainedShape
-=======
 import software.amazon.smithy.rust.codegen.smithy.customize.OperationCustomization
-import software.amazon.smithy.rust.codegen.smithy.extractSymbolFromOption
 import software.amazon.smithy.rust.codegen.smithy.generators.CodegenTarget
->>>>>>> 65e53ab8
 import software.amazon.smithy.rust.codegen.smithy.generators.StructureGenerator
 import software.amazon.smithy.rust.codegen.smithy.generators.builderSymbol
 import software.amazon.smithy.rust.codegen.smithy.generators.deserializerBuilderSetterName
@@ -67,11 +63,7 @@
 import software.amazon.smithy.rust.codegen.smithy.protocols.HttpLocation
 import software.amazon.smithy.rust.codegen.smithy.protocols.Protocol
 import software.amazon.smithy.rust.codegen.smithy.protocols.parse.StructuredDataParserGenerator
-<<<<<<< HEAD
-=======
-import software.amazon.smithy.rust.codegen.smithy.toOptional
 import software.amazon.smithy.rust.codegen.smithy.transformers.operationErrors
->>>>>>> 65e53ab8
 import software.amazon.smithy.rust.codegen.smithy.wrapOptional
 import software.amazon.smithy.rust.codegen.util.dq
 import software.amazon.smithy.rust.codegen.util.expectTrait
@@ -1023,7 +1015,6 @@
                     val hasConstrainedTarget = target.canReachConstrainedShape(model, symbolProvider)
                     when (queryParamsBinding.queryParamsBindingTargetMapValueType()) {
                         QueryParamsTargetMapValueType.STRING -> {
-<<<<<<< HEAD
                             rust("query_params.${if (hasConstrainedTarget) "0." else ""}entry(String::from(k)).or_insert_with(|| String::from(v));")
                         }
                         QueryParamsTargetMapValueType.LIST, QueryParamsTargetMapValueType.SET -> {
@@ -1047,16 +1038,6 @@
                                     """
                                 )
                             }
-=======
-                            rust("query_params.entry(String::from(k)).or_insert_with(|| String::from(v));")
-                        } else -> {
-                            rustTemplate(
-                                """
-                                let entry = query_params.entry(String::from(k)).or_default();
-                                entry.push(String::from(v));
-                                """.trimIndent(),
-                            )
->>>>>>> 65e53ab8
                         }
                     }
                 }
@@ -1095,14 +1076,8 @@
                                 write(memberName)
                             }
                         }
-<<<<<<< HEAD
-                    }
-                }
-=======
-                    );
-                    """.trimIndent(),
-                )
->>>>>>> 65e53ab8
+                    }
+                }
             }
         }
     }
@@ -1208,16 +1183,7 @@
                         )
                     }
                 }
-<<<<<<< HEAD
                 writer.rust("Ok(${symbolProvider.wrapOptional(binding.member, "value")})")
-=======
-
-                writer.write(
-                    """
-                    Ok(${symbolProvider.wrapOptional(binding.member, "value")})
-                    """,
-                )
->>>>>>> 65e53ab8
             }
         }
     }
