/*
 * Copyright Amazon.com, Inc. or its affiliates. All Rights Reserved.
 * SPDX-License-Identifier: Apache-2.0
 */

package software.amazon.smithy.rust.codegen.server.smithy.protocols

import software.amazon.smithy.aws.traits.protocols.AwsJson1_0Trait
import software.amazon.smithy.aws.traits.protocols.AwsJson1_1Trait
import software.amazon.smithy.aws.traits.protocols.RestJson1Trait
import software.amazon.smithy.aws.traits.protocols.RestXmlTrait
import software.amazon.smithy.codegen.core.Symbol
import software.amazon.smithy.model.knowledge.HttpBindingIndex
import software.amazon.smithy.model.node.ExpectationNotMetException
import software.amazon.smithy.model.pattern.UriPattern
import software.amazon.smithy.model.shapes.BooleanShape
import software.amazon.smithy.model.shapes.CollectionShape
import software.amazon.smithy.model.shapes.MapShape
import software.amazon.smithy.model.shapes.MemberShape
import software.amazon.smithy.model.shapes.NumberShape
import software.amazon.smithy.model.shapes.OperationShape
import software.amazon.smithy.model.shapes.Shape
import software.amazon.smithy.model.shapes.StringShape
import software.amazon.smithy.model.shapes.StructureShape
import software.amazon.smithy.model.traits.ErrorTrait
import software.amazon.smithy.model.traits.HttpErrorTrait
import software.amazon.smithy.model.traits.HttpPayloadTrait
import software.amazon.smithy.model.traits.HttpTrait
import software.amazon.smithy.model.traits.MediaTypeTrait
import software.amazon.smithy.rust.codegen.core.rustlang.Attribute
import software.amazon.smithy.rust.codegen.core.rustlang.RustType
import software.amazon.smithy.rust.codegen.core.rustlang.RustWriter
import software.amazon.smithy.rust.codegen.core.rustlang.Writable
import software.amazon.smithy.rust.codegen.core.rustlang.conditionalBlock
import software.amazon.smithy.rust.codegen.core.rustlang.escape
import software.amazon.smithy.rust.codegen.core.rustlang.rust
import software.amazon.smithy.rust.codegen.core.rustlang.rustBlock
import software.amazon.smithy.rust.codegen.core.rustlang.rustBlockTemplate
import software.amazon.smithy.rust.codegen.core.rustlang.rustTemplate
import software.amazon.smithy.rust.codegen.core.rustlang.stripOuter
import software.amazon.smithy.rust.codegen.core.rustlang.withBlock
import software.amazon.smithy.rust.codegen.core.rustlang.withBlockTemplate
import software.amazon.smithy.rust.codegen.core.rustlang.writable
import software.amazon.smithy.rust.codegen.core.smithy.CodegenContext
import software.amazon.smithy.rust.codegen.core.smithy.CodegenTarget
import software.amazon.smithy.rust.codegen.core.smithy.RuntimeType
import software.amazon.smithy.rust.codegen.core.smithy.RuntimeType.Companion.preludeScope
import software.amazon.smithy.rust.codegen.core.smithy.customize.NamedCustomization
import software.amazon.smithy.rust.codegen.core.smithy.customize.Section
import software.amazon.smithy.rust.codegen.core.smithy.generators.http.HttpBindingCustomization
import software.amazon.smithy.rust.codegen.core.smithy.generators.http.HttpMessageType
import software.amazon.smithy.rust.codegen.core.smithy.generators.protocol.ProtocolPayloadGenerator
import software.amazon.smithy.rust.codegen.core.smithy.generators.setterName
import software.amazon.smithy.rust.codegen.core.smithy.isOptional
import software.amazon.smithy.rust.codegen.core.smithy.mapRustType
import software.amazon.smithy.rust.codegen.core.smithy.protocols.HttpBindingDescriptor
import software.amazon.smithy.rust.codegen.core.smithy.protocols.HttpBoundProtocolPayloadGenerator
import software.amazon.smithy.rust.codegen.core.smithy.protocols.HttpLocation
import software.amazon.smithy.rust.codegen.core.smithy.protocols.Protocol
import software.amazon.smithy.rust.codegen.core.smithy.protocols.ProtocolFunctions
import software.amazon.smithy.rust.codegen.core.smithy.protocols.parse.StructuredDataParserGenerator
import software.amazon.smithy.rust.codegen.core.smithy.traits.SyntheticInputTrait
import software.amazon.smithy.rust.codegen.core.smithy.transformers.operationErrors
import software.amazon.smithy.rust.codegen.core.smithy.wrapOptional
import software.amazon.smithy.rust.codegen.core.util.dq
import software.amazon.smithy.rust.codegen.core.util.expectTrait
import software.amazon.smithy.rust.codegen.core.util.findStreamingMember
import software.amazon.smithy.rust.codegen.core.util.getTrait
import software.amazon.smithy.rust.codegen.core.util.hasStreamingMember
import software.amazon.smithy.rust.codegen.core.util.hasTrait
import software.amazon.smithy.rust.codegen.core.util.inputShape
import software.amazon.smithy.rust.codegen.core.util.isStreaming
import software.amazon.smithy.rust.codegen.core.util.outputShape
import software.amazon.smithy.rust.codegen.server.smithy.ServerCargoDependency
import software.amazon.smithy.rust.codegen.server.smithy.ServerCodegenContext
import software.amazon.smithy.rust.codegen.server.smithy.canReachConstrainedShape
import software.amazon.smithy.rust.codegen.server.smithy.generators.ServerBuilderGenerator
import software.amazon.smithy.rust.codegen.server.smithy.generators.http.ServerRequestBindingGenerator
import software.amazon.smithy.rust.codegen.server.smithy.generators.http.ServerResponseBindingGenerator
import software.amazon.smithy.rust.codegen.server.smithy.generators.protocol.ServerProtocol
import software.amazon.smithy.rust.codegen.server.smithy.generators.protocol.ServerProtocolGenerator
import software.amazon.smithy.rust.codegen.server.smithy.generators.serverBuilderSymbol
import java.util.logging.Logger

data class StreamPayloadSerializerParams(
    val codegenContext: ServerCodegenContext,
    val payloadGenerator: ServerHttpBoundProtocolPayloadGenerator,
    val shapeName: String,
    val shape: OperationShape,
)

/**
 * Class describing a ServerHttpBoundProtocol section that can be used in a customization.
 */
sealed class ServerHttpBoundProtocolSection(name: String) : Section(name) {
    data class AfterTimestampDeserializedMember(val shape: MemberShape) : ServerHttpBoundProtocolSection("AfterTimestampDeserializedMember")

    /**
     * Represent a section for rendering the serialized stream payload.
     *
     * If the payload does not implement the `futures_core::stream::Stream`, which is the case for
     * `aws_smithy_types::byte_stream::ByteStream`, the section needs to be overridden and renders a new-type wrapper
     * around the payload to enable the `Stream` trait.
     */
    data class WrapStreamPayload(val params: StreamPayloadSerializerParams) :
        ServerHttpBoundProtocolSection("WrapStreamPayload")
}

/**
 * Customization for the ServerHttpBoundProtocol generator.
 */
typealias ServerHttpBoundProtocolCustomization = NamedCustomization<ServerHttpBoundProtocolSection>

/**
 * Implement operations' input parsing and output serialization. Protocols can plug their own implementations
 * and overrides by creating a protocol factory inheriting from this class and feeding it to the [ServerProtocolLoader].
 * See [ServerRestJsonFactory] for more info.
 */
class ServerHttpBoundProtocolGenerator(
    codegenContext: ServerCodegenContext,
    protocol: ServerProtocol,
    customizations: List<ServerHttpBoundProtocolCustomization> = listOf(),
    additionalHttpBindingCustomizations: List<HttpBindingCustomization> = listOf(),
) : ServerProtocolGenerator(
    protocol,
    ServerHttpBoundProtocolTraitImplGenerator(codegenContext, protocol, customizations, additionalHttpBindingCustomizations),
) {
    // TODO Delete, unused
    // Define suffixes for operation input / output / error wrappers
    companion object {
        const val OPERATION_INPUT_WRAPPER_SUFFIX = "OperationInputWrapper"
        const val OPERATION_OUTPUT_WRAPPER_SUFFIX = "OperationOutputWrapper"
    }
}

class ServerHttpBoundProtocolPayloadGenerator(
    codegenContext: CodegenContext,
    protocol: Protocol,
) : ProtocolPayloadGenerator by HttpBoundProtocolPayloadGenerator(
        codegenContext, protocol, HttpMessageType.RESPONSE,
        renderEventStreamBody = { writer, params ->
            writer.rustTemplate(
                """
                {
                    let error_marshaller = #{errorMarshallerConstructorFn}();
                    let marshaller = #{marshallerConstructorFn}();
                    let signer = #{NoOpSigner}{};
                    let adapter: #{aws_smithy_http}::event_stream::MessageStreamAdapter<_, _> =
                        ${params.outerName}.${params.memberName}.into_body_stream(marshaller, error_marshaller, signer);
                    adapter
                }
                """,
                "aws_smithy_http" to RuntimeType.smithyHttp(codegenContext.runtimeConfig),
                "NoOpSigner" to RuntimeType.smithyEventStream(codegenContext.runtimeConfig).resolve("frame::NoOpSigner"),
                "marshallerConstructorFn" to params.marshallerConstructorFn,
                "errorMarshallerConstructorFn" to params.errorMarshallerConstructorFn,
            )
        },
    )

/*
 * Generate all operation input parsers and output serializers for streaming and
 * non-streaming types.
 */
class ServerHttpBoundProtocolTraitImplGenerator(
    private val codegenContext: ServerCodegenContext,
    private val protocol: ServerProtocol,
    private val customizations: List<ServerHttpBoundProtocolCustomization>,
    private val additionalHttpBindingCustomizations: List<HttpBindingCustomization>,
) {
    private val logger = Logger.getLogger(javaClass.name)
    private val symbolProvider = codegenContext.symbolProvider
    private val unconstrainedShapeSymbolProvider = codegenContext.unconstrainedShapeSymbolProvider
    private val model = codegenContext.model
    private val runtimeConfig = codegenContext.runtimeConfig
    private val httpBindingResolver = protocol.httpBindingResolver
    private val protocolFunctions = ProtocolFunctions(codegenContext)

    private val codegenScope =
        arrayOf(
            "AsyncTrait" to ServerCargoDependency.AsyncTrait.toType(),
            "Cow" to RuntimeType.Cow,
            "DateTime" to RuntimeType.dateTime(runtimeConfig),
            "FormUrlEncoded" to ServerCargoDependency.FormUrlEncoded.toType(),
            "FuturesUtil" to ServerCargoDependency.FuturesUtil.toType(),
            "HttpBody" to RuntimeType.HttpBody,
            "header_util" to RuntimeType.smithyHttp(runtimeConfig).resolve("header"),
            "Hyper" to RuntimeType.Hyper,
            "LazyStatic" to RuntimeType.LazyStatic,
            "Mime" to ServerCargoDependency.Mime.toType(),
            "Nom" to ServerCargoDependency.Nom.toType(),
            "OnceCell" to RuntimeType.OnceCell,
            "PercentEncoding" to RuntimeType.PercentEncoding,
            "Regex" to RuntimeType.Regex,
            "SmithyHttpServer" to ServerCargoDependency.smithyHttpServer(runtimeConfig).toType(),
            "SmithyTypes" to RuntimeType.smithyTypes(runtimeConfig),
            "RuntimeError" to protocol.runtimeError(runtimeConfig),
            "RequestRejection" to protocol.requestRejection(runtimeConfig),
            "ResponseRejection" to protocol.responseRejection(runtimeConfig),
            "PinProjectLite" to ServerCargoDependency.PinProjectLite.toType(),
            "http" to RuntimeType.Http,
            "Tracing" to RuntimeType.Tracing,
        )

    fun generateTraitImpls(
        operationWriter: RustWriter,
        operationShape: OperationShape,
    ) {
        val inputSymbol = symbolProvider.toSymbol(operationShape.inputShape(model))
        val outputSymbol = symbolProvider.toSymbol(operationShape.outputShape(model))

        operationWriter.renderTraits(inputSymbol, outputSymbol, operationShape)
    }

    /*
     * Generation of `from_request` and `into_response`.
     * For non-streaming request bodies, that is, models without streaming traits
     * (https://smithy.io/2.0/spec/streaming.html#streaming-trait)
     * we require the HTTP body to be fully read in memory before parsing or deserialization.
     * From a server perspective we need a way to parse an HTTP request from `Bytes` and serialize
     * an HTTP response to `Bytes`.
     * These traits are the public entrypoint of the ser/de logic of the generated server.
     */
    private fun RustWriter.renderTraits(
        inputSymbol: Symbol,
        outputSymbol: Symbol,
        operationShape: OperationShape,
    ) {
        val operationName = symbolProvider.toSymbol(operationShape).name
        val staticContentType = "CONTENT_TYPE_${operationName.uppercase()}"
        val verifyAcceptHeader =
            writable {
                httpBindingResolver.responseContentType(operationShape)?.also { contentType ->
                    rustTemplate(
                        """
                        if !#{SmithyHttpServer}::protocol::accept_header_classifier(request.headers(), &$staticContentType) {
                            return Err(#{RequestRejection}::NotAcceptable);
                        }
                        """,
                        *codegenScope,
                    )
                }
            }
        val verifyAcceptHeaderStaticContentTypeInit =
            writable {
                httpBindingResolver.responseContentType(operationShape)?.also { contentType ->
                    val init =
                        when (contentType) {
                            "application/json" -> "const $staticContentType: #{Mime}::Mime = #{Mime}::APPLICATION_JSON;"
                            "application/octet-stream" -> "const $staticContentType: #{Mime}::Mime = #{Mime}::APPLICATION_OCTET_STREAM;"
                            "application/x-www-form-urlencoded" -> "const $staticContentType: #{Mime}::Mime = #{Mime}::APPLICATION_WWW_FORM_URLENCODED;"
                            else ->
                                """
                                static $staticContentType: #{OnceCell}::sync::Lazy<#{Mime}::Mime> = #{OnceCell}::sync::Lazy::new(|| {
                                    ${contentType.dq()}.parse::<#{Mime}::Mime>().expect("BUG: MIME parsing failed, content_type is not valid")
                                });
                                """
                        }
                    rustTemplate(init, *codegenScope)
                }
            }

        // Implement `from_request` trait for input types.
        val inputFuture = "${inputSymbol.name}Future"
        // TODO(https://github.com/smithy-lang/smithy-rs/issues/2238): Remove the `Pin<Box<dyn Future>>` and replace with thin wrapper around `Collect`.
        rustTemplate(
            """
            #{verifyAcceptHeaderStaticContentTypeInit:W}
            #{PinProjectLite}::pin_project! {
                /// A [`Future`](std::future::Future) aggregating the body bytes of a [`Request`] and constructing the
                /// [`${inputSymbol.name}`](#{I}) using modelled bindings.
                pub struct $inputFuture {
                    inner: std::pin::Pin<Box<dyn std::future::Future<Output = Result<#{I}, #{RuntimeError}>> + Send>>
                }
            }

            impl std::future::Future for $inputFuture {
                type Output = Result<#{I}, #{RuntimeError}>;

                fn poll(self: std::pin::Pin<&mut Self>, cx: &mut std::task::Context<'_>) -> std::task::Poll<Self::Output> {
                    let this = self.project();
                    this.inner.as_mut().poll(cx)
                }
            }

            impl<B> #{SmithyHttpServer}::request::FromRequest<#{Marker}, B> for #{I}
            where
                B: #{SmithyHttpServer}::body::HttpBody + Send,
                B: 'static,
                ${streamingBodyTraitBounds(operationShape)}
                B::Data: Send,
                #{RequestRejection} : From<<B as #{SmithyHttpServer}::body::HttpBody>::Error>
            {
                type Rejection = #{RuntimeError};
                type Future = $inputFuture;

                fn from_request(request: #{http}::Request<B>) -> Self::Future {
                    let fut = async move {
                        #{verifyAcceptHeader:W}
                        #{parse_request}(request)
                            .await
                            .map_err(Into::into)
                    };
                    use #{FuturesUtil}::future::TryFutureExt;
                    let fut = fut.map_err(|e: #{RequestRejection}| {
                        #{Tracing}::debug!(error = %e, "failed to deserialize request");
                        #{RuntimeError}::from(e)
                    });
                    $inputFuture {
                        inner: Box::pin(fut)
                    }
                }
            }
            """,
            *codegenScope,
            "I" to inputSymbol,
            "Marker" to protocol.markerStruct(),
            "parse_request" to serverParseRequest(operationShape),
            "verifyAcceptHeader" to verifyAcceptHeader,
            "verifyAcceptHeaderStaticContentTypeInit" to verifyAcceptHeaderStaticContentTypeInit,
        )

        // Implement `into_response` for output types.
        val errorSymbol = symbolProvider.symbolForOperationError(operationShape)

        // All `ResponseRejection`s are errors; the service owners are to blame. So we centrally log them here
        // to let them know.
        rustTemplate(
            """
            impl #{SmithyHttpServer}::response::IntoResponse<#{Marker}> for #{O} {
                fn into_response(self) -> #{SmithyHttpServer}::response::Response {
                    match #{serialize_response}(self) {
                        Ok(response) => response,
                        Err(e) => {
                            #{Tracing}::error!(error = %e, "failed to serialize response");
                            #{SmithyHttpServer}::response::IntoResponse::<#{Marker}>::into_response(#{RuntimeError}::from(e))
                        }
                    }
                }
            }
            """,
            *codegenScope,
            "O" to outputSymbol,
            "Marker" to protocol.markerStruct(),
            "serialize_response" to serverSerializeResponse(operationShape),
        )

        if (operationShape.operationErrors(model).isNotEmpty()) {
            rustTemplate(
                """
                impl #{SmithyHttpServer}::response::IntoResponse<#{Marker}> for #{E} {
                    fn into_response(self) -> #{SmithyHttpServer}::response::Response {
                        match #{serialize_error}(&self) {
                            Ok(mut response) => {
                                response.extensions_mut().insert(#{SmithyHttpServer}::extension::ModeledErrorExtension::new(self.name()));
                                response
                            },
                            Err(e) => {
                                #{Tracing}::error!(error = %e, "failed to serialize response");
                                #{SmithyHttpServer}::response::IntoResponse::<#{Marker}>::into_response(#{RuntimeError}::from(e))
                            }
                        }
                    }
                }
                """.trimIndent(),
                *codegenScope,
                "E" to errorSymbol,
                "Marker" to protocol.markerStruct(),
                "serialize_error" to serverSerializeError(operationShape),
            )
        }
    }

    private fun serverParseRequest(operationShape: OperationShape): RuntimeType {
        val inputShape = operationShape.inputShape(model)
        val inputSymbol = symbolProvider.toSymbol(inputShape)

        return protocolFunctions.deserializeFn(operationShape, fnNameSuffix = "http_request") { fnName ->
            Attribute.AllowClippyUnnecessaryWraps.render(this)
            // The last conversion trait bound is needed by the `hyper::body::to_bytes(body).await?` call.
            rustBlockTemplate(
                """
                pub async fn $fnName<B>(
                    ##[allow(unused_variables)] request: #{http}::Request<B>
                ) -> std::result::Result<
                    #{I},
                    #{RequestRejection}
                >
                where
                    B: #{SmithyHttpServer}::body::HttpBody + Send, ${streamingBodyTraitBounds(operationShape)}
                    B::Data: Send,
                    #{RequestRejection}: From<<B as #{SmithyHttpServer}::body::HttpBody>::Error>
                """.trimIndent(),
                *codegenScope,
                "I" to inputSymbol,
            ) {
                withBlock("Ok({", "})") {
                    serverRenderShapeParser(
                        operationShape,
                        inputShape,
                        httpBindingResolver.requestBindings(operationShape),
                    )
                }
            }
        }
    }

    private fun serverSerializeResponse(operationShape: OperationShape): RuntimeType {
        val outputShape = operationShape.outputShape(model)
        val outputSymbol = symbolProvider.toSymbol(outputShape)

        return protocolFunctions.serializeFn(operationShape, fnNameSuffix = "http_response") { fnName ->
            Attribute.AllowClippyUnnecessaryWraps.render(this)

            // Note we only need to take ownership of the output in the case that it contains streaming members.
            // However, we currently always take ownership here, but worth noting in case in the future we want
            // to generate different signatures for streaming vs non-streaming for some reason.
            rustBlockTemplate(
                """
                pub fn $fnName(
                    ##[allow(unused_variables)] output: #{O}
                ) -> std::result::Result<
                    #{SmithyHttpServer}::response::Response,
                    #{ResponseRejection}
                >
                """.trimIndent(),
                *codegenScope,
                "O" to outputSymbol,
            ) {
                withBlock("Ok({", "})") {
                    serverRenderOutputShapeResponseSerializer(
                        operationShape,
                        httpBindingResolver.responseBindings(operationShape),
                    )
                }
            }
        }
    }

    private fun serverSerializeError(operationShape: OperationShape): RuntimeType {
        val errorSymbol = symbolProvider.symbolForOperationError(operationShape)
        return protocolFunctions.serializeFn(operationShape, fnNameSuffix = "http_error") { fnName ->
            Attribute.AllowClippyUnnecessaryWraps.render(this)
            rustBlockTemplate(
                "pub fn $fnName(error: &#{E}) -> std::result::Result<#{SmithyHttpServer}::response::Response, #{ResponseRejection}>",
                *codegenScope,
                "E" to errorSymbol,
            ) {
                withBlock("Ok({", "})") {
                    serverRenderErrorShapeResponseSerializer(
                        operationShape,
                        errorSymbol,
                    )
                }
            }
        }
    }

    private fun RustWriter.serverRenderErrorShapeResponseSerializer(
        operationShape: OperationShape,
        errorSymbol: Symbol,
    ) {
        val operationName = symbolProvider.toSymbol(operationShape).name
        val structuredDataSerializer = protocol.structuredDataSerializer()
        withBlock("match error {", "}") {
            val errors = operationShape.operationErrors(model)
            errors.forEach {
                val variantShape = model.expectShape(it.id, StructureShape::class.java)
                val errorTrait = variantShape.expectTrait<ErrorTrait>()
                val variantSymbol = symbolProvider.toSymbol(variantShape)
                val serializerSymbol = structuredDataSerializer.serverErrorSerializer(it.id)

                rustBlock("#T::${variantSymbol.name}(output) =>", errorSymbol) {
                    rust(
                        """
                        let payload = #T(output)?;
                        """,
                        serializerSymbol,
                    )

                    val bindings = httpBindingResolver.errorResponseBindings(it)

                    Attribute.AllowUnusedMut.render(this)
                    rustTemplate("let mut builder = #{http}::Response::builder();", *codegenScope)
                    serverRenderResponseHeaders(operationShape, variantShape)

                    bindings.forEach { binding ->
                        when (val location = binding.location) {
                            HttpLocation.RESPONSE_CODE, HttpLocation.DOCUMENT -> {}
                            else -> {
                                logger.warning("[rust-server-codegen] $operationName: error serialization does not currently support $location bindings")
                            }
                        }
                    }
                    val status =
                        variantShape.getTrait<HttpErrorTrait>()?.code
                            ?: errorTrait.defaultHttpStatusCode

                    serverRenderContentLengthHeader()

                    rustTemplate(
                        """
                        builder.status($status).body(#{SmithyHttpServer}::body::to_boxed(payload))?
                        """,
                        *codegenScope,
                    )
                }
            }
        }
    }

    /**
     * Render an HTTP response (headers, response code, body) for an operation's output and the given [bindings].
     */
    private fun RustWriter.serverRenderOutputShapeResponseSerializer(
        operationShape: OperationShape,
        bindings: List<HttpBindingDescriptor>,
    ) {
        Attribute.AllowUnusedMut.render(this)
        rustTemplate("let mut builder = #{http}::Response::builder();", *codegenScope)
        serverRenderResponseHeaders(operationShape)
        // Fallback to the default code of `@http`, which should be 200.
        val httpTraitDefaultStatusCode =
            HttpTrait
                .builder().method("GET").uri(UriPattern.parse("/")) // Required to build
                .build()
                .code
        check(httpTraitDefaultStatusCode == 200)
        val httpTraitStatusCode = operationShape.getTrait<HttpTrait>()?.code ?: httpTraitDefaultStatusCode
        bindings.find { it.location == HttpLocation.RESPONSE_CODE }
            ?.let {
                serverRenderResponseCodeBinding(it, httpTraitStatusCode)(this)
            }
            // No binding, use `@http`.
            ?: serverRenderHttpResponseCode(httpTraitStatusCode)(this)

        operationShape.outputShape(model).findStreamingMember(model)?.let {
            val payloadGenerator = ServerHttpBoundProtocolPayloadGenerator(codegenContext, protocol)
            withBlockTemplate("let body = #{SmithyHttpServer}::body::boxed(#{SmithyHttpServer}::body::Body::wrap_stream(", "));", *codegenScope) {
                for (customization in customizations) {
                    customization.section(
                        ServerHttpBoundProtocolSection.WrapStreamPayload(
                            StreamPayloadSerializerParams(
                                codegenContext,
                                payloadGenerator,
                                "output",
                                operationShape,
                            ),
                        ),
                    )(this)
                }
            }
        } ?: run {
            val payloadGenerator = ServerHttpBoundProtocolPayloadGenerator(codegenContext, protocol)
            withBlockTemplate("let payload = ", ";") {
                payloadGenerator.generatePayload(this, "output", operationShape)
            }

            serverRenderContentLengthHeader()

            rustTemplate(
                """
                let body = #{SmithyHttpServer}::body::to_boxed(payload);
                """,
                *codegenScope,
            )
        }

        rustTemplate(
            """
            builder.body(body)?
            """,
            *codegenScope,
        )
    }

    private fun setResponseHeaderIfAbsent(writer: RustWriter, headerName: String, headerValue: String) {
        // We can be a tad more efficient if there's a `const` `HeaderName` in the `http` crate that matches.
        // https://docs.rs/http/latest/http/header/index.html#constants
        val headerNameExpr = if (headerName == "content-type") {
            "#{http}::header::CONTENT_TYPE"
        } else {
            "#{http}::header::HeaderName::from_static(\"$headerName\")"
        }

        writer.rustTemplate(
            """
            builder = #{header_util}::set_response_header_if_absent(
                builder,
                $headerNameExpr,
                "${writer.escape(headerValue)}",
            );
            """,
            *codegenScope,
        )
    }


    /**
     * Sets HTTP response headers for the operation's output shape or the operation's error shape.
     * It will generate response headers for the operation's output shape, unless [errorShape] is non-null, in which
     * case it will generate response headers for the given error shape.
     *
     * It sets three groups of headers in order. Headers from one group take precedence over headers in a later group.
     *     1. Headers bound by the `httpHeader` and `httpPrefixHeader` traits.
     *     2. The protocol-specific `Content-Type` header for the operation.
     *     3. Additional protocol-specific headers for errors, if [errorShape] is non-null.
     */
    private fun RustWriter.serverRenderResponseHeaders(
        operationShape: OperationShape,
        errorShape: StructureShape? = null,
    ) {
        val bindingGenerator = ServerResponseBindingGenerator(protocol, codegenContext, operationShape)
        val addHeadersFn = bindingGenerator.generateAddHeadersFn(errorShape ?: operationShape)
        if (addHeadersFn != null) {
            // Notice that we need to borrow the output only for output shapes but not for error shapes.
            val outputOwnedOrBorrowed = if (errorShape == null) "&output" else "output"
            rust(
                """
                builder = #{T}($outputOwnedOrBorrowed, builder)?;
                """,
                addHeadersFn,
            )
        }

        // Set the `Content-Type` header *after* the response bindings headers have been set,
        // to allow operations that bind a member to `Content-Type` (which we set earlier) to take precedence (this is
        // because we always use `set_response_header_if_absent`, so the _first_ header value we set for a given
        // header name is the one that takes precedence).
        httpBindingResolver.responseContentType(operationShape)?.let { contentTypeValue ->
            setResponseHeaderIfAbsent(this, "content-type", contentTypeValue)
        }

        for ((headerName, headerValue) in protocol.additionalResponseHeaders(operationShape)) {
            setResponseHeaderIfAbsent(this, headerName, headerValue)
        }

        if (errorShape != null) {
            for ((headerName, headerValue) in protocol.additionalErrorResponseHeaders(errorShape)) {
                setResponseHeaderIfAbsent(this, headerName, headerValue)
            }
        }
    }

    /**
     * Adds the `Content-Length` header.
     *
     * Unlike the headers added in `serverRenderResponseHeaders` the `Content-Length` depends on
     * the payload post-serialization.
     */
    private fun RustWriter.serverRenderContentLengthHeader() {
        rustTemplate(
            """
            let content_length = payload.len();
            builder = #{header_util}::set_response_header_if_absent(builder, #{http}::header::CONTENT_LENGTH, content_length);
            """,
            *codegenScope,
        )
    }

    private fun serverRenderHttpResponseCode(defaultCode: Int) =
        writable {
            check(defaultCode in 100..999) {
                """
                Smithy library lied to us. According to https://smithy.io/2.0/spec/http-bindings.html#http-trait,
                "The provided value SHOULD be between 100 and 599, and it MUST be between 100 and 999".
                """.replace("\n", "").trimIndent()
            }
            rustTemplate(
                """
                let http_status: u16 = $defaultCode;
                builder = builder.status(http_status);
                """,
                *codegenScope,
            )
        }

    private fun serverRenderResponseCodeBinding(
        binding: HttpBindingDescriptor,
        /** This is the status code to fall back on if the member shape bound with `@httpResponseCode` is not
         * `@required` and the user did not provide a value for it at runtime. **/
        fallbackStatusCode: Int,
    ): Writable {
        check(binding.location == HttpLocation.RESPONSE_CODE)

        return writable {
            val memberName = symbolProvider.toMemberName(binding.member)
            withBlock("let status = output.$memberName", ";") {
                if (symbolProvider.toSymbol(binding.member).isOptional()) {
                    rust(".unwrap_or($fallbackStatusCode)")
                }
            }
            rustTemplate(
                """
                let http_status: u16 = status.try_into().map_err(#{ResponseRejection}::InvalidHttpStatusCode)?;
                builder = builder.status(http_status);
                """,
                *codegenScope,
            )
        }
    }

    private fun RustWriter.serverRenderShapeParser(
        operationShape: OperationShape,
        inputShape: StructureShape,
        bindings: List<HttpBindingDescriptor>,
    ) {
        val httpBindingGenerator =
            ServerRequestBindingGenerator(protocol, codegenContext, operationShape, additionalHttpBindingCustomizations)
        val structuredDataParser = protocol.structuredDataParser()
        Attribute.AllowUnusedMut.render(this)
        rust(
            "let mut input = #T::default();",
            inputShape.serverBuilderSymbol(codegenContext),
        )
        Attribute.AllowUnusedVariables.render(this)
        rustTemplate(
            """
            let #{RequestParts} { uri, headers, body, .. } = #{Request}::try_from(request)?.into_parts();
            """,
            *preludeScope,
            "ParseError" to RuntimeType.smithyHttp(runtimeConfig).resolve("header::ParseError"),
            "Request" to RuntimeType.smithyRuntimeApi(runtimeConfig).resolve("http::Request"),
            "RequestParts" to RuntimeType.smithyRuntimeApi(runtimeConfig).resolve("http::RequestParts"),
        )
        val parser = structuredDataParser.serverInputParser(operationShape)

        if (parser != null) {
            // `null` is only returned by Smithy when there are no members, but we know there's at least one, since
            // there's something to parse (i.e. `parser != null`), so `!!` is safe here.
            val expectedRequestContentType = httpBindingResolver.requestContentType(operationShape)!!
            rustTemplate("let bytes = #{Hyper}::body::to_bytes(body).await?;", *codegenScope)
            // Note that the server is being very lenient here. We're accepting an empty body for when there is modeled
            // operation input; we simply parse it as empty operation input.
            // This behavior applies to all protocols. This might seem like a bug, but it isn't. There's protocol tests
            // that assert that the server should be lenient and accept both empty payloads and no payload
            // when there is modeled input:
            //
            // * [restJson1]: clients omit the payload altogether when the input is empty! So services must accept this.
            // * [rpcv2Cbor]: services must accept no payload or empty CBOR map for operations with modeled input.
            //
            // For the AWS JSON 1.x protocols, services are lenient in the case when there is no modeled input:
            //
            // * [awsJson1_0]: services must accept no payload or empty JSON document payload for operations with no modeled input
            // * [awsJson1_1]: services must accept no payload or empty JSON document payload for operations with no modeled input
            //
            // However, it's true that there are no tests pinning server behavior when there is _empty_ input. There's
            // a [consultation with Smithy] to remedy this. Until that gets resolved, in the meantime, we are being lenient.
            //
            // [restJson1]: https://github.com/smithy-lang/smithy/blob/main/smithy-aws-protocol-tests/model/restJson1/empty-input-output.smithy#L22
            // [awsJson1_0]: https://github.com/smithy-lang/smithy/blob/main/smithy-aws-protocol-tests/model/awsJson1_0/empty-input-output.smithy
            // [awsJson1_1]: https://github.com/smithy-lang/smithy/blob/main/smithy-aws-protocol-tests/model/awsJson1_1/empty-operation.smithy
            // [rpcv2Cbor]: https://github.com/smithy-lang/smithy/blob/main/smithy-protocol-tests/model/rpcv2Cbor/empty-input-output.smithy
            // [consultation with Smithy]: https://github.com/smithy-lang/smithy/issues/2327
            rustBlock("if !bytes.is_empty()") {
                rustTemplate(
                    """
                    #{SmithyHttpServer}::protocol::content_type_header_classifier_smithy(
                        &headers,
                        Some("$expectedRequestContentType"),
                    )?;
                    input = #{parser}(bytes.as_ref(), input)?;
                    """,
                    *codegenScope,
                    "parser" to parser,
                )
            }
        }

        for (binding in bindings) {
            val member = binding.member
            val parsedValue =
                serverRenderBindingParser(binding, operationShape, httpBindingGenerator, structuredDataParser)
<<<<<<< HEAD
            val valueToSet = if (symbolProvider.toSymbol(binding.member).isOptional()) {
                "Some(value)"
            } else {
                "value"
            }
=======
            val valueToSet =
                if (symbolProvider.toSymbol(binding.member).isOptional()) {
                    "Some(value)"
                } else {
                    "value"
                }
>>>>>>> 6fff79a7
            if (parsedValue != null) {
                rustTemplate(
                    """
                    if let Some(value) = #{ParsedValue:W} {
                        input = input.${member.setterName()}($valueToSet)
                    }
                    """,
<<<<<<< HEAD
                    "ParsedValue" to parsedValue
=======
                    "ParsedValue" to parsedValue,
>>>>>>> 6fff79a7
                )
            }
        }

        serverRenderUriPathParser(this, operationShape)
        serverRenderQueryStringParser(this, operationShape)

        // If there's no modeled operation input, some protocols require that `Content-Type` header not be present.
        val noInputs = model.expectShape(operationShape.inputShape).expectTrait<SyntheticInputTrait>().originalId == null
        if (noInputs && protocol.serverContentTypeCheckNoModeledInput()) {
            rustTemplate(
                """
                #{SmithyHttpServer}::protocol::content_type_header_classifier_smithy(&headers, None)?;
                """,
                *codegenScope,
            )
        }

<<<<<<< HEAD
        // TODO What about when there's no modeled operation input but the payload is not empty? In some protocols we
        //  must accept `{}` but we currently accept anything!

=======
>>>>>>> 6fff79a7
        val err =
            if (ServerBuilderGenerator.hasFallibleBuilder(
                    inputShape,
                    model,
                    symbolProvider,
                    takeInUnconstrainedTypes = true,
                )
            ) {
                "?"
            } else {
                ""
            }
        rustTemplate("input.build()$err", *codegenScope)
    }

    private fun serverRenderBindingParser(
        binding: HttpBindingDescriptor,
        operationShape: OperationShape,
        httpBindingGenerator: ServerRequestBindingGenerator,
        structuredDataParser: StructuredDataParserGenerator,
    ): Writable? {
        return when (binding.location) {
            HttpLocation.HEADER -> writable { serverRenderHeaderParser(this, binding, operationShape) }
            HttpLocation.PREFIX_HEADERS -> writable { serverRenderPrefixHeadersParser(this, binding, operationShape) }
            HttpLocation.PAYLOAD -> {
                val structureShapeHandler: RustWriter.(String) -> Unit = { body ->
                    rust("#T($body)", structuredDataParser.payloadParser(binding.member))
                }
                val errorSymbol = getDeserializePayloadErrorSymbol(binding)
                val deserializer =
                    httpBindingGenerator.generateDeserializePayloadFn(
                        binding,
                        errorSymbol,
                        structuredHandler = structureShapeHandler,
                    )
                return writable {
                    if (binding.member.isStreaming(model)) {
                        rustTemplate(
                            """
                            {
                                Some(#{Deserializer}(&mut body.into().into_inner())?)
                            }
                            """,
                            "Deserializer" to deserializer,
                            *codegenScope,
                        )
                    } else {
                        // This checks for the expected `Content-Type` header if the `@httpPayload` trait is present, as dictated by
                        // the core Smithy library, which _does not_ require deserializing the payload.
                        // If no members have `@httpPayload`, the expected `Content-Type` header as dictated _by the protocol_ is
                        // checked later on for non-streaming operations, in `serverRenderShapeParser`.
                        // Both checks require buffering the entire payload, since the check must only be performed if the payload is
                        // not empty.
                        val verifyRequestContentTypeHeader =
                            writable {
                                operationShape
                                    .inputShape(model)
                                    .members()
                                    .find { it.hasTrait<HttpPayloadTrait>() }
                                    ?.let { payload ->
                                        val target = model.expectShape(payload.target)
                                        if (!target.isBlobShape || target.hasTrait<MediaTypeTrait>()) {
                                            // `null` is only returned by Smithy when there are no members, but we know there's at least
                                            // the one with `@httpPayload`, so `!!` is safe here.
                                            val expectedRequestContentType = httpBindingResolver.requestContentType(operationShape)!!
                                            rustTemplate(
                                                """
                                                    if !bytes.is_empty() {
                                                        #{SmithyHttpServer}::protocol::content_type_header_classifier_smithy(
                                                            &headers,
                                                            Some("$expectedRequestContentType"),
                                                        )?;
                                                    }
                                                    """,
                                                *codegenScope,
                                            )
                                        }
                                    }
                            }
                        rustTemplate(
                            """
                            {
                                let bytes = #{Hyper}::body::to_bytes(body).await?;
                                #{VerifyRequestContentTypeHeader:W}
                                #{Deserializer}(&bytes)?
                            }
                            """,
                            "Deserializer" to deserializer,
                            "VerifyRequestContentTypeHeader" to verifyRequestContentTypeHeader,
                            *codegenScope,
                        )
                    }
                }
            }
            HttpLocation.DOCUMENT, HttpLocation.LABEL, HttpLocation.QUERY, HttpLocation.QUERY_PARAMS -> {
                // All of these are handled separately.
                null
            }
            else -> {
                logger.warning("[rust-server-codegen] ${operationShape.id}: request parsing does not currently support ${binding.location} bindings")
                null
            }
        }
    }

    private fun serverRenderUriPathParser(
        writer: RustWriter,
        operationShape: OperationShape,
    ) {
        val pathBindings =
            httpBindingResolver.requestBindings(operationShape).filter {
                it.location == HttpLocation.LABEL
            }
        if (pathBindings.isEmpty()) {
            return
        }
        val httpTrait = httpBindingResolver.httpTrait(operationShape)
        val greedyLabelIndex = httpTrait.uri.segments.indexOfFirst { it.isGreedyLabel }
        val segments =
            if (greedyLabelIndex >= 0) {
                httpTrait.uri.segments.slice(0 until (greedyLabelIndex + 1))
            } else {
                httpTrait.uri.segments
            }
        val restAfterGreedyLabel =
            if (greedyLabelIndex >= 0) {
                httpTrait.uri.segments.slice((greedyLabelIndex + 1) until httpTrait.uri.segments.size).joinToString(prefix = "/", separator = "/")
            } else {
                ""
            }
        val labeledNames =
            segments
                .mapIndexed { index, segment ->
                    if (segment.isLabel) {
                        "m$index"
                    } else {
                        "_"
                    }
                }
                .joinToString(prefix = (if (segments.size > 1) "(" else ""), separator = ",", postfix = (if (segments.size > 1) ")" else ""))
        val nomParser =
            segments
                .map { segment ->
                    if (segment.isGreedyLabel) {
                        "#{Nom}::combinator::rest::<_, #{Nom}::error::Error<&str>>"
                    } else if (segment.isLabel) {
                        """#{Nom}::branch::alt::<_, _, #{Nom}::error::Error<&str>, _>((#{Nom}::bytes::complete::take_until("/"), #{Nom}::combinator::rest))"""
                    } else {
                        """#{Nom}::bytes::complete::tag::<_, _, #{Nom}::error::Error<&str>>("${segment.content}")"""
                    }
                }
                .joinToString(
                    // TODO(https://github.com/smithy-lang/smithy-rs/issues/1289): Note we're limited to 21 labels because of `tuple`.
                    prefix = if (segments.size > 1) "#{Nom}::sequence::tuple::<_, _, #{Nom}::error::Error<&str>, _>((" else "",
                    postfix = if (segments.size > 1) "))" else "",
                    transform = { parser ->
                        """
                        #{Nom}::sequence::preceded(#{Nom}::bytes::complete::tag("/"),  $parser)
                        """.trimIndent()
                    },
                )
        with(writer) {
            rustTemplate("let input_string = uri.path();")
            if (greedyLabelIndex >= 0 && greedyLabelIndex + 1 < httpTrait.uri.segments.size) {
                rustTemplate(
                    """
                    if !input_string.ends_with("$restAfterGreedyLabel") {
                        return Err(#{RequestRejection}::UriPatternGreedyLabelPostfixNotFound);
                    }
                    let input_string = &input_string[..(input_string.len() - "$restAfterGreedyLabel".len())];
                    """.trimIndent(),
                    *codegenScope,
                )
            }
            rustTemplate(
                """
                let (input_string, $labeledNames) = $nomParser(input_string)?;
                debug_assert_eq!("", input_string);
                """.trimIndent(),
                *codegenScope,
            )
            segments
                .forEachIndexed { index, segment ->
                    val binding = pathBindings.find { it.memberName == segment.content }
                    if (binding != null && segment.isLabel) {
                        val deserializer = generateParseStrFn(binding, true)
                        rustTemplate(
                            """
                            input = input.${binding.member.setterName()}(
                                #{deserializer}(m$index)?
                            );
                            """,
                            *codegenScope,
                            "deserializer" to deserializer,
                        )
                    }
                }
        }
    }

    // The `httpQueryParams` trait can be applied to structure members that target:
    //     * a map of string,
    //     * a map of list of string; or
    //     * a map of set of string.
    enum class QueryParamsTargetMapValueType {
        STRING,
        LIST,
        SET,
    }

    private fun queryParamsTargetMapValueType(targetMapValue: Shape): QueryParamsTargetMapValueType =
        if (targetMapValue.isStringShape) {
            QueryParamsTargetMapValueType.STRING
        } else if (targetMapValue.isListShape) {
            QueryParamsTargetMapValueType.LIST
        } else if (targetMapValue.isSetShape) {
            QueryParamsTargetMapValueType.SET
        } else {
            throw ExpectationNotMetException(
                """
                @httpQueryParams trait applied to non-supported target $targetMapValue of type ${targetMapValue.type}
                """.trimIndent(),
                targetMapValue.sourceLocation,
            )
        }

    private fun serverRenderQueryStringParser(
        writer: RustWriter,
        operationShape: OperationShape,
    ) {
        val queryBindings =
            httpBindingResolver.requestBindings(operationShape).filter {
                it.location == HttpLocation.QUERY
            }
        // Only a single structure member can be bound to `httpQueryParams`, hence `find`.
        val queryParamsBinding =
            httpBindingResolver.requestBindings(operationShape).find {
                it.location == HttpLocation.QUERY_PARAMS
            }
        if (queryBindings.isEmpty() && queryParamsBinding == null) {
            return
        }

        fun HttpBindingDescriptor.queryParamsBindingTargetMapValueType(): QueryParamsTargetMapValueType {
            check(this.location == HttpLocation.QUERY_PARAMS)
            val queryParamsTarget = model.expectShape(this.member.target, MapShape::class.java)
            return queryParamsTargetMapValueType(model.expectShape(queryParamsTarget.value.target))
        }

        with(writer) {
            rustTemplate(
                """
                let query_string = uri.query().unwrap_or("");
                let pairs = #{FormUrlEncoded}::parse(query_string.as_bytes());
                """.trimIndent(),
                *codegenScope,
            )

            if (queryParamsBinding != null) {
                val target = model.expectShape(queryParamsBinding.member.target, MapShape::class.java)
                val hasConstrainedTarget = target.canReachConstrainedShape(model, symbolProvider)
                // TODO(https://github.com/smithy-lang/smithy-rs/issues/1401) Here we only check the target shape;
                //  constraint traits on member shapes are not implemented yet.
                val targetSymbol = unconstrainedShapeSymbolProvider.toSymbol(target)
                withBlock("let mut query_params: #T = ", ";", targetSymbol) {
                    conditionalBlock("#T(", ")", conditional = hasConstrainedTarget, targetSymbol) {
                        rust("#T::new()", RuntimeType.HashMap)
                    }
                }
            }
            val (queryBindingsTargetingCollection, queryBindingsTargetingSimple) =
                queryBindings.partition { model.expectShape(it.member.target) is CollectionShape }
            queryBindingsTargetingSimple.forEach {
                rust("let mut ${symbolProvider.toMemberName(it.member)}_seen = false;")
            }
            queryBindingsTargetingCollection.forEach {
                rust("let mut ${symbolProvider.toMemberName(it.member)} = Vec::new();")
            }

            rustBlock("for (k, v) in pairs") {
                queryBindingsTargetingSimple.forEach {
                    val deserializer = generateParseStrFn(it, false)
                    val memberName = symbolProvider.toMemberName(it.member)
                    rustTemplate(
                        """
                        if !${memberName}_seen && k == "${it.locationName}" {
                            input = input.${it.member.setterName()}(
                                #{deserializer}(&v)?
                            );
                            ${memberName}_seen = true;
                        }
                        """.trimIndent(),
                        "deserializer" to deserializer,
                    )
                }
                queryBindingsTargetingCollection.forEachIndexed { idx, it ->
                    rustBlock("${if (idx > 0) "else " else ""}if k == ${it.locationName.dq()}") {
                        val targetCollectionShape = model.expectShape(it.member.target, CollectionShape::class.java)
                        val memberShape = model.expectShape(targetCollectionShape.member.target)

                        when {
                            memberShape.isStringShape -> {
                                if (queryParamsBinding != null) {
                                    // If there's an `@httpQueryParams` binding, it will want to consume the parsed data
                                    // too further down, so we need to clone it.
                                    rust("let v = v.clone().into_owned();")
                                } else {
                                    rust("let v = v.into_owned();")
                                }
                            }
                            memberShape.isTimestampShape -> {
                                val index = HttpBindingIndex.of(model)
                                val timestampFormat =
                                    index.determineTimestampFormat(
                                        it.member,
                                        it.location,
                                        protocol.defaultTimestampFormat,
                                    )
                                val timestampFormatType = RuntimeType.parseTimestampFormat(CodegenTarget.SERVER, runtimeConfig, timestampFormat)
                                rustTemplate(
                                    """
                                    let v = #{DateTime}::from_str(&v, #{format})?
                                    """.trimIndent(),
                                    *codegenScope,
                                    "format" to timestampFormatType,
                                )
                                for (customization in customizations) {
                                    customization.section(ServerHttpBoundProtocolSection.AfterTimestampDeserializedMember(it.member))(this)
                                }
                                rust(";")
                            }
                            else -> { // Number or boolean.
                                rust(
                                    """
                                    let v = <_ as #T>::parse_smithy_primitive(&v)?;
                                    """.trimIndent(),
                                    RuntimeType.smithyTypes(runtimeConfig).resolve("primitive::Parse"),
                                )
                            }
                        }
                        rust("${symbolProvider.toMemberName(it.member)}.push(v);")
                    }
                }

                if (queryParamsBinding != null) {
                    val target = model.expectShape(queryParamsBinding.member.target, MapShape::class.java)
                    // TODO(https://github.com/smithy-lang/smithy-rs/issues/1401) Here we only check the target shape;
                    //  constraint traits on member shapes are not implemented yet.
                    val hasConstrainedTarget = target.canReachConstrainedShape(model, symbolProvider)
                    when (queryParamsBinding.queryParamsBindingTargetMapValueType()) {
                        QueryParamsTargetMapValueType.STRING -> {
                            rust("query_params.${if (hasConstrainedTarget) "0." else ""}entry(String::from(k)).or_insert_with(|| String::from(v));")
                        }
                        QueryParamsTargetMapValueType.LIST, QueryParamsTargetMapValueType.SET -> {
                            if (hasConstrainedTarget) {
                                val collectionShape = model.expectShape(target.value.target, CollectionShape::class.java)
                                val collectionSymbol = unconstrainedShapeSymbolProvider.toSymbol(collectionShape)
                                rust(
                                    // `or_insert_with` instead of `or_insert` to avoid the allocation when the entry is
                                    // not empty.
                                    """
                                    let entry = query_params.0.entry(String::from(k)).or_insert_with(|| #T(std::vec::Vec::new()));
                                    entry.0.push(String::from(v));
                                    """,
                                    collectionSymbol,
                                )
                            } else {
                                rust(
                                    """
                                    let entry = query_params.entry(String::from(k)).or_default();
                                    entry.push(String::from(v));
                                    """,
                                )
                            }
                        }
                    }
                }
            }
            if (queryParamsBinding != null) {
                val isOptional = unconstrainedShapeSymbolProvider.toSymbol(queryParamsBinding.member).isOptional()
                withBlock("input = input.${queryParamsBinding.member.setterName()}(", ");") {
                    conditionalBlock("Some(", ")", conditional = isOptional) {
                        write("query_params")
                    }
                }
            }
            queryBindingsTargetingCollection.forEach { binding ->
                // TODO(https://github.com/smithy-lang/smithy-rs/issues/1401) Constraint traits on member shapes are not
                //  implemented yet.
                val hasConstrainedTarget =
                    model.expectShape(binding.member.target, CollectionShape::class.java).canReachConstrainedShape(model, symbolProvider)
                val memberName = unconstrainedShapeSymbolProvider.toMemberName(binding.member)
                val isOptional = unconstrainedShapeSymbolProvider.toSymbol(binding.member).isOptional()
                rustBlock("if !$memberName.is_empty()") {
                    withBlock(
                        "input = input.${
                            binding.member.setterName()
                        }(",
                        ");",
                    ) {
                        conditionalBlock("Some(", ")", conditional = isOptional) {
                            conditionalBlock(
                                "#T(",
                                ")",
                                conditional = hasConstrainedTarget,
                                unconstrainedShapeSymbolProvider.toSymbol(binding.member).mapRustType {
                                    it.stripOuter<RustType.Option>()
                                },
                            ) {
                                write(memberName)
                            }
                        }
                    }
                }
            }
        }
    }

    private fun serverRenderHeaderParser(
        writer: RustWriter,
        binding: HttpBindingDescriptor,
        operationShape: OperationShape,
    ) {
        val httpBindingGenerator =
            ServerRequestBindingGenerator(protocol, codegenContext, operationShape, additionalHttpBindingCustomizations)
        val deserializer = httpBindingGenerator.generateDeserializeHeaderFn(binding)
        writer.rustTemplate(
            """
            #{deserializer}(&headers)?
            """.trimIndent(),
            "deserializer" to deserializer,
            *codegenScope,
        )
    }

    private fun serverRenderPrefixHeadersParser(
        writer: RustWriter,
        binding: HttpBindingDescriptor,
        operationShape: OperationShape,
    ) {
        check(binding.location == HttpLocation.PREFIX_HEADERS)

        val httpBindingGenerator = ServerRequestBindingGenerator(protocol, codegenContext, operationShape)
        val deserializer = httpBindingGenerator.generateDeserializePrefixHeadersFn(binding)
        writer.rustTemplate(
            """
            #{deserializer}(&headers)?
            """.trimIndent(),
            "deserializer" to deserializer,
            *codegenScope,
        )
    }

    private fun generateParseStrFn(
        binding: HttpBindingDescriptor,
        percentDecoding: Boolean,
    ): RuntimeType {
        val output = unconstrainedShapeSymbolProvider.toSymbol(binding.member)
        return protocolFunctions.deserializeFn(binding.member) { fnName ->
            rustBlockTemplate(
                "pub fn $fnName(value: &str) -> std::result::Result<#{O}, #{RequestRejection}>",
                *codegenScope,
                "O" to output,
            ) {
                val target = model.expectShape(binding.member.target)

                when {
                    target.isStringShape -> {
                        if (percentDecoding) {
                            rustTemplate(
                                """
                                let value = #{PercentEncoding}::percent_decode_str(value).decode_utf8()?.into_owned();
                                """,
                                *codegenScope,
                            )
                        } else {
                            rust("let value = value.to_owned();")
                        }
                    }
                    target.isTimestampShape -> {
                        val index = HttpBindingIndex.of(model)
                        val timestampFormat =
                            index.determineTimestampFormat(
                                binding.member,
                                binding.location,
                                protocol.defaultTimestampFormat,
                            )
                        val timestampFormatType = RuntimeType.parseTimestampFormat(CodegenTarget.SERVER, runtimeConfig, timestampFormat)

                        if (percentDecoding) {
                            rustTemplate(
                                """
                                let value = #{PercentEncoding}::percent_decode_str(value).decode_utf8()?;
                                let value = #{DateTime}::from_str(value.as_ref(), #{format})?
                                """,
                                *codegenScope,
                                "format" to timestampFormatType,
                            )
                        } else {
                            rustTemplate(
                                """
                                let value = #{DateTime}::from_str(value, #{format})?
                                """,
                                *codegenScope,
                                "format" to timestampFormatType,
                            )
                        }
                        for (customization in customizations) {
                            customization.section(ServerHttpBoundProtocolSection.AfterTimestampDeserializedMember(binding.member))(this)
                        }
                        rust(";")
                    }
                    else -> {
                        check(target is NumberShape || target is BooleanShape)
                        rustTemplate(
                            """
                            let value = <_ as #{PrimitiveParse}>::parse_smithy_primitive(value)?;
                            """,
                            "PrimitiveParse" to RuntimeType.smithyTypes(runtimeConfig).resolve("primitive::Parse"),
                        )
                    }
                }
                rust("Ok(${symbolProvider.wrapOptional(binding.member, "value")})")
            }
        }
    }

    /**
     * Returns the error type of the function that deserializes a non-streaming HTTP payload (a byte slab) into the
     * shape targeted by the `httpPayload` trait.
     */
    // TODO This should not live here. Plus, only some protocols support `@httpPayload`.
    private fun getDeserializePayloadErrorSymbol(binding: HttpBindingDescriptor): Symbol {
        check(binding.location == HttpLocation.PAYLOAD)

        if (model.expectShape(binding.member.target) is StringShape) {
            return protocol.requestRejection(runtimeConfig).toSymbol()
        }
        return when (codegenContext.protocol) {
            RestJson1Trait.ID, AwsJson1_0Trait.ID, AwsJson1_1Trait.ID -> {
                RuntimeType.smithyJson(runtimeConfig).resolve("deserialize::error::DeserializeError").toSymbol()
            }
            RestXmlTrait.ID -> {
                RuntimeType.smithyXml(runtimeConfig).resolve("decode::XmlDecodeError").toSymbol()
            }
            else -> {
                TODO("Protocol ${codegenContext.protocol} not supported yet")
            }
        }
    }

    private fun streamingBodyTraitBounds(operationShape: OperationShape) =
        if (operationShape.inputShape(model).hasStreamingMember(model)) {
            "\n B: Into<#{SmithyTypes}::byte_stream::ByteStream>,"
        } else {
            ""
        }
}<|MERGE_RESOLUTION|>--- conflicted
+++ resolved
@@ -771,20 +771,12 @@
             val member = binding.member
             val parsedValue =
                 serverRenderBindingParser(binding, operationShape, httpBindingGenerator, structuredDataParser)
-<<<<<<< HEAD
-            val valueToSet = if (symbolProvider.toSymbol(binding.member).isOptional()) {
-                "Some(value)"
-            } else {
-                "value"
-            }
-=======
             val valueToSet =
                 if (symbolProvider.toSymbol(binding.member).isOptional()) {
                     "Some(value)"
                 } else {
                     "value"
                 }
->>>>>>> 6fff79a7
             if (parsedValue != null) {
                 rustTemplate(
                     """
@@ -792,11 +784,7 @@
                         input = input.${member.setterName()}($valueToSet)
                     }
                     """,
-<<<<<<< HEAD
-                    "ParsedValue" to parsedValue
-=======
                     "ParsedValue" to parsedValue,
->>>>>>> 6fff79a7
                 )
             }
         }
@@ -815,12 +803,9 @@
             )
         }
 
-<<<<<<< HEAD
         // TODO What about when there's no modeled operation input but the payload is not empty? In some protocols we
         //  must accept `{}` but we currently accept anything!
 
-=======
->>>>>>> 6fff79a7
         val err =
             if (ServerBuilderGenerator.hasFallibleBuilder(
                     inputShape,
