/*
 * Copyright Amazon.com, Inc. or its affiliates. All Rights Reserved.
 * SPDX-License-Identifier: Apache-2.0
 */

package software.amazon.smithy.rust.codegen.server.smithy.protocols

import software.amazon.smithy.aws.traits.protocols.AwsJson1_0Trait
import software.amazon.smithy.aws.traits.protocols.AwsJson1_1Trait
import software.amazon.smithy.aws.traits.protocols.RestJson1Trait
import software.amazon.smithy.aws.traits.protocols.RestXmlTrait
import software.amazon.smithy.codegen.core.Symbol
import software.amazon.smithy.model.knowledge.HttpBindingIndex
import software.amazon.smithy.model.node.ExpectationNotMetException
import software.amazon.smithy.model.shapes.BooleanShape
import software.amazon.smithy.model.shapes.CollectionShape
import software.amazon.smithy.model.shapes.NumberShape
import software.amazon.smithy.model.shapes.OperationShape
import software.amazon.smithy.model.shapes.Shape
import software.amazon.smithy.model.shapes.StringShape
import software.amazon.smithy.model.shapes.StructureShape
import software.amazon.smithy.model.traits.ErrorTrait
import software.amazon.smithy.model.traits.HttpErrorTrait
import software.amazon.smithy.model.traits.HttpTrait
import software.amazon.smithy.rust.codegen.rustlang.Attribute
import software.amazon.smithy.rust.codegen.rustlang.CargoDependency
import software.amazon.smithy.rust.codegen.rustlang.RustModule
import software.amazon.smithy.rust.codegen.rustlang.RustType
import software.amazon.smithy.rust.codegen.rustlang.RustWriter
import software.amazon.smithy.rust.codegen.rustlang.Writable
import software.amazon.smithy.rust.codegen.rustlang.asType
import software.amazon.smithy.rust.codegen.rustlang.render
import software.amazon.smithy.rust.codegen.rustlang.rust
import software.amazon.smithy.rust.codegen.rustlang.rustBlock
import software.amazon.smithy.rust.codegen.rustlang.rustBlockTemplate
import software.amazon.smithy.rust.codegen.rustlang.rustTemplate
import software.amazon.smithy.rust.codegen.rustlang.withBlock
import software.amazon.smithy.rust.codegen.rustlang.withBlockTemplate
import software.amazon.smithy.rust.codegen.rustlang.writable
import software.amazon.smithy.rust.codegen.server.smithy.ServerCargoDependency
import software.amazon.smithy.rust.codegen.server.smithy.ServerRuntimeType
import software.amazon.smithy.rust.codegen.server.smithy.generators.http.ServerRequestBindingGenerator
import software.amazon.smithy.rust.codegen.server.smithy.generators.http.ServerResponseBindingGenerator
import software.amazon.smithy.rust.codegen.smithy.RuntimeType
import software.amazon.smithy.rust.codegen.smithy.ServerCodegenContext
import software.amazon.smithy.rust.codegen.smithy.extractSymbolFromOption
import software.amazon.smithy.rust.codegen.smithy.generators.StructureGenerator
import software.amazon.smithy.rust.codegen.smithy.generators.builderSymbol
import software.amazon.smithy.rust.codegen.smithy.generators.error.errorSymbol
import software.amazon.smithy.rust.codegen.smithy.generators.http.HttpMessageType
import software.amazon.smithy.rust.codegen.smithy.generators.protocol.MakeOperationGenerator
import software.amazon.smithy.rust.codegen.smithy.generators.protocol.ProtocolGenerator
import software.amazon.smithy.rust.codegen.smithy.generators.protocol.ProtocolTraitImplGenerator
import software.amazon.smithy.rust.codegen.smithy.generators.setterName
import software.amazon.smithy.rust.codegen.smithy.isOptional
import software.amazon.smithy.rust.codegen.smithy.protocols.HttpBindingDescriptor
import software.amazon.smithy.rust.codegen.smithy.protocols.HttpBoundProtocolPayloadGenerator
import software.amazon.smithy.rust.codegen.smithy.protocols.HttpLocation
import software.amazon.smithy.rust.codegen.smithy.protocols.Protocol
import software.amazon.smithy.rust.codegen.smithy.protocols.parse.StructuredDataParserGenerator
import software.amazon.smithy.rust.codegen.smithy.toOptional
import software.amazon.smithy.rust.codegen.smithy.wrapOptional
import software.amazon.smithy.rust.codegen.util.dq
import software.amazon.smithy.rust.codegen.util.expectTrait
import software.amazon.smithy.rust.codegen.util.findStreamingMember
import software.amazon.smithy.rust.codegen.util.getTrait
import software.amazon.smithy.rust.codegen.util.hasStreamingMember
import software.amazon.smithy.rust.codegen.util.inputShape
import software.amazon.smithy.rust.codegen.util.isStreaming
import software.amazon.smithy.rust.codegen.util.outputShape
import software.amazon.smithy.rust.codegen.util.toPascalCase
import software.amazon.smithy.rust.codegen.util.toSnakeCase
import java.util.logging.Logger

/*
 * Implement operations' input parsing and output serialization. Protocols can plug their own implementations
 * and overrides by creating a protocol factory inheriting from this class and feeding it to the [ServerProtocolLoader].
 * See `ServerRestJsonFactory.kt` for more info.
 */
class ServerHttpBoundProtocolGenerator(
    codegenContext: ServerCodegenContext,
    protocol: Protocol,
) : ProtocolGenerator(
    codegenContext,
    protocol,
    MakeOperationGenerator(
        codegenContext,
        protocol,
        HttpBoundProtocolPayloadGenerator(codegenContext, protocol),
        public = true,
        includeDefaultPayloadHeaders = true
    ),
    ServerHttpBoundProtocolTraitImplGenerator(codegenContext, protocol),
) {
    // Define suffixes for operation input / output / error wrappers
    companion object {
        const val OPERATION_INPUT_WRAPPER_SUFFIX = "OperationInputWrapper"
        const val OPERATION_OUTPUT_WRAPPER_SUFFIX = "OperationOutputWrapper"
    }
}

/*
 * Generate all operation input parsers and output serializers for streaming and
 * non-streaming types.
 */
private class ServerHttpBoundProtocolTraitImplGenerator(
    private val codegenContext: ServerCodegenContext,
    private val protocol: Protocol,
) : ProtocolTraitImplGenerator {
    private val logger = Logger.getLogger(javaClass.name)
    private val symbolProvider = codegenContext.symbolProvider
    private val model = codegenContext.model
    private val runtimeConfig = codegenContext.runtimeConfig
    private val httpBindingResolver = protocol.httpBindingResolver
    private val operationDeserModule = RustModule.private("operation_deser")
    private val operationSerModule = RustModule.private("operation_ser")

    private val codegenScope = arrayOf(
        "AsyncTrait" to ServerCargoDependency.AsyncTrait.asType(),
        "Cow" to ServerRuntimeType.Cow,
        "DateTime" to RuntimeType.DateTime(runtimeConfig),
        "FormUrlEncoded" to ServerCargoDependency.FormUrlEncoded.asType(),
        "HttpBody" to CargoDependency.HttpBody.asType(),
        "header_util" to CargoDependency.SmithyHttp(runtimeConfig).asType().member("header"),
        "Hyper" to CargoDependency.Hyper.asType(),
        "LazyStatic" to CargoDependency.LazyStatic.asType(),
        "Nom" to ServerCargoDependency.Nom.asType(),
        "PercentEncoding" to CargoDependency.PercentEncoding.asType(),
        "Regex" to CargoDependency.Regex.asType(),
        "SmithyHttp" to CargoDependency.SmithyHttp(runtimeConfig).asType(),
        "SmithyHttpServer" to ServerCargoDependency.SmithyHttpServer(runtimeConfig).asType(),
        "RuntimeError" to ServerRuntimeType.RuntimeError(runtimeConfig),
        "RequestRejection" to ServerRuntimeType.RequestRejection(runtimeConfig),
        "ResponseRejection" to ServerRuntimeType.ResponseRejection(runtimeConfig),
        "http" to RuntimeType.http
    )

    override fun generateTraitImpls(operationWriter: RustWriter, operationShape: OperationShape) {
        val inputSymbol = symbolProvider.toSymbol(operationShape.inputShape(model))
        val outputSymbol = symbolProvider.toSymbol(operationShape.outputShape(model))

        operationWriter.renderTraits(inputSymbol, outputSymbol, operationShape)
    }

    /*
     * Generation of `from_request` and `into_response`.
     * For non-streaming request bodies, that is, models without streaming traits
     * (https://awslabs.github.io/smithy/1.0/spec/core/stream-traits.html)
     * we require the HTTP body to be fully read in memory before parsing or deserialization.
     * From a server perspective we need a way to parse an HTTP request from `Bytes` and serialize
     * an HTTP response to `Bytes`.
     * These traits are the public entrypoint of the ser/de logic of the `aws-smithy-http-server` server.
     */
    private fun RustWriter.renderTraits(
        inputSymbol: Symbol,
        outputSymbol: Symbol,
        operationShape: OperationShape
    ) {
        val operationName = symbolProvider.toSymbol(operationShape).name
        val inputName = "${operationName}${ServerHttpBoundProtocolGenerator.OPERATION_INPUT_WRAPPER_SUFFIX}"

        val verifyResponseContentType = writable {
            httpBindingResolver.responseContentType(operationShape)?.also { contentType ->
                rustTemplate(
                    """
                    if let Some(headers) = req.headers() {
                        if let Some(accept) = headers.get(#{http}::header::ACCEPT) {
                            if accept != "$contentType" {
                                return Err(#{RuntimeError} {
                                    protocol: #{SmithyHttpServer}::protocols::Protocol::${codegenContext.protocol.name.toPascalCase()},
                                    kind: #{SmithyHttpServer}::runtime_error::RuntimeErrorKind::NotAcceptable,
                                })
                            }
                        }
                    }
                    """,
                    *codegenScope,
                )
            }
        }

        // Implement `from_request` trait for input types.
        rustTemplate(
            """
            ##[derive(Debug)]
            pub(crate) struct $inputName(#{I});
            impl $inputName
            {
                pub async fn from_request<B>(req: &mut #{SmithyHttpServer}::request::RequestParts<B>) -> Result<Self, #{RuntimeError}>
                where
                    B: #{SmithyHttpServer}::body::HttpBody + Send, ${streamingBodyTraitBounds(operationShape)}
                    B::Data: Send,
                    #{RequestRejection} : From<<B as #{SmithyHttpServer}::body::HttpBody>::Error>
                {
                    #{verify_response_content_type:W}
                    #{parse_request}(req)
                        .await
                        .map($inputName)
                        .map_err(
                            |err| #{RuntimeError} {
                                protocol: #{SmithyHttpServer}::protocols::Protocol::${codegenContext.protocol.name.toPascalCase()},
                                kind: err.into()
                            }
                        )
                }
            }
            """.trimIndent(),
            *codegenScope,
            "I" to inputSymbol,
            "parse_request" to serverParseRequest(operationShape),
            "verify_response_content_type" to verifyResponseContentType,
        )

        // Implement `into_response` for output types.

        val outputName = "${operationName}${ServerHttpBoundProtocolGenerator.OPERATION_OUTPUT_WRAPPER_SUFFIX}"
        val errorSymbol = operationShape.errorSymbol(symbolProvider)

        if (operationShape.errors.isNotEmpty()) {
            // The output of fallible operations is a `Result` which we convert into an
            // isomorphic `enum` type we control that can in turn be converted into a response.
            val intoResponseImpl =
                """
                match self {
                    Self::Output(o) => {
                        match #{serialize_response}(o) {
                            Ok(response) => response,
                            Err(e) => {
                                #{RuntimeError} {
                                    protocol: #{SmithyHttpServer}::protocols::Protocol::${codegenContext.protocol.name.toPascalCase()},
                                    kind: e.into()
                                }.into_response()
                            }
                        }
                    },
                    Self::Error(err) => {
                        match #{serialize_error}(&err) {
                            Ok(mut response) => {
                                response.extensions_mut().insert(#{SmithyHttpServer}::extension::ModeledErrorExtension::new(err.name()));
                                response
                            },
                            Err(e) => {
                                #{RuntimeError} {
                                    protocol: #{SmithyHttpServer}::protocols::Protocol::${codegenContext.protocol.name.toPascalCase()},
                                    kind: e.into()
                                }.into_response()
                            }
                        }
                    }
                }
                """

            rustTemplate(
                """
                pub(crate) enum $outputName {
                    Output(#{O}),
                    Error(#{E})
                }
<<<<<<< HEAD
                impl $outputName {
                    pub fn into_response(self) -> #{SmithyHttpServer}::response::Response {
=======
                impl #{SmithyHttpServer}::response::IntoResponse for $outputName {
                    fn into_response(self) -> #{SmithyHttpServer}::response::Response {
>>>>>>> 3a7c60c3
                        $intoResponseImpl
                    }
                }
                """.trimIndent(),
                *codegenScope,
                "O" to outputSymbol,
                "E" to errorSymbol,
                "serialize_response" to serverSerializeResponse(operationShape),
                "serialize_error" to serverSerializeError(operationShape)
            )
        } else {
            // The output of non-fallible operations is a model type which we convert into
            // a "wrapper" unit `struct` type we control that can in turn be converted into a response.
            val intoResponseImpl =
                """
                match #{serialize_response}(self.0) {
                    Ok(response) => response,
                    Err(e) => {
                        #{RuntimeError} {
                            protocol: #{SmithyHttpServer}::protocols::Protocol::${codegenContext.protocol.name.toPascalCase()},
                            kind: e.into()
                        }.into_response()
                    }
                }
                """.trimIndent()

            rustTemplate(
                """
                pub(crate) struct $outputName(#{O});
<<<<<<< HEAD
                impl $outputName {
                    pub fn into_response(self) -> #{SmithyHttpServer}::response::Response {
=======
                impl #{SmithyHttpServer}::response::IntoResponse for $outputName {
                    fn into_response(self) -> #{SmithyHttpServer}::response::Response {
>>>>>>> 3a7c60c3
                        $intoResponseImpl
                    }
                }
                """.trimIndent(),
                *codegenScope,
                "O" to outputSymbol,
                "serialize_response" to serverSerializeResponse(operationShape)
            )
        }

        // Implement conversion function to "wrap" from the model operation output types.
        if (operationShape.errors.isNotEmpty()) {
            rustTemplate(
                """
                impl #{From}<Result<#{O}, #{E}>> for $outputName {
                    fn from(res: Result<#{O}, #{E}>) -> Self {
                        match res {
                            Ok(v) => Self::Output(v),
                            Err(e) => Self::Error(e),
                        }
                    }
                }
                """.trimIndent(),
                "O" to outputSymbol,
                "E" to errorSymbol,
                "From" to RuntimeType.From
            )
        } else {
            rustTemplate(
                """
                impl #{From}<#{O}> for $outputName {
                    fn from(o: #{O}) -> Self {
                        Self(o)
                    }
                }
                """.trimIndent(),
                "O" to outputSymbol,
                "From" to RuntimeType.From
            )
        }

        // Implement conversion function to "unwrap" into the model operation input types.
        rustTemplate(
            """
            impl #{From}<$inputName> for #{I} {
                fn from(i: $inputName) -> Self {
                    i.0
                }
            }
            """.trimIndent(),
            "I" to inputSymbol,
            "From" to RuntimeType.From
        )
    }

    private fun serverParseRequest(operationShape: OperationShape): RuntimeType {
        val fnName = "parse_${operationShape.id.name.toSnakeCase()}_request"
        val inputShape = operationShape.inputShape(model)
        val inputSymbol = symbolProvider.toSymbol(inputShape)

        return RuntimeType.forInlineFun(fnName, operationDeserModule) {
            Attribute.Custom("allow(clippy::unnecessary_wraps)").render(it)
            // The last conversion trait bound is needed by the `hyper::body::to_bytes(body).await?` call.
            it.rustBlockTemplate(
                """
                pub async fn $fnName<B>(
                    ##[allow(unused_variables)] request: &mut #{SmithyHttpServer}::request::RequestParts<B>
                ) -> std::result::Result<
                    #{I},
                    #{RequestRejection}
                >
                where
                    B: #{SmithyHttpServer}::body::HttpBody + Send, ${streamingBodyTraitBounds(operationShape)}
                    B::Data: Send,
                    #{RequestRejection}: From<<B as #{SmithyHttpServer}::body::HttpBody>::Error>
                """.trimIndent(),
                *codegenScope,
                "I" to inputSymbol,
            ) {
                withBlock("Ok({", "})") {
                    serverRenderShapeParser(
                        operationShape,
                        inputShape,
                        httpBindingResolver.requestBindings(operationShape),
                    )
                }
            }
        }
    }

    private fun serverSerializeResponse(operationShape: OperationShape): RuntimeType {
        val fnName = "serialize_${operationShape.id.name.toSnakeCase()}_response"
        val outputShape = operationShape.outputShape(model)
        val outputSymbol = symbolProvider.toSymbol(outputShape)

        return RuntimeType.forInlineFun(fnName, operationSerModule) {
            Attribute.Custom("allow(clippy::unnecessary_wraps)").render(it)

            // Note we only need to take ownership of the output in the case that it contains streaming members.
            // However we currently always take ownership here, but worth noting in case in the future we want
            // to generate different signatures for streaming vs non-streaming for some reason.
            it.rustBlockTemplate(
                """
                pub fn $fnName(
                    ##[allow(unused_variables)] output: #{O}
                ) -> std::result::Result<
                    #{SmithyHttpServer}::response::Response,
                    #{ResponseRejection}
                >
                """.trimIndent(),
                *codegenScope,
                "O" to outputSymbol,
            ) {
                withBlock("Ok({", "})") {
                    serverRenderOutputShapeResponseSerializer(
                        operationShape,
                        httpBindingResolver.responseBindings(operationShape),
                    )
                }
            }
        }
    }

    private fun serverSerializeError(operationShape: OperationShape): RuntimeType {
        val fnName = "serialize_${operationShape.id.name.toSnakeCase()}_error"
        val errorSymbol = operationShape.errorSymbol(symbolProvider)
        return RuntimeType.forInlineFun(fnName, operationSerModule) {
            Attribute.Custom("allow(clippy::unnecessary_wraps)").render(it)
            it.rustBlockTemplate(
                "pub fn $fnName(error: &#{E}) -> std::result::Result<#{SmithyHttpServer}::response::Response, #{ResponseRejection}>",
                *codegenScope,
                "E" to errorSymbol
            ) {
                withBlock("Ok({", "})") {
                    serverRenderErrorShapeResponseSerializer(
                        operationShape,
                        errorSymbol,
                    )
                }
            }
        }
    }

    private fun RustWriter.serverRenderErrorShapeResponseSerializer(
        operationShape: OperationShape,
        errorSymbol: RuntimeType,
    ) {
        val operationName = symbolProvider.toSymbol(operationShape).name
        val structuredDataSerializer = protocol.structuredDataSerializer(operationShape)
        withBlock("match error {", "}") {
            operationShape.errors.forEach {
                val variantShape = model.expectShape(it, StructureShape::class.java)
                val errorTrait = variantShape.expectTrait<ErrorTrait>()
                val variantSymbol = symbolProvider.toSymbol(variantShape)
                val serializerSymbol = structuredDataSerializer.serverErrorSerializer(it)

                rustBlock("#T::${variantSymbol.name}(output) =>", errorSymbol) {
                    rust(
                        """
                        let payload = #T(output)?;
                        """,
                        serializerSymbol
                    )

                    val bindings = httpBindingResolver.errorResponseBindings(it)

                    Attribute.AllowUnusedMut.render(this)
                    rustTemplate("let mut builder = #{http}::Response::builder();", *codegenScope)
                    serverRenderResponseHeaders(operationShape, variantShape)

                    bindings.forEach { binding ->
                        when (val location = binding.location) {
                            HttpLocation.RESPONSE_CODE, HttpLocation.DOCUMENT -> {}
                            else -> {
                                logger.warning("[rust-server-codegen] $operationName: error serialization does not currently support $location bindings")
                            }
                        }
                    }
                    val status =
                        variantShape.getTrait<HttpErrorTrait>()?.let { trait -> trait.code }
                            ?: errorTrait.defaultHttpStatusCode

                    serverRenderContentLengthHeader()

                    rustTemplate(
                        """
                        builder.status($status).body(#{SmithyHttpServer}::body::to_boxed(payload))?
                        """,
                        *codegenScope
                    )
                }
            }
        }
    }

    /**
     * Render an HTTP response (headers, response code, body) for an operation's output and the given [bindings].
     */
    private fun RustWriter.serverRenderOutputShapeResponseSerializer(
        operationShape: OperationShape,
        bindings: List<HttpBindingDescriptor>,
    ) {
        Attribute.AllowUnusedMut.render(this)
        rustTemplate("let mut builder = #{http}::Response::builder();", *codegenScope)
        serverRenderResponseHeaders(operationShape)
        bindings.find { it.location == HttpLocation.RESPONSE_CODE }
            ?.let {
                serverRenderResponseCodeBinding(it)(this)
            }
            // no binding, use http's
            ?: operationShape.getTrait<HttpTrait>()?.code?.let {
                serverRenderHttpResponseCode(it)(this)
            }
        // Fallback to the default code of `http::response::Builder`, 200.

        operationShape.outputShape(model).findStreamingMember(model)?.let {
            val memberName = symbolProvider.toMemberName(it)
            rustTemplate(
                """
                let payload = #{SmithyHttpServer}::body::Body::wrap_stream(output.$memberName);
                """,
                *codegenScope,
            )
        } ?: run {
            val payloadGenerator = HttpBoundProtocolPayloadGenerator(codegenContext, protocol, httpMessageType = HttpMessageType.RESPONSE)
            withBlockTemplate("let payload = ", ";") {
                payloadGenerator.generatePayload(this, "output", operationShape)
            }

            serverRenderContentLengthHeader()
        }

        rustTemplate(
            """
            let body = #{SmithyHttpServer}::body::to_boxed(payload);
            builder.body(body)?
            """,
            *codegenScope,
        )
    }

    /**
     * Sets HTTP response headers for the operation's output shape or the operation's error shape.
     * It will generate response headers for the operation's output shape, unless [errorShape] is non-null, in which
     * case it will generate response headers for the given error shape.
     *
     * It sets three groups of headers in order. Headers from one group take precedence over headers in a later group.
     *     1. Headers bound by the `httpHeader` and `httpPrefixHeader` traits.
     *     2. The protocol-specific `Content-Type` header for the operation.
     *     3. Additional protocol-specific headers for errors, if [errorShape] is non-null.
     */
    private fun RustWriter.serverRenderResponseHeaders(operationShape: OperationShape, errorShape: StructureShape? = null) {
        val bindingGenerator = ServerResponseBindingGenerator(protocol, codegenContext, operationShape)
        val addHeadersFn = bindingGenerator.generateAddHeadersFn(errorShape ?: operationShape)
        if (addHeadersFn != null) {
            // Notice that we need to borrow the output only for output shapes but not for error shapes.
            val outputOwnedOrBorrowed = if (errorShape == null) "&output" else "output"
            rust(
                """
                builder = #{T}($outputOwnedOrBorrowed, builder)?;
                """.trimIndent(),
                addHeadersFn
            )
        }

        // Set the `Content-Type` header *after* the response bindings headers have been set,
        // to allow operations that bind a member to `Content-Type` (which we set earlier) to take precedence (this is
        // because we always use `set_response_header_if_absent`, so the _first_ header value we set for a given
        // header name is the one that takes precedence).
        val contentType = httpBindingResolver.responseContentType(operationShape)
        if (contentType != null) {
            rustTemplate(
                """
                builder = #{header_util}::set_response_header_if_absent(
                    builder,
                    #{http}::header::CONTENT_TYPE,
                    "$contentType"
                );
                """,
                *codegenScope
            )
        }

        if (errorShape != null) {
            for ((headerName, headerValue) in protocol.additionalErrorResponseHeaders(errorShape)) {
                rustTemplate(
                    """
                    builder = #{header_util}::set_response_header_if_absent(
                        builder,
                        http::header::HeaderName::from_static("$headerName"),
                        "$headerValue"
                    );
                    """,
                    *codegenScope
                )
            }
        }
    }

    /**
     * Adds the `Content-Length` header.
     *
     * Unlike the headers added in `serverRenderResponseHeaders` the `Content-Length` depends on
     * the payload post-serialization.
     */
    private fun RustWriter.serverRenderContentLengthHeader() {
        rustTemplate(
            """
            let content_length = payload.len();
            builder = #{header_util}::set_response_header_if_absent(builder, #{http}::header::CONTENT_LENGTH, content_length);
            """,
            *codegenScope
        )
    }

    private fun serverRenderHttpResponseCode(
        defaultCode: Int
    ): Writable {
        return writable {
            rustTemplate(
                """
                let status = $defaultCode;
                let http_status: u16 = status.try_into()
                    .map_err(|_| #{ResponseRejection}::InvalidHttpStatusCode)?;
                builder = builder.status(http_status);
                """.trimIndent(),
                *codegenScope,
            )
        }
    }

    private fun serverRenderResponseCodeBinding(
        binding: HttpBindingDescriptor
    ): Writable {
        check(binding.location == HttpLocation.RESPONSE_CODE)

        return writable {
            val memberName = symbolProvider.toMemberName(binding.member)
            rust("let status = output.$memberName")
            if (symbolProvider.toSymbol(binding.member).isOptional()) {
                rustTemplate(
                    """
                    .ok_or(#{ResponseRejection}::MissingHttpStatusCode)?
                    """.trimIndent(),
                    *codegenScope,
                )
            }
            rustTemplate(
                """
                ;
                let http_status: u16 = status.try_into()
                    .map_err(|_| #{ResponseRejection}::InvalidHttpStatusCode)?;
                builder = builder.status(http_status);
                """.trimIndent(),
                *codegenScope,
            )
        }
    }

    private fun RustWriter.serverRenderShapeParser(
        operationShape: OperationShape,
        inputShape: StructureShape,
        bindings: List<HttpBindingDescriptor>,
    ) {
        val httpBindingGenerator = ServerRequestBindingGenerator(protocol, codegenContext, operationShape)
        val structuredDataParser = protocol.structuredDataParser(operationShape)
        Attribute.AllowUnusedMut.render(this)
        rust("let mut input = #T::default();", inputShape.builderSymbol(symbolProvider))
        val parser = structuredDataParser.serverInputParser(operationShape)
        if (parser != null) {
            val contentTypeCheck = getContentTypeCheck()
            rustTemplate(
                """
                let body = request.take_body().ok_or(#{RequestRejection}::BodyAlreadyExtracted)?;
                let bytes = #{Hyper}::body::to_bytes(body).await?;
                if !bytes.is_empty() {
                    #{SmithyHttpServer}::protocols::$contentTypeCheck(request)?;
                    input = #{parser}(bytes.as_ref(), input)?;
                }
                """,
                *codegenScope,
                "parser" to parser,
            )
        }
        for (binding in bindings) {
            val member = binding.member
            val parsedValue = serverRenderBindingParser(binding, operationShape, httpBindingGenerator, structuredDataParser)
            if (parsedValue != null) {
                withBlock("input = input.${member.setterName()}(", ");") {
                    parsedValue(this)
                }
            }
        }
        serverRenderUriPathParser(this, operationShape)
        serverRenderQueryStringParser(this, operationShape)

        val err = if (StructureGenerator.fallibleBuilder(inputShape, symbolProvider)) {
            "?"
        } else ""
        rustTemplate("input.build()$err", *codegenScope)
    }

    private fun serverRenderBindingParser(
        binding: HttpBindingDescriptor,
        operationShape: OperationShape,
        httpBindingGenerator: ServerRequestBindingGenerator,
        structuredDataParser: StructuredDataParserGenerator,
    ): Writable? {
        return when (binding.location) {
            HttpLocation.HEADER -> writable { serverRenderHeaderParser(this, binding, operationShape) }
            HttpLocation.PREFIX_HEADERS -> writable { serverRenderPrefixHeadersParser(this, binding, operationShape) }
            HttpLocation.PAYLOAD -> {
                return if (binding.member.isStreaming(model)) {
                    writable {
                        rustTemplate(
                            """
                            {
                                let body = request.take_body().ok_or(#{RequestRejection}::BodyAlreadyExtracted)?;
                                Some(body.into())
                            }
                            """.trimIndent(),
                            *codegenScope
                        )
                    }
                } else {
                    val structureShapeHandler: RustWriter.(String) -> Unit = { body ->
                        rust("#T($body)", structuredDataParser.payloadParser(binding.member))
                    }
                    val errorSymbol = getDeserializePayloadErrorSymbol(binding)
                    val deserializer = httpBindingGenerator.generateDeserializePayloadFn(
                        binding,
                        errorSymbol,
                        structuredHandler = structureShapeHandler
                    )
                    writable {
                        rustTemplate(
                            """
                            {
                                let body = request.take_body().ok_or(#{RequestRejection}::BodyAlreadyExtracted)?;
                                let bytes = #{Hyper}::body::to_bytes(body).await?;
                                #{Deserializer}(&bytes)?
                            }
                            """,
                            "Deserializer" to deserializer,
                            *codegenScope
                        )
                    }
                }
            }
            HttpLocation.DOCUMENT, HttpLocation.LABEL, HttpLocation.QUERY, HttpLocation.QUERY_PARAMS -> {
                // All of these are handled separately.
                null
            }
            else -> {
                logger.warning("[rust-server-codegen] ${operationShape.id}: request parsing does not currently support ${binding.location} bindings")
                null
            }
        }
    }

    private fun serverRenderUriPathParser(writer: RustWriter, operationShape: OperationShape) {
        val pathBindings =
            httpBindingResolver.requestBindings(operationShape).filter {
                it.location == HttpLocation.LABEL
            }
        if (pathBindings.isEmpty()) {
            return
        }
        val httpTrait = httpBindingResolver.httpTrait(operationShape)
        val greedyLabelIndex = httpTrait.uri.segments.indexOfFirst { it.isGreedyLabel }
        val segments =
            if (greedyLabelIndex >= 0)
                httpTrait.uri.segments.slice(0 until (greedyLabelIndex + 1))
            else
                httpTrait.uri.segments
        val restAfterGreedyLabel =
            if (greedyLabelIndex >= 0)
                httpTrait.uri.segments.slice((greedyLabelIndex + 1) until httpTrait.uri.segments.size).joinToString(prefix = "/", separator = "/")
            else
                ""
        val labeledNames = segments
            .mapIndexed { index, segment ->
                if (segment.isLabel) { "m$index" } else { "_" }
            }
            .joinToString(prefix = (if (segments.size > 1) "(" else ""), separator = ",", postfix = (if (segments.size > 1) ")" else ""))
        val nomParser = segments
            .map { segment ->
                if (segment.isGreedyLabel) {
                    "#{Nom}::combinator::rest::<_, #{Nom}::error::Error<&str>>"
                } else if (segment.isLabel) {
                    """#{Nom}::branch::alt::<_, _, #{Nom}::error::Error<&str>, _>((#{Nom}::bytes::complete::take_until("/"), #{Nom}::combinator::rest))"""
                } else {
                    """#{Nom}::bytes::complete::tag::<_, _, #{Nom}::error::Error<&str>>("${segment.content}")"""
                }
            }
            .joinToString(
                // TODO(https://github.com/awslabs/smithy-rs/issues/1289): Note we're limited to 21 labels because of `tuple`.
                prefix = if (segments.size > 1) "#{Nom}::sequence::tuple::<_, _, #{Nom}::error::Error<&str>, _>((" else "",
                postfix = if (segments.size > 1) "))" else "",
                transform = { parser ->
                    """
                    #{Nom}::sequence::preceded(#{Nom}::bytes::complete::tag("/"),  $parser)
                    """.trimIndent()
                }
            )
        with(writer) {
            rustTemplate("let input_string = request.uri().path();")
            if (greedyLabelIndex >= 0 && greedyLabelIndex + 1 < httpTrait.uri.segments.size) {
                rustTemplate(
                    """
                    if !input_string.ends_with("$restAfterGreedyLabel") {
                        return Err(#{RequestRejection}::UriPatternGreedyLabelPostfixNotFound);
                    }
                    let input_string = &input_string[..(input_string.len() - "$restAfterGreedyLabel".len())];
                    """.trimIndent(),
                    *codegenScope
                )
            }
            rustTemplate(
                """
                let (input_string, $labeledNames) = $nomParser(input_string)?;
                debug_assert_eq!("", input_string);
                """.trimIndent(),
                *codegenScope
            )
            segments
                .forEachIndexed { index, segment ->
                    val binding = pathBindings.find { it.memberName == segment.content }
                    if (binding != null && segment.isLabel) {
                        val deserializer = generateParseFn(binding, true)
                        rustTemplate(
                            """
                            input = input.${binding.member.setterName()}(
                                ${symbolProvider.toOptional(binding.member, "#{deserializer}(m$index)?")}
                            );
                            """.trimIndent(),
                            *codegenScope,
                            "deserializer" to deserializer,
                        )
                    }
                }
        }
    }

    // The `httpQueryParams` trait can be applied to structure members that target:
    //     * a map of string,
    //     * a map of list of string; or
    //     * a map of set of string.
    enum class QueryParamsTargetMapValueType {
        STRING, LIST, SET;

        fun asRustType(): RustType =
            when (this) {
                STRING -> RustType.String
                LIST -> RustType.Vec(RustType.String)
                SET -> RustType.HashSet(RustType.String)
            }
    }

    private fun queryParamsTargetMapValueType(targetMapValue: Shape): QueryParamsTargetMapValueType =
        if (targetMapValue.isStringShape) {
            QueryParamsTargetMapValueType.STRING
        } else if (targetMapValue.isListShape) {
            QueryParamsTargetMapValueType.LIST
        } else if (targetMapValue.isSetShape) {
            QueryParamsTargetMapValueType.SET
        } else {
            throw ExpectationNotMetException(
                """
                @httpQueryParams trait applied to non-supported target
                $targetMapValue of type ${targetMapValue.type}
                """.trimIndent(),
                targetMapValue.sourceLocation
            )
        }

    private fun serverRenderQueryStringParser(writer: RustWriter, operationShape: OperationShape) {
        val queryBindings =
            httpBindingResolver.requestBindings(operationShape).filter {
                it.location == HttpLocation.QUERY
            }
        // Only a single structure member can be bound to `httpQueryParams`, hence `find`.
        val queryParamsBinding =
            httpBindingResolver.requestBindings(operationShape).find {
                it.location == HttpLocation.QUERY_PARAMS
            }
        if (queryBindings.isEmpty() && queryParamsBinding == null) {
            return
        }

        fun HttpBindingDescriptor.queryParamsBindingTargetMapValueType(): QueryParamsTargetMapValueType {
            check(this.location == HttpLocation.QUERY_PARAMS)
            val queryParamsTarget = model.expectShape(this.member.target)
            val mapTarget = queryParamsTarget.asMapShape().get()
            return queryParamsTargetMapValueType(model.expectShape(mapTarget.value.target))
        }

        with(writer) {
            rustTemplate(
                """
                let query_string = request.uri().query().unwrap_or("");
                let pairs = #{FormUrlEncoded}::parse(query_string.as_bytes());
                """.trimIndent(),
                *codegenScope
            )

            if (queryParamsBinding != null) {
                rustTemplate(
                    "let mut query_params: #{HashMap}<String, " +
                        "${queryParamsBinding.queryParamsBindingTargetMapValueType().asRustType().render()}> = #{HashMap}::new();",
                    "HashMap" to RustType.HashMap.RuntimeType,
                )
            }
            val (queryBindingsTargettingCollection, queryBindingsTargettingSimple) =
                queryBindings.partition { model.expectShape(it.member.target) is CollectionShape }
            queryBindingsTargettingSimple.forEach {
                rust("let mut seen_${symbolProvider.toMemberName(it.member)} = false;")
            }
            queryBindingsTargettingCollection.forEach {
                rust("let mut ${symbolProvider.toMemberName(it.member)} = Vec::new();")
            }

            rustBlock("for (k, v) in pairs") {
                queryBindingsTargettingSimple.forEach {
                    val deserializer = generateParseFn(it, false)
                    val memberName = symbolProvider.toMemberName(it.member)
                    rustTemplate(
                        """
                        if !seen_$memberName && k == "${it.locationName}" {
                            input = input.${it.member.setterName()}(
                                ${symbolProvider.toOptional(it.member, "#{deserializer}(&v)?")}
                            );
                            seen_$memberName = true;
                        }
                        """.trimIndent(),
                        "deserializer" to deserializer
                    )
                }
                queryBindingsTargettingCollection.forEach {
                    rustBlock("if k == ${it.locationName.dq()}") {
                        val targetCollectionShape = model.expectShape(it.member.target, CollectionShape::class.java)
                        val memberShape = model.expectShape(targetCollectionShape.member.target)

                        when {
                            memberShape.isStringShape -> {
                                // NOTE: This path is traversed with or without @enum applied. The `try_from` is used
                                // as a common conversion.
                                rustTemplate(
                                    """
                                    let v = <#{memberShape}>::try_from(v.as_ref())?;
                                    """,
                                    *codegenScope,
                                    "memberShape" to symbolProvider.toSymbol(memberShape),
                                )
                            }
                            memberShape.isTimestampShape -> {
                                val index = HttpBindingIndex.of(model)
                                val timestampFormat =
                                    index.determineTimestampFormat(
                                        it.member,
                                        it.location,
                                        protocol.defaultTimestampFormat,
                                    )
                                val timestampFormatType = RuntimeType.TimestampFormat(runtimeConfig, timestampFormat)
                                rustTemplate(
                                    """
                                    let v = #{DateTime}::from_str(&v, #{format})?;
                                    """.trimIndent(),
                                    *codegenScope,
                                    "format" to timestampFormatType,
                                )
                            }
                            else -> { // Number or boolean.
                                rust(
                                    """
                                    let v = <_ as #T>::parse_smithy_primitive(&v)?;
                                    """.trimIndent(),
                                    CargoDependency.SmithyTypes(runtimeConfig).asType().member("primitive::Parse")
                                )
                            }
                        }
                        rust("${symbolProvider.toMemberName(it.member)}.push(v);")
                    }
                }

                if (queryParamsBinding != null) {
                    when (queryParamsBinding.queryParamsBindingTargetMapValueType()) {
                        QueryParamsTargetMapValueType.STRING -> {
                            rust("query_params.entry(String::from(k)).or_insert_with(|| String::from(v));")
                        } else -> {
                            rustTemplate(
                                """
                                let entry = query_params.entry(String::from(k)).or_default();
                                entry.push(String::from(v));
                                """.trimIndent()
                            )
                        }
                    }
                }
            }
            if (queryParamsBinding != null) {
                rust("input = input.${queryParamsBinding.member.setterName()}(Some(query_params));")
            }
            queryBindingsTargettingCollection.forEach {
                val memberName = symbolProvider.toMemberName(it.member)
                rustTemplate(
                    """
                    input = input.${it.member.setterName()}(
                        if $memberName.is_empty() {
                            None
                        } else {
                            Some($memberName)
                        }
                    );
                    """.trimIndent()
                )
            }
        }
    }

    private fun serverRenderHeaderParser(writer: RustWriter, binding: HttpBindingDescriptor, operationShape: OperationShape) {
        val httpBindingGenerator =
            ServerRequestBindingGenerator(
                protocol,
                codegenContext,
                operationShape,
            )
        val deserializer = httpBindingGenerator.generateDeserializeHeaderFn(binding)
        writer.rustTemplate(
            """
            #{deserializer}(request.headers().ok_or(#{RequestRejection}::HeadersAlreadyExtracted)?)?
            """.trimIndent(),
            "deserializer" to deserializer,
            *codegenScope
        )
    }

    private fun serverRenderPrefixHeadersParser(writer: RustWriter, binding: HttpBindingDescriptor, operationShape: OperationShape) {
        check(binding.location == HttpLocation.PREFIX_HEADERS)

        val httpBindingGenerator =
            ServerRequestBindingGenerator(
                protocol,
                codegenContext,
                operationShape,
            )
        val deserializer = httpBindingGenerator.generateDeserializePrefixHeadersFn(binding)
        writer.rustTemplate(
            """
            #{deserializer}(request.headers().ok_or(#{RequestRejection}::HeadersAlreadyExtracted)?)?
            """.trimIndent(),
            "deserializer" to deserializer,
            *codegenScope
        )
    }

    private fun generateParseFn(binding: HttpBindingDescriptor, percentDecoding: Boolean): RuntimeType {
        val output = symbolProvider.toSymbol(binding.member)
        val fnName = generateParseStrFnName(binding)
        val symbol = output.extractSymbolFromOption()
        return RuntimeType.forInlineFun(fnName, operationDeserModule) { writer ->
            writer.rustBlockTemplate(
                "pub fn $fnName(value: &str) -> std::result::Result<#{O}, #{RequestRejection}>",
                *codegenScope,
                "O" to output,
            ) {
                val target = model.expectShape(binding.member.target)

                when {
                    target.isStringShape -> {
                        // NOTE: This path is traversed with or without @enum applied. The `try_from` is used as a
                        // common conversion.
                        if (percentDecoding) {
                            rustTemplate(
                                """
                                let value = #{PercentEncoding}::percent_decode_str(value).decode_utf8()?;
                                let value = #{T}::try_from(value.as_ref())?;
                                """,
                                *codegenScope,
                                "T" to symbol,
                            )
                        } else {
                            rustTemplate(
                                """
                                let value = #{T}::try_from(value)?;
                                """,
                                "T" to symbol,
                            )
                        }
                    }
                    target.isTimestampShape -> {
                        val index = HttpBindingIndex.of(model)
                        val timestampFormat =
                            index.determineTimestampFormat(
                                binding.member,
                                binding.location,
                                protocol.defaultTimestampFormat,
                            )
                        val timestampFormatType = RuntimeType.TimestampFormat(runtimeConfig, timestampFormat)

                        if (percentDecoding) {
                            rustTemplate(
                                """
                                let value = #{PercentEncoding}::percent_decode_str(value).decode_utf8()?;
                                let value = #{DateTime}::from_str(value.as_ref(), #{format})?;
                                """,
                                *codegenScope,
                                "format" to timestampFormatType,
                            )
                        } else {
                            rustTemplate(
                                """
                                let value = #{DateTime}::from_str(value, #{format})?;
                                """,
                                *codegenScope,
                                "format" to timestampFormatType,
                            )
                        }
                    }
                    else -> {
                        check(target is NumberShape || target is BooleanShape)
                        rustTemplate(
                            """
                            let value = std::str::FromStr::from_str(value)?;
                            """,
                            *codegenScope,
                        )
                    }
                }

                writer.write(
                    """
                    Ok(${symbolProvider.wrapOptional(binding.member, "value")})
                    """
                )
            }
        }
    }

    private fun generateParseStrFnName(binding: HttpBindingDescriptor): String {
        val containerName = binding.member.container.name.toSnakeCase()
        val memberName = binding.memberName.toSnakeCase()
        return "parse_str_${containerName}_$memberName"
    }

    private fun getContentTypeCheck(): String {
        when (codegenContext.protocol) {
            RestJson1Trait.ID -> {
                return "check_rest_json_1_content_type"
            }
            RestXmlTrait.ID -> {
                return "check_rest_xml_content_type"
            }
            AwsJson1_0Trait.ID -> {
                return "check_aws_json_10_content_type"
            }
            AwsJson1_1Trait.ID -> {
                return "check_aws_json_11_content_type"
            }
            else -> {
                TODO("Protocol ${codegenContext.protocol} not supported yet")
            }
        }
    }

    /**
     * Returns the error type of the function that deserializes a non-streaming HTTP payload (a byte slab) into the
     * shape targeted by the `httpPayload` trait.
     */
    private fun getDeserializePayloadErrorSymbol(binding: HttpBindingDescriptor): RuntimeType {
        check(binding.location == HttpLocation.PAYLOAD)

        if (model.expectShape(binding.member.target) is StringShape) {
            return ServerRuntimeType.RequestRejection(runtimeConfig)
        }
        when (codegenContext.protocol) {
            RestJson1Trait.ID, AwsJson1_0Trait.ID, AwsJson1_1Trait.ID -> {
                return CargoDependency.smithyJson(runtimeConfig).asType().member("deserialize").member("Error")
            }
            RestXmlTrait.ID -> {
                return CargoDependency.smithyXml(runtimeConfig).asType().member("decode").member("XmlError")
            }
            else -> {
                TODO("Protocol ${codegenContext.protocol} not supported yet")
            }
        }
    }

    private fun streamingBodyTraitBounds(operationShape: OperationShape) =
        if (operationShape.inputShape(model).hasStreamingMember(model)) {
            "\n B: Into<#{SmithyHttp}::byte_stream::ByteStream>,"
        } else {
            ""
        }
}<|MERGE_RESOLUTION|>--- conflicted
+++ resolved
@@ -256,13 +256,9 @@
                     Output(#{O}),
                     Error(#{E})
                 }
-<<<<<<< HEAD
+
                 impl $outputName {
                     pub fn into_response(self) -> #{SmithyHttpServer}::response::Response {
-=======
-                impl #{SmithyHttpServer}::response::IntoResponse for $outputName {
-                    fn into_response(self) -> #{SmithyHttpServer}::response::Response {
->>>>>>> 3a7c60c3
                         $intoResponseImpl
                     }
                 }
@@ -292,13 +288,9 @@
             rustTemplate(
                 """
                 pub(crate) struct $outputName(#{O});
-<<<<<<< HEAD
+
                 impl $outputName {
                     pub fn into_response(self) -> #{SmithyHttpServer}::response::Response {
-=======
-                impl #{SmithyHttpServer}::response::IntoResponse for $outputName {
-                    fn into_response(self) -> #{SmithyHttpServer}::response::Response {
->>>>>>> 3a7c60c3
                         $intoResponseImpl
                     }
                 }
