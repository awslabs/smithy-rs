--- conflicted
+++ resolved
@@ -6,7 +6,6 @@
 package software.amazon.smithy.rust.codegen.server.smithy.generators
 
 import io.kotest.assertions.throwables.shouldThrow
-import io.kotest.matchers.shouldBe
 import io.kotest.matchers.string.shouldContain
 import org.junit.jupiter.api.Test
 import software.amazon.smithy.codegen.core.CodegenException
@@ -28,12 +27,12 @@
     fun `it should inject an aws_auth method that configures an HTTP plugin and a model plugin`() {
         val model = File("../codegen-core/common-test-models/simple.smithy").readText().asSmithyModel()
 
-<<<<<<< HEAD
-        val decorator = object : ServerCodegenDecorator {
-            override val name: String
-                get() = "AWSAuth pre-applied middleware decorator"
-            override val order: Byte
-                get() = -69
+        val decorator =
+            object : ServerCodegenDecorator {
+                override val name: String
+                    get() = "AWSAuth pre-applied middleware decorator"
+                override val order: Byte
+                    get() = -69
 
             override fun configMethods(codegenContext: ServerCodegenContext): List<ConfigMethod> {
                 val smithyHttpServer = ServerCargoDependency.smithyHttpServer(codegenContext.runtimeConfig).toType()
@@ -78,71 +77,14 @@
                                 Binding.Concrete(
                                     "authz_plugin",
                                     smithyHttpServer.resolve("plugin::IdentityPlugin"),
-=======
-        val decorator =
-            object : ServerCodegenDecorator {
-                override val name: String
-                    get() = "AWSAuth pre-applied middleware decorator"
-                override val order: Byte
-                    get() = -69
-
-                override fun configMethods(codegenContext: ServerCodegenContext): List<ConfigMethod> {
-                    val smithyHttpServer = ServerCargoDependency.smithyHttpServer(codegenContext.runtimeConfig).toType()
-                    val codegenScope =
-                        arrayOf(
-                            "SmithyHttpServer" to smithyHttpServer,
-                        )
-                    return listOf(
-                        ConfigMethod(
-                            name = "aws_auth",
-                            docs = "Docs",
-                            params =
-                                listOf(
-                                    Binding("auth_spec", RuntimeType.String),
-                                    Binding("authorizer", RuntimeType.U64),
                                 ),
-                            errorType = RuntimeType.std.resolve("io::Error"),
-                            initializer =
-                                Initializer(
-                                    code =
-                                        writable {
-                                            rustTemplate(
-                                                """
-                                                if authorizer != 69 {
-                                                    return Err(std::io::Error::new(std::io::ErrorKind::Other, "failure 1"));
-                                                }
-
-                                                if auth_spec.len() != 69 {
-                                                    return Err(std::io::Error::new(std::io::ErrorKind::Other, "failure 2"));
-                                                }
-                                                let authn_plugin = #{SmithyHttpServer}::plugin::IdentityPlugin;
-                                                let authz_plugin = #{SmithyHttpServer}::plugin::IdentityPlugin;
-                                                """,
-                                                *codegenScope,
-                                            )
-                                        },
-                                    layerBindings = emptyList(),
-                                    httpPluginBindings =
-                                        listOf(
-                                            Binding(
-                                                "authn_plugin",
-                                                smithyHttpServer.resolve("plugin::IdentityPlugin"),
-                                            ),
-                                        ),
-                                    modelPluginBindings =
-                                        listOf(
-                                            Binding(
-                                                "authz_plugin",
-                                                smithyHttpServer.resolve("plugin::IdentityPlugin"),
-                                            ),
-                                        ),
->>>>>>> 0d6cf722
-                                ),
-                            isRequired = true,
-                        ),
-                    )
-                }
-            }
+                            ),
+                        ),
+                        isRequired = true
+                    )
+                )
+            }
+        }
 
         serverIntegrationTest(model, additionalDecorators = listOf(decorator)) { _, rustCrate ->
             rustCrate.testModule {
@@ -213,12 +155,12 @@
     fun `it should inject a method that applies three non-required layers`() {
         val model = File("../codegen-core/common-test-models/simple.smithy").readText().asSmithyModel()
 
-<<<<<<< HEAD
-        val decorator = object : ServerCodegenDecorator {
-            override val name: String
-                get() = "ApplyThreeNonRequiredLayers"
-            override val order: Byte
-                get() = 69
+        val decorator =
+            object : ServerCodegenDecorator {
+                override val name: String
+                    get() = "ApplyThreeNonRequiredLayers"
+                override val order: Byte
+                    get() = 69
 
             override fun configMethods(codegenContext: ServerCodegenContext): List<ConfigMethod> {
                 val identityLayer = RuntimeType.Tower.resolve("layer::util::Identity")
@@ -249,54 +191,12 @@
                             ),
                             httpPluginBindings = emptyList(),
                             modelPluginBindings = emptyList(),
-=======
-        val decorator =
-            object : ServerCodegenDecorator {
-                override val name: String
-                    get() = "ApplyThreeNonRequiredLayers"
-                override val order: Byte
-                    get() = 69
-
-                override fun configMethods(codegenContext: ServerCodegenContext): List<ConfigMethod> {
-                    val identityLayer = RuntimeType.Tower.resolve("layer::util::Identity")
-                    val codegenScope =
-                        arrayOf(
-                            "Identity" to identityLayer,
-                        )
-                    return listOf(
-                        ConfigMethod(
-                            name = "three_non_required_layers",
-                            docs = "Docs",
-                            params = emptyList(),
-                            errorType = null,
-                            initializer =
-                                Initializer(
-                                    code =
-                                        writable {
-                                            rustTemplate(
-                                                """
-                                                let layer1 = #{Identity}::new();
-                                                let layer2 = #{Identity}::new();
-                                                let layer3 = #{Identity}::new();
-                                                """,
-                                                *codegenScope,
-                                            )
-                                        },
-                                    layerBindings =
-                                        listOf(
-                                            Binding("layer1", identityLayer),
-                                            Binding("layer2", identityLayer),
-                                            Binding("layer3", identityLayer),
-                                        ),
-                                    httpPluginBindings = emptyList(),
-                                    modelPluginBindings = emptyList(),
-                                ),
-                            isRequired = false,
->>>>>>> 0d6cf722
-                        ),
-                    )
-                }
-            }
+                        ),
+                        isRequired = false,
+                    )
+                )
+            }
+        }
 
         serverIntegrationTest(model, additionalDecorators = listOf(decorator)) { _, rustCrate ->
             rustCrate.testModule {
