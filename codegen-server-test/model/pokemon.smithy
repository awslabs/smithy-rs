--- conflicted
+++ resolved
@@ -99,15 +99,14 @@
         documentation: "Italiano.",
     },
     {
-<<<<<<< HEAD
+        name: "JAPANESE",
+        value: "jp",
+        documentation: "日本語。",
+    },
+    {
         name: "PORTUGUESE",
         value: "pt",
         documentation: "Português.",
-=======
-        name: "JAPANESE",
-        value: "jp",
-        documentation: "日本語。",
->>>>>>> 149b92b3
     },
 ])
 string Language
